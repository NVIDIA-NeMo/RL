#!/bin/bash
SCRIPT_DIR=$( cd -- "$( dirname -- "${BASH_SOURCE[0]}" )" &> /dev/null && pwd)
source $SCRIPT_DIR/common.env

# TODO: @ashors real convergence run (dataset only has 2737)
# ===== BEGIN CONFIG =====
NUM_NODES=1
STEPS_PER_RUN=2730
MAX_STEPS=2730
NUM_RUNS=$(( (MAX_STEPS + STEPS_PER_RUN - 1) / STEPS_PER_RUN ))  # Round up
NUM_MINUTES=120
# ===== END CONFIG =====

exit_if_max_steps_reached

# Run the experiment
cd $PROJECT_ROOT
uv run examples/run_sft.py \
    --config $CONFIG_PATH \
    sft.max_num_steps=$MAX_STEPS \
    logger.log_dir=$LOG_DIR \
    logger.wandb_enabled=True \
    logger.wandb.project=nemo-rl \
    logger.wandb.name=$EXP_NAME \
    logger.monitor_gpus=True \
    logger.tensorboard_enabled=True \
    checkpointing.enabled=True \
    checkpointing.checkpoint_dir=$CKPT_DIR \
    $@ \
    2>&1 | tee $RUN_LOG

# Convert tensorboard logs to json
uv run tests/json_dump_tb_logs.py $LOG_DIR --output_path $JSON_METRICS

# TODO: the memory check is known to OOM. see https://github.com/NVIDIA-NeMo/RL/issues/263
# Only run metrics if the target step is reached
if [[ $(jq 'to_entries | .[] | select(.key == "train/loss") | .value | keys | map(tonumber) | max' $JSON_METRICS) -ge $MAX_STEPS ]]; then
    # TODO: FIGURE OUT CORRECT METRICS
    uv run tests/check_metrics.py $JSON_METRICS \
        'data["train/loss"]["1"] < 5' \
        'data["train/loss"]["2730"] < 0.3' \
<<<<<<< HEAD
        'max(data["ray/node.0.gpu.0.memory"]) < 45000'
=======
        'max(data["ray/node.0.gpu.0.mem_gb"]) < 50'
>>>>>>> 0507318a
fi<|MERGE_RESOLUTION|>--- conflicted
+++ resolved
@@ -39,9 +39,5 @@
     uv run tests/check_metrics.py $JSON_METRICS \
         'data["train/loss"]["1"] < 5' \
         'data["train/loss"]["2730"] < 0.3' \
-<<<<<<< HEAD
-        'max(data["ray/node.0.gpu.0.memory"]) < 45000'
-=======
         'max(data["ray/node.0.gpu.0.mem_gb"]) < 50'
->>>>>>> 0507318a
 fi