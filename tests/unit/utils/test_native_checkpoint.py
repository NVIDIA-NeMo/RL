--- conflicted
+++ resolved
@@ -34,15 +34,10 @@
 # Define basic test config
 simple_policy_config = {
     "model_name": "meta-llama/Llama-3.2-1B",  # "hf-internal-testing/tiny-random-Gemma3ForCausalLM",
-<<<<<<< HEAD
     "tokenizer": {
         "name": "meta-llama/Llama-3.2-1B",
     },
-    "train_global_batch_size": 32,
-=======
-    "tokenizer_name": "meta-llama/Llama-3.2-1B",  # "hf-internal-testing/tiny-random-Gemma3ForCausalLM",
     "train_global_batch_size": 4,
->>>>>>> 2ae8935e
     "train_micro_batch_size": 1,
     "logprob_batch_size": 1,
     "max_total_sequence_length": 1024,
@@ -304,17 +299,13 @@
             "model.safetensors.index.json",
         }
 
-<<<<<<< HEAD
         assert set(os.listdir(os.path.join(tmp_dir, "test_hf_and_dcp_tokenizer"))) == {
             "tokenizer_config.json",
             "tokenizer.json",
             "special_tokens_map.json",
         }
 
-        coverted_model = AutoModelForCausalLM.from_pretrained(
-=======
         converted_model = AutoModelForCausalLM.from_pretrained(
->>>>>>> 2ae8935e
             os.path.join(tmp_dir, "test_hf_and_dcp-hf")
         )
         original_model = AutoModelForCausalLM.from_pretrained(
