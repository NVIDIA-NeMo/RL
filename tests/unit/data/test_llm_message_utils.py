--- conflicted
+++ resolved
@@ -378,109 +378,6 @@
     )
 
 
-<<<<<<< HEAD
-def test_batch_pad_message_log_block_padding() -> None:
-    """Test batch padding with block-aware padding values."""
-    message_log_batch = [
-        [{"input_ids": torch.tensor([1, 2, 3, 4, 5])}],
-        [{"input_ids": torch.tensor([6, 7, 8, 9])}],
-    ]
-
-    result, input_lengths = batched_message_log_to_flat_message(
-        message_log_batch,
-        pad_value_dict={"input_ids": 0},
-        pad_block_size=4,
-        pad_block_value_dict={"input_ids": -1},
-    )
-
-    assert torch.equal(
-        result["input_ids"],
-        torch.tensor(
-            [
-                [1, 2, 3, 4, 5, -1, -1, -1],
-                [6, 7, 8, 9, 0, 0, 0, 0],
-            ]
-        ),
-    )
-    assert torch.equal(
-        input_lengths,
-        torch.tensor([5, 4], dtype=torch.int32),
-    )
-
-
-def test_batch_pad_message_log_block_alignment() -> None:
-    """Ensure block padding respects make_sequence_length_divisible_by."""
-    message_log_batch = [
-        [{"input_ids": torch.tensor([1, 2, 3, 4, 5, 6, 7])}],
-        [{"input_ids": torch.tensor([8, 9, 10, 11, 12])}],
-    ]
-
-    result, _ = batched_message_log_to_flat_message(
-        message_log_batch,
-        make_sequence_length_divisible_by=6,
-        pad_block_size=4,
-    )
-
-    assert result["input_ids"].shape == (2, 12)
-
-
-def test_batch_pad_message_log_invalid_block_size() -> None:
-    """pad_block_size must be positive."""
-    with pytest.raises(ValueError, match="pad_block_size must be >= 1"):
-        batched_message_log_to_flat_message(
-            [[{"input_ids": torch.tensor([1, 2, 3])}]],
-            pad_block_size=0,
-        )
-
-
-@pytest.mark.hf_gated
-def test_get_formatted_message_log_llama(
-    raw_chat_message_log: LLMMessageLogType,
-) -> None:
-    tokenizer = AutoTokenizer.from_pretrained("meta-llama/Meta-Llama-3-8B-Instruct")
-
-    ## get expected result
-    formatted_system_message = tokenizer.apply_chat_template(
-        [raw_chat_message_log[0]],
-        tokenize=False,
-        add_generation_prompt=False,
-        add_special_tokens=False,
-    )
-    formatted_user_message = tokenizer.apply_chat_template(
-        [raw_chat_message_log[1]],
-        tokenize=False,
-        add_generation_prompt=False,
-        add_special_tokens=False,
-    )
-    formatted_assistant_message = tokenizer.apply_chat_template(
-        [raw_chat_message_log[2]],
-        tokenize=False,
-        add_generation_prompt=False,
-        add_special_tokens=False,
-    )
-
-    ## text should be equivalent to if we apply chat template
-    ## to each turn separately and manually remove the bot string
-    ## from the intermediate turns
-    bot_str = "<|begin_of_text|>"
-    expected_text = [
-        formatted_system_message,
-        formatted_user_message[len(bot_str) :],
-        formatted_assistant_message[len(bot_str) :],
-    ]
-
-    task_data_spec = TaskDataSpec(
-        task_name="test",
-    )
-    result = get_formatted_message_log(raw_chat_message_log, tokenizer, task_data_spec)
-    actual_text = [m["content"] for m in result]
-
-    assert actual_text == expected_text
-
-
-@pytest.mark.hf_gated
-def test_get_formatted_message_log_add_generation_prompt_llama(
-=======
 @pytest.mark.parametrize(
     "model_id, chat_log_transform",
     [
@@ -508,7 +405,6 @@
 )
 @pytest.mark.parametrize("add_generation_prompt", [False, True])
 def test_get_formatted_message_log_models(
->>>>>>> 7124e445
     raw_chat_message_log: LLMMessageLogType,
     model_id: str,
     chat_log_transform: Callable[[Any], Any],
