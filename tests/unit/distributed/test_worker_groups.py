--- conflicted
+++ resolved
@@ -311,11 +311,7 @@
         "CUSTOM_VAR_1": "test_value_1",
         "CUSTOM_VAR_2": "test_value_2",
         "NEMO_TEST_ENV": "nemo_test_value",
-<<<<<<< HEAD
-        "PYTHONPATH": "/custom/python/path",
-=======
         "DUMMY_TEST_VAR": "/custom/test/path",
->>>>>>> d4172314
     }
 
     # Create worker group with custom environment variables
