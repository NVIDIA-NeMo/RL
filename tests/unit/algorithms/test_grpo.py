# Copyright (c) 2025, NVIDIA CORPORATION.  All rights reserved.
#
# Licensed under the Apache License, Version 2.0 (the "License");
# you may not use this file except in compliance with the License.
# You may obtain a copy of the License at
#
#     http://www.apache.org/licenses/LICENSE-2.0
#
# Unless required by applicable law or agreed to in writing, software
# distributed under the License is distributed on an "AS IS" BASIS,
# WITHOUT WARRANTIES OR CONDITIONS OF ANY KIND, either express or implied.
# See the License for the specific language governing permissions and
# limitations under the License.

import pytest
import ray
import torch

from nemo_rl.algorithms.grpo import dynamic_sampling
from nemo_rl.algorithms.reward_functions import (
    RewardShapingConfig,
    apply_reward_shaping,
)
from nemo_rl.data.interfaces import DatumSpec, LLMMessageLogType
from nemo_rl.distributed.batched_data_dict import BatchedDataDict
from nemo_rl.environments.interfaces import (
    EnvironmentInterface,
    EnvironmentReturn,
)
from nemo_rl.experience.rollouts import calculate_rewards
from nemo_rl.utils.timer import Timer


@ray.remote(num_cpus=0)
class MockEnvironment(EnvironmentInterface):
    def __init__(self, rewards: list[float]):
        self.rewards = rewards
        self._calls = 0

    def step(
        self, messages: list[LLMMessageLogType], env_info: list[dict]
    ) -> EnvironmentReturn:
        self._calls += 1
        return (
            [{"role": "environment", "content": "observation"}] * len(messages),
            [{}] * len(messages),
            [[]] * len(messages),
            self.rewards,
            [True] * len(messages),
            [None] * len(messages),
        )

    def get_calls(self):
        return self._calls

    def reset_calls(self):
        self._calls = 0
        return True

    def global_post_process_and_metrics(
        self, batch: BatchedDataDict
    ) -> tuple[BatchedDataDict, dict]:
        return batch, {}


def create_mock_batch_with_responses(
    num_samples: int,
    response_lengths: list[int],
    initial_rewards: list[float],
    task_names: list[str] = None,
) -> BatchedDataDict[DatumSpec]:
    """Helper function to create a mock batch with specified response lengths and initial rewards."""
    if task_names is None:
        task_names = ["math"] * num_samples

    message_logs = []
    for i, length in enumerate(response_lengths):
        # Create dummy token_ids for assistant response with specified length
        assistant_tokens = torch.arange(length, dtype=torch.long)
        user_tokens = torch.tensor([100, 101, 102], dtype=torch.long)

        message_log = [
            {"role": "user", "content": f"Question {i}", "token_ids": user_tokens},
            {
                "role": "assistant",
                "content": f"Response {i}",
                "token_ids": assistant_tokens,
            },
        ]
        message_logs.append(message_log)

    return BatchedDataDict[DatumSpec](
        {
            "task_name": task_names,
            "message_log": message_logs,
            "extra_env_info": [{} for _ in range(num_samples)],
            "loss_multiplier": torch.ones(num_samples),
            "total_reward": torch.tensor(initial_rewards),
        }
    )


def create_mock_batch(
    num_samples: int,
    task_names: list[str],
    message_logs: list[LLMMessageLogType],
    extra_env_info: list[dict] = None,
) -> BatchedDataDict[DatumSpec]:
    """Helper function to create a mock batch for testing."""
    if extra_env_info is None:
        extra_env_info = [{} for _ in range(num_samples)]

    return BatchedDataDict[DatumSpec](
        {
            "task_name": task_names,
            "message_log": message_logs,
            "extra_env_info": extra_env_info,
            "loss_multiplier": torch.ones(num_samples),
        }
    )


@pytest.fixture(scope="module")
def mock_env():
    """Create a mock environment for single task tests."""
    env = MockEnvironment.remote(rewards=[1.0, 2.0])
    yield env
    ray.kill(env)


@pytest.fixture(scope="module")
def mock_envs():
    """Create mock environments for multiple task tests."""
    math_env = MockEnvironment.remote(rewards=[1.0, 2.0])
    code_env = MockEnvironment.remote(rewards=[3.0, 4.0])
    yield {"math": math_env, "code": code_env}
    ray.kill(math_env)
    ray.kill(code_env)


@pytest.fixture(autouse=True)
def reset_env_calls(mock_env, mock_envs):
    """Reset call counters before each test."""
    ray.get(mock_env.reset_calls.remote())
    ray.get(mock_envs["math"].reset_calls.remote())
    ray.get(mock_envs["code"].reset_calls.remote())
    yield


def test_calculate_rewards_single_task(mock_env):
    """Test reward calculation with a single task type."""
    task_to_env = {"math": mock_env}

    # Create test data
    task_names = ["math", "math"]
    message_logs = [
        [{"role": "user", "content": "1+1"}, {"role": "assistant", "content": "2"}],
        [{"role": "user", "content": "2+2"}, {"role": "assistant", "content": "4"}],
    ]
    batch = create_mock_batch(2, task_names, message_logs)

    # Calculate rewards
    env_observations, metadata, next_stop_strings, rewards, terminateds, answers = (
        calculate_rewards(batch, task_to_env)
    )

    # Verify results
    assert torch.allclose(rewards, torch.tensor([1.0, 2.0]))
    assert len(env_observations) == 2
    assert len(terminateds) == 2
    assert len(next_stop_strings) == 2
    assert len(metadata) == 2
    assert len(answers) == 2
    assert torch.allclose(rewards, torch.tensor([1.0, 2.0]))
    assert (
        ray.get(mock_env.get_calls.remote()) == 1
    )  # Should only call once for all samples of same task


def test_calculate_rewards_multiple_tasks(mock_envs):
    """Test reward calculation with multiple task types."""
    # Create test data
    task_names = ["math", "math", "code", "code"]
    message_logs = [
        [{"role": "user", "content": "1+1"}, {"role": "assistant", "content": "2"}],
        [{"role": "user", "content": "2+2"}, {"role": "assistant", "content": "4"}],
        [
            {"role": "user", "content": "print('hello')"},
            {"role": "assistant", "content": "hello"},
        ],
        [
            {"role": "user", "content": "print('world')"},
            {"role": "assistant", "content": "world"},
        ],
    ]
    batch = create_mock_batch(4, task_names, message_logs)

    # Calculate rewards
    env_observations, metadata, next_stop_strings, rewards, terminateds, answers = (
        calculate_rewards(batch, mock_envs)
    )

    # Verify results
    assert torch.allclose(rewards, torch.tensor([1.0, 2.0, 3.0, 4.0]))
    assert len(env_observations) == 4
    assert len(terminateds) == 4
    assert len(next_stop_strings) == 4
    assert len(metadata) == 4
    assert len(answers) == 4
    assert torch.allclose(rewards, torch.tensor([1.0, 2.0, 3.0, 4.0]))
    assert (
        ray.get(mock_envs["math"].get_calls.remote()) == 1
    )  # One call for all math samples
    assert (
        ray.get(mock_envs["code"].get_calls.remote()) == 1
    )  # One call for all code samples


def test_calculate_rewards_empty_batch(mock_env):
    """Test reward calculation with an empty batch."""
    task_to_env = {"math": mock_env}

    # Create empty test data
    batch = create_mock_batch(0, [], [])

    # Calculate rewards
    env_observations, metadata, next_stop_strings, rewards, terminateds, answers = (
        calculate_rewards(batch, task_to_env)
    )

    # Verify results
    assert len(rewards) == 0
    assert len(env_observations) == 0
    assert len(terminateds) == 0
    assert len(next_stop_strings) == 0
    assert len(metadata) == 0
    assert len(answers) == 0
    assert (
        ray.get(mock_env.get_calls.remote()) == 0
    )  # Should not call environment for empty batch


def test_calculate_rewards_missing_environment():
    """Test reward calculation with a missing environment."""
    # Create test data with unknown task
    task_names = ["unknown_task"]
    message_logs = [[{"role": "user", "content": "test"}]]
    batch = create_mock_batch(1, task_names, message_logs)

    # Try to calculate rewards with missing environment
    task_to_env = {}  # Empty dict means no environments available
    with pytest.raises(
        ValueError, match="No environment found for task type: unknown_task"
    ):
        calculate_rewards(batch, task_to_env)


<<<<<<< HEAD
def test_dapo_dynamic_sampling_filters_nonzero_std():
    """Test that DAPO dynamic sampling only selects prompts with non-zero standard deviation."""
    # Create mock batch data with 6 prompts (2 prompts * 3 generations each)
    batch_size = 6
    message_logs = [
        [
            {"role": "user", "content": f"prompt_{i // 3}"},
            {"role": "assistant", "content": f"response_{i}"},
        ]
        for i in range(batch_size)
    ]
    task_names = ["math"] * batch_size

    # Create batch with some prompts having zero std and others non-zero std
    repeated_batch = create_mock_batch(batch_size, task_names, message_logs)
    repeated_batch["total_reward"] = torch.tensor([1.0, 0.0, 1.0, 0.5, 0.5, 0.0])

    # Mock prompts tensor (2 unique prompts, each repeated 3 times)
    prompts = torch.tensor(
        [
            [1, 2, 3],  # prompt 0
            [1, 2, 3],  # prompt 0
            [1, 2, 3],  # prompt 0
            [4, 5, 6],  # prompt 1
            [4, 5, 6],  # prompt 1
            [4, 5, 6],  # prompt 1
        ]
    )

    # First prompt group has std=0.5 (rewards: 1.0, 0.0, 1.0 -> std ≠ 0)
    # Second prompt group has std=0.25 (rewards: 0.5, 0.5, 0.0 -> std ≠ 0)
    std = torch.tensor(
        [0.5, 0.5, 0.5, 0.25, 0.25, 0.25]
    )  # Both prompts have non-zero std
    baseline = torch.tensor([0.67, 0.67, 0.67, 0.33, 0.33, 0.33])  # Mock baselines

    # Configuration for dynamic sampling
    master_config = {
        "grpo": {
            "use_dynamic_sampling": True,
            "num_prompts_per_step": 2,  # Want 2 prompts
            "num_generations_per_prompt": 3,  # Each with 3 generations
            "max_num_gen_batches": 5,
        }
    }

    timer = Timer()
    num_gen_batches = 1

    # Test dynamic sampling
    result_batch, is_batch_complete, batch_cache = dynamic_sampling(
        repeated_batch, prompts, std, baseline, num_gen_batches, master_config, timer
    )

    # Since both prompts have non-zero std, all 6 samples should be selected
    assert result_batch.size == 6
    assert is_batch_complete == True
    assert torch.allclose(result_batch["std"], std)
    assert torch.allclose(result_batch["baseline"], baseline)


def test_dapo_dynamic_sampling_filters_zero_std():
    """Test that DAPO dynamic sampling filters out prompts with zero standard deviation."""
    # Create mock batch data
    batch_size = 6
    message_logs = [
        [
            {"role": "user", "content": f"prompt_{i // 3}"},
            {"role": "assistant", "content": f"response_{i}"},
        ]
        for i in range(batch_size)
    ]
    task_names = ["math"] * batch_size

    repeated_batch = create_mock_batch(batch_size, task_names, message_logs)
    repeated_batch["total_reward"] = torch.tensor(
        [1.0, 1.0, 1.0, 0.5, 0.5, 0.0]
    )  # First prompt has same rewards (std=0)

    # Mock prompts tensor
    prompts = torch.tensor(
        [
            [1, 2, 3],  # prompt 0
            [1, 2, 3],  # prompt 0
            [1, 2, 3],  # prompt 0
            [4, 5, 6],  # prompt 1
            [4, 5, 6],  # prompt 1
            [4, 5, 6],  # prompt 1
        ]
    )

    # First prompt has zero std (all rewards are 1.0)
    # Second prompt has non-zero std (rewards: 0.5, 0.5, 0.0)
    std = torch.tensor(
        [0.0, 0.0, 0.0, 0.25, 0.25, 0.25]
    )  # First prompt has zero std, second has non-zero
    baseline = torch.tensor([1.0, 1.0, 1.0, 0.33, 0.33, 0.33])

    master_config = {
        "grpo": {
            "use_dynamic_sampling": True,
            "num_prompts_per_step": 1,  # Want 1 prompt only
            "num_generations_per_prompt": 3,
        }
    }

    timer = Timer()
    num_gen_batches = 1

    # Test dynamic sampling
    result_batch, is_batch_complete, batch_cache = dynamic_sampling(
        repeated_batch, prompts, std, baseline, num_gen_batches, master_config, timer
    )

    # Only the second prompt (indices 3,4,5) should be selected since first has zero std
    assert result_batch.size == 3  # Only 3 samples from the second prompt
    assert is_batch_complete == True
    assert torch.allclose(
        result_batch["std"], torch.tensor([0.25, 0.25, 0.25])
    )  # Only non-zero std
    assert torch.allclose(result_batch["baseline"], torch.tensor([0.33, 0.33, 0.33]))

    ## verify that only prompt_1 is selected
    prompts = [
        result_batch["message_log"][i][0]["content"] for i in range(result_batch.size)
    ]
    assert prompts == ["prompt_1", "prompt_1", "prompt_1"]

    # Verify that filtered rewards are correct
    expected_filtered_rewards = torch.tensor(
        [
            0.5,
            0.5,
            0.0,
        ]
    )
    assert torch.allclose(result_batch["filtered_reward"], expected_filtered_rewards)


def test_dapo_dynamic_sampling_batch_caching():
    """Test that DAPO dynamic sampling uses batch caching when insufficient non-zero std prompts are found."""
    # Create mock batch with only 1 prompt having non-zero std, but we need 2
    batch_size = 3
    message_logs = [
        [
            {"role": "user", "content": "prompt_0"},
            {"role": "assistant", "content": f"response_{i}"},
        ]
        for i in range(batch_size)
    ]
    task_names = ["math"] * batch_size

    repeated_batch = create_mock_batch(batch_size, task_names, message_logs)
    repeated_batch["total_reward"] = torch.tensor([1.0, 0.0, 0.5])  # Non-zero std

    prompts = torch.tensor(
        [
            [1, 2, 3],  # prompt 0
            [1, 2, 3],  # prompt 0
            [1, 2, 3],  # prompt 0
        ]
    )

    std = torch.tensor([0.4, 0.4, 0.4])  # Only one prompt with non-zero std
    baseline = torch.tensor([0.5, 0.5, 0.5])

    master_config = {
        "grpo": {
            "use_dynamic_sampling": True,
            "num_prompts_per_step": 2,  # Need 2 prompts but only have 1
            "num_generations_per_prompt": 3,
            "max_num_gen_batches": 5,
        }
    }

    timer = Timer()
    num_gen_batches = 1

    # Test dynamic sampling - should indicate batch is not complete
    result_batch, is_batch_complete, batch_cache = dynamic_sampling(
        repeated_batch, prompts, std, baseline, num_gen_batches, master_config, timer
    )

    # Should have cached the batch but marked as incomplete
    assert (
        result_batch.size == 3
    )  # All samples from the single prompt with non-zero std
    assert is_batch_complete == False  # Not enough prompts, need to continue sampling
    assert batch_cache is not None
    assert batch_cache == result_batch

    # Run dynamic sampling again with the cached batch
    result_batch, is_batch_complete, batch_cache = dynamic_sampling(
        repeated_batch,
        prompts,
        std,
        baseline,
        num_gen_batches,
        master_config,
        timer,
        batch_cache,
    )

    # After running dynamic sampling again, the batch should be complete
    assert (
        result_batch.size == 6
    )  # All samples from the single prompt with non-zero std
    assert is_batch_complete == True
    assert batch_cache is not None


def test_dapo_dynamic_sampling_disabled():
    """Test that when dynamic sampling is disabled, all prompts are kept regardless of std."""
    batch_size = 6
    message_logs = [
        [
            {"role": "user", "content": f"prompt_{i // 3}"},
            {"role": "assistant", "content": f"response_{i}"},
        ]
        for i in range(batch_size)
    ]
    task_names = ["math"] * batch_size

    repeated_batch = create_mock_batch(batch_size, task_names, message_logs)
    repeated_batch["total_reward"] = torch.tensor([1.0, 1.0, 1.0, 0.5, 0.5, 0.0])

    prompts = torch.tensor(
        [
            [1, 2, 3],
            [1, 2, 3],
            [1, 2, 3],
            [4, 5, 6],
            [4, 5, 6],
            [4, 5, 6],
        ]
    )

    # Mix of zero and non-zero std
    std = torch.tensor([0.0, 0.0, 0.0, 0.25, 0.25, 0.25])
    baseline = torch.tensor([1.0, 1.0, 1.0, 0.33, 0.33, 0.33])

    # Disable dynamic sampling
    master_config = {
        "grpo": {
            "use_dynamic_sampling": False,
            "num_prompts_per_step": 2,
            "num_generations_per_prompt": 3,
        }
    }

    timer = Timer()
    num_gen_batches = 1

    # Test that dynamic sampling is bypassed
    result_batch, is_batch_complete, batch_cache = dynamic_sampling(
        repeated_batch, prompts, std, baseline, num_gen_batches, master_config, timer
    )

    # All samples should be kept when dynamic sampling is disabled
    assert result_batch.size == 6
    assert is_batch_complete == True
    assert batch_cache is None  # No caching when disabled


def test_reward_shaping_integration():
    """Test reward shaping integration with GRPO data structures."""
    # Create batch with responses of different lengths
    batch = create_mock_batch_with_responses(
        num_samples=3,
        response_lengths=[15, 25, 35],  # Short, medium, long responses
        initial_rewards=[1.0, 0.8, 0.6],
        task_names=["math", "math", "math"],
    )

    # Test reward shaping with DAPO penalties
    # expected_response_length = 30 - 10 = 20
    config = RewardShapingConfig(
        enabled=True,
        overlong_buffer_length=10,
        overlong_buffer_penalty=0.5,
        max_response_length=30,
    )

    # Apply reward shaping
    result_batch = apply_reward_shaping(batch, config)

    # Calculate expected rewards:
    # Response 0: length=15, exceed_length=15-20=-5 (no penalty), reward=1.0
    # Response 1: length=25, exceed_length=25-20=5, penalty=min(-5/10*0.5, 0)=-0.25, reward=0.8-0.25=0.55
    # Response 2: length=35, exceed_length=35-20=15, penalty=min(-15/10*0.5, 0)=-0.75, reward=0.6-0.75=-0.15
    expected_rewards = torch.tensor([1.0, 0.55, -0.15])

    assert torch.allclose(result_batch["total_reward"], expected_rewards, atol=1e-6)

    # Verify that other batch fields remain unchanged
    assert result_batch["task_name"] == ["math", "math", "math"]
    assert len(result_batch["message_log"]) == 3
    assert torch.allclose(result_batch["loss_multiplier"], torch.ones(3))


def test_reward_shaping_with_dynamic_sampling():
    """Test that reward shaping works correctly before dynamic sampling is applied."""
    # Create batch where reward shaping will affect which prompts have non-zero std
    # Two prompts, each with 2 generations
    batch = create_mock_batch_with_responses(
        num_samples=4,
        response_lengths=[10, 30, 15, 35],  # Two prompts: [10,30] and [15,35]
        initial_rewards=[
            1.0,
            1.0,
            0.8,
            0.8,
        ],  # Initially same rewards per prompt (std=0)
        task_names=["math"] * 4,
    )

    # Apply reward shaping first (as done in GRPO)
    # expected_response_length = 25 - 5 = 20
    reward_config = RewardShapingConfig(
        enabled=True,
        overlong_buffer_length=5,
        overlong_buffer_penalty=0.4,
        max_response_length=25,
    )

    shaped_batch = apply_reward_shaping(batch, reward_config)

    # After reward shaping:
    # Response 0: length=10, no penalty, reward=1.0
    # Response 1: length=30, exceed_length=10, penalty=-10/5*0.4=-0.8, reward=1.0-0.8=0.2
    # Response 2: length=15, no penalty, reward=0.8
    # Response 3: length=35, exceed_length=15, penalty=-15/5*0.4=-1.2, reward=0.8-1.2=-0.4

    expected_shaped_rewards = torch.tensor([1.0, 0.2, 0.8, -0.4])
    assert torch.allclose(
        shaped_batch["total_reward"], expected_shaped_rewards, atol=1e-6
    )

    # Now both prompts should have non-zero std due to reward shaping
    # Prompt 0: rewards [1.0, 0.2] -> std != 0
    # Prompt 1: rewards [0.8, -0.4] -> std != 0
=======
def test_noncolocated_inference_requires_explicit_gpus_per_node_single_node():
    """Test that non-colocated inference requires explicit gpus_per_node when policy_nodes=1."""
    from unittest.mock import MagicMock, patch

    from nemo_rl.algorithms.grpo import setup

    # Create minimal config - only what's needed before the validation we're testing
    master_config = {
        "policy": {
            "generation": {
                "backend": "vllm",
                "colocated": {
                    "enabled": False,  # Non-colocated
                    "resources": {
                        "gpus_per_node": None,  # This should trigger error
                        "num_nodes": None,
                    },
                },
            },
        },
        "loss_fn": {},  # Config extraction requires this key
        "env": {},  # Config extraction requires this key
        "grpo": {
            "seed": 42,
            "num_prompts_per_step": 1,
            "val_period": 0,
            "val_at_start": False,
        },
        "data": {"shuffle": False},
        "logger": {},  # Config extraction requires this key
        "checkpointing": {},  # Config extraction requires this key
        "cluster": {
            "num_nodes": 1,  # Single node, so policy_nodes=1
            "gpus_per_node": 8,
        },
    }

    tokenizer = MagicMock()
    dataset = MagicMock()
    dataset.__len__ = MagicMock(return_value=10)

    # Mock everything we don't need to test
    with (
        patch("nemo_rl.algorithms.grpo.Logger") as mock_logger,
        patch("nemo_rl.algorithms.grpo.CheckpointManager") as mock_checkpointer,
        patch("nemo_rl.algorithms.grpo.StatefulDataLoader"),
        pytest.raises(
            AssertionError,
            match="policy.generation.colocated.resources.gpus_per_node must be explicitly set",
        ),
    ):
        # Configure mocks to skip checkpoint loading
        mock_checkpointer.return_value.get_latest_checkpoint_path.return_value = None
        setup(master_config, tokenizer, dataset, None)


def test_noncolocated_inference_requires_explicit_gpus_per_node_multi_node():
    """Test that non-colocated inference requires explicit gpus_per_node when policy_nodes>1."""
    from unittest.mock import MagicMock, patch

    from nemo_rl.algorithms.grpo import setup

    # Create minimal config - only what's needed before the validation we're testing
    master_config = {
        "policy": {
            "generation": {
                "backend": "vllm",
                "colocated": {
                    "enabled": False,  # Non-colocated
                    "resources": {
                        "gpus_per_node": None,  # This should trigger error
                        "num_nodes": 1,  # Use 1 node for inference
                    },
                },
            },
        },
        "loss_fn": {},  # Config extraction requires this key
        "env": {},  # Config extraction requires this key
        "grpo": {
            "seed": 42,
            "num_prompts_per_step": 1,
            "val_period": 0,
            "val_at_start": False,
        },
        "data": {"shuffle": False},
        "logger": {},  # Config extraction requires this key
        "checkpointing": {},  # Config extraction requires this key
        "cluster": {
            "num_nodes": 2,  # Multi-node, so policy_nodes=1 after subtracting inference
            "gpus_per_node": 8,
        },
    }

    tokenizer = MagicMock()
    dataset = MagicMock()
    dataset.__len__ = MagicMock(return_value=10)

    # Mock everything we don't need to test
    with (
        patch("nemo_rl.algorithms.grpo.Logger") as mock_logger,
        patch("nemo_rl.algorithms.grpo.CheckpointManager") as mock_checkpointer,
        patch("nemo_rl.algorithms.grpo.StatefulDataLoader"),
        pytest.raises(
            AssertionError,
            match="policy.generation.colocated.resources.gpus_per_node must be explicitly set",
        ),
    ):
        # Configure mocks to skip checkpoint loading
        mock_checkpointer.return_value.get_latest_checkpoint_path.return_value = None
        setup(master_config, tokenizer, dataset, None)
>>>>>>> c8bdae80
<|MERGE_RESOLUTION|>--- conflicted
+++ resolved
@@ -255,7 +255,6 @@
         calculate_rewards(batch, task_to_env)
 
 
-<<<<<<< HEAD
 def test_dapo_dynamic_sampling_filters_nonzero_std():
     """Test that DAPO dynamic sampling only selects prompts with non-zero standard deviation."""
     # Create mock batch data with 6 prompts (2 prompts * 3 generations each)
@@ -597,7 +596,8 @@
     # Now both prompts should have non-zero std due to reward shaping
     # Prompt 0: rewards [1.0, 0.2] -> std != 0
     # Prompt 1: rewards [0.8, -0.4] -> std != 0
-=======
+
+
 def test_noncolocated_inference_requires_explicit_gpus_per_node_single_node():
     """Test that non-colocated inference requires explicit gpus_per_node when policy_nodes=1."""
     from unittest.mock import MagicMock, patch
@@ -707,5 +707,4 @@
     ):
         # Configure mocks to skip checkpoint loading
         mock_checkpointer.return_value.get_latest_checkpoint_path.return_value = None
-        setup(master_config, tokenizer, dataset, None)
->>>>>>> c8bdae80
+        setup(master_config, tokenizer, dataset, None)