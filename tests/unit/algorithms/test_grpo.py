# Copyright (c) 2025, NVIDIA CORPORATION.  All rights reserved.
#
# Licensed under the Apache License, Version 2.0 (the "License");
# you may not use this file except in compliance with the License.
# You may obtain a copy of the License at
#
#     http://www.apache.org/licenses/LICENSE-2.0
#
# Unless required by applicable law or agreed to in writing, software
# distributed under the License is distributed on an "AS IS" BASIS,
# WITHOUT WARRANTIES OR CONDITIONS OF ANY KIND, either express or implied.
# See the License for the specific language governing permissions and
# limitations under the License.

from unittest.mock import MagicMock, patch

import pytest
import ray
import torch
from torchdata.stateful_dataloader import StatefulDataLoader

<<<<<<< HEAD
from nemo_rl.algorithms.grpo import dynamic_sampling
from nemo_rl.data.interfaces import LLMMessageLogType
=======
from nemo_rl.algorithms.grpo import (
    _default_grpo_save_state,
    async_grpo_train,
    grpo_train,
)
from nemo_rl.algorithms.loss_functions import ClippedPGLossFn
from nemo_rl.data.interfaces import DatumSpec, LLMMessageLogType
>>>>>>> 0a769cc3
from nemo_rl.distributed.batched_data_dict import BatchedDataDict
from nemo_rl.environments.interfaces import (
    EnvironmentInterface,
    EnvironmentReturn,
)
from nemo_rl.experience.rollouts import calculate_rewards
from nemo_rl.utils.timer import Timer
from tests.unit.algorithms.utils import (
    create_mock_batch,
)

# ============================================================================
# Stub classes for async GRPO testing (non-Ray versions for easy mocking)
# ============================================================================


class StubReplayBuffer:
    """Non-Ray stub of ReplayBuffer for unit testing

    Each method returns a MagicMock with a 'remote' attribute that can be called.
    """

    def __init__(self, initial_size=10, mock_batch=None, mock_rollout_metrics=None):
        self._size = initial_size
        self._trajectories = []
        self._mock_batch = mock_batch
        self._mock_rollout_metrics = mock_rollout_metrics or {}

    @property
    def size(self):
        """Return a mock that returns buffer size when .remote() is called"""
        mock = MagicMock()
        mock.remote = MagicMock(return_value=self._size)  # ray.get will extract this
        return mock

    @property
    def sample(self):
        """Return a mock that returns sample result when .remote() is called"""

        def _sample(num_prompt_groups, current_weight_version, max_age_steps):
            # Return proper trajectory structure expected by async GRPO
            trajectories = [
                {
                    "batch": self._mock_batch,
                    "rollout_metrics": self._mock_rollout_metrics,
                }
                for _ in range(num_prompt_groups)
            ]
            return {
                "trajectories": trajectories,
                "avg_trajectory_age": 0.5,
            }

        mock = MagicMock()
        mock.remote = MagicMock(
            side_effect=lambda *args, **kwargs: _sample(*args, **kwargs)
        )
        return mock

    @property
    def get_debug_info(self):
        """Return a mock that returns debug info when .remote() is called"""
        mock = MagicMock()
        mock.remote = MagicMock(
            return_value={
                "total_trajectories": self._size,
                "trajectory_versions": [0],
                "target_weight_versions": [0],
                "max_size": 100,
            }
        )
        return mock


class StubAsyncTrajectoryCollector:
    """Non-Ray stub of AsyncTrajectoryCollector for unit testing

    Each method is a property that returns a MagicMock with a 'remote' attribute.
    """

    @property
    def start_collection(self):
        """Start collection - returns a remote-callable mock"""
        mock = MagicMock()
        mock.remote = MagicMock(return_value=MagicMock())  # Returns a fake ObjectRef
        return mock

    @property
    def set_weight_version(self):
        """Set weight version - returns a remote-callable mock"""
        mock = MagicMock()
        mock.remote = MagicMock(return_value=MagicMock())
        return mock

    @property
    def pause(self):
        """Pause collection - returns a remote-callable mock"""
        mock = MagicMock()
        mock.remote = MagicMock(return_value=MagicMock())
        return mock

    @property
    def resume(self):
        """Resume collection - returns a remote-callable mock"""
        mock = MagicMock()
        mock.remote = MagicMock(return_value=MagicMock())
        return mock

    @property
    def stop(self):
        """Stop collection - returns a remote-callable mock"""
        mock = MagicMock()
        mock.remote = MagicMock(return_value=MagicMock())
        return mock

    @property
    def wait_for_stop(self):
        """Wait for stop - returns a remote-callable mock"""
        mock = MagicMock()
        mock.remote = MagicMock(return_value=MagicMock())
        return mock


def mock_async_grpo_infrastructure(mock_batch, mock_rollout_metrics):
    """
    Context manager that mocks all async GRPO infrastructure (Ray actors, venv, etc).

    Returns a dict of patches that can be used as a context manager stack.
    """
    from contextlib import ExitStack

    stack = ExitStack()

    # Create stub instances with mock data
    stub_buffer = StubReplayBuffer(
        initial_size=10,
        mock_batch=mock_batch,
        mock_rollout_metrics=mock_rollout_metrics,
    )
    stub_collector = StubAsyncTrajectoryCollector()

    # Patch venv creation
    stack.enter_context(
        patch(
            "nemo_rl.algorithms.grpo.create_local_venv_on_each_node",
            return_value="/fake/venv",
        )
    )
    stack.enter_context(
        patch(
            "nemo_rl.algorithms.grpo.get_actor_python_env", return_value="/fake/python"
        )
    )

    # Patch Ray actor classes to return our stubs
    mock_buffer_cls = MagicMock()
    mock_buffer_cls.options.return_value.remote.return_value = stub_buffer
    stack.enter_context(
        patch("nemo_rl.algorithms.async_utils.ReplayBuffer", mock_buffer_cls)
    )

    mock_collector_cls = MagicMock()
    mock_collector_cls.options.return_value.remote.return_value = stub_collector
    stack.enter_context(
        patch(
            "nemo_rl.algorithms.async_utils.AsyncTrajectoryCollector",
            mock_collector_cls,
        )
    )

    # Patch ray.get to return values from our stubs (not remote refs)
    def mock_ray_get(ref):
        # If it's already a plain value (from our stubs), return it
        if isinstance(ref, (int, str, dict, list)):
            return ref
        # If it's a MagicMock, return a default response
        return None

    stack.enter_context(patch("ray.get", side_effect=mock_ray_get))
    stack.enter_context(
        patch("ray.wait", side_effect=lambda refs, **kwargs: (refs, []))
    )
    stack.enter_context(
        patch("ray.kill", return_value=None)
    )  # Mock ray.kill for cleanup

    # Patch the rollout functions used inside async_grpo_train
    stack.enter_context(
        patch(
            "nemo_rl.algorithms.grpo.run_multi_turn_rollout",
            return_value=(mock_batch, mock_rollout_metrics),
        )
    )
    stack.enter_context(
        patch(
            "nemo_rl.algorithms.grpo.run_async_multi_turn_rollout",
            return_value=(mock_batch, mock_rollout_metrics),
        )
    )

    # Patch refit and validate functions
    stack.enter_context(
        patch("nemo_rl.algorithms.grpo.refit_policy_generation", return_value=None)
    )
    stack.enter_context(
        patch("nemo_rl.algorithms.grpo.validate", return_value=({}, {}))
    )

    # Mock print_performance_metrics to avoid needing real timing metrics
    stack.enter_context(
        patch("nemo_rl.algorithms.grpo.print_performance_metrics", return_value={})
    )

    return stack


@ray.remote(num_cpus=0)
class MockEnvironment(EnvironmentInterface):
    def __init__(self, rewards: list[float]):
        self.rewards = rewards
        self._calls = 0

    def step(
        self, messages: list[LLMMessageLogType], env_info: list[dict]
    ) -> EnvironmentReturn:
        self._calls += 1
        return (
            [{"role": "environment", "content": "observation"}] * len(messages),
            [{}] * len(messages),
            [[]] * len(messages),
            self.rewards,
            [True] * len(messages),
            [None] * len(messages),
        )

    def get_calls(self):
        return self._calls

    def reset_calls(self):
        self._calls = 0
        return True

    def global_post_process_and_metrics(
        self, batch: BatchedDataDict
    ) -> tuple[BatchedDataDict, dict]:
        return batch, {}


@pytest.fixture(scope="module")
def mock_env():
    """Create a mock environment for single task tests."""
    env = MockEnvironment.remote(rewards=[1.0, 2.0])
    yield env
    ray.kill(env)


@pytest.fixture(scope="module")
def mock_envs():
    """Create mock environments for multiple task tests."""
    math_env = MockEnvironment.remote(rewards=[1.0, 2.0])
    code_env = MockEnvironment.remote(rewards=[3.0, 4.0])
    yield {"math": math_env, "code": code_env}
    ray.kill(math_env)
    ray.kill(code_env)


@pytest.fixture(autouse=True)
def reset_env_calls(mock_env, mock_envs):
    """Reset call counters before each test."""
    ray.get(mock_env.reset_calls.remote())
    ray.get(mock_envs["math"].reset_calls.remote())
    ray.get(mock_envs["code"].reset_calls.remote())
    yield


def test_calculate_rewards_single_task(mock_env):
    """Test reward calculation with a single task type."""
    task_to_env = {"math": mock_env}

    # Create test data
    task_names = ["math", "math"]
    message_logs = [
        [{"role": "user", "content": "1+1"}, {"role": "assistant", "content": "2"}],
        [{"role": "user", "content": "2+2"}, {"role": "assistant", "content": "4"}],
    ]
    batch = create_mock_batch(2, task_names, message_logs)

    # Calculate rewards
    env_observations, metadata, next_stop_strings, rewards, terminateds, answers = (
        calculate_rewards(batch, task_to_env)
    )

    # Verify results
    assert torch.allclose(rewards, torch.tensor([1.0, 2.0]))
    assert len(env_observations) == 2
    assert len(terminateds) == 2
    assert len(next_stop_strings) == 2
    assert len(metadata) == 2
    assert len(answers) == 2
    assert torch.allclose(rewards, torch.tensor([1.0, 2.0]))
    assert (
        ray.get(mock_env.get_calls.remote()) == 1
    )  # Should only call once for all samples of same task


def test_calculate_rewards_multiple_tasks(mock_envs):
    """Test reward calculation with multiple task types."""
    # Create test data
    task_names = ["math", "math", "code", "code"]
    message_logs = [
        [{"role": "user", "content": "1+1"}, {"role": "assistant", "content": "2"}],
        [{"role": "user", "content": "2+2"}, {"role": "assistant", "content": "4"}],
        [
            {"role": "user", "content": "print('hello')"},
            {"role": "assistant", "content": "hello"},
        ],
        [
            {"role": "user", "content": "print('world')"},
            {"role": "assistant", "content": "world"},
        ],
    ]
    batch = create_mock_batch(4, task_names, message_logs)

    # Calculate rewards
    env_observations, metadata, next_stop_strings, rewards, terminateds, answers = (
        calculate_rewards(batch, mock_envs)
    )

    # Verify results
    assert torch.allclose(rewards, torch.tensor([1.0, 2.0, 3.0, 4.0]))
    assert len(env_observations) == 4
    assert len(terminateds) == 4
    assert len(next_stop_strings) == 4
    assert len(metadata) == 4
    assert len(answers) == 4
    assert torch.allclose(rewards, torch.tensor([1.0, 2.0, 3.0, 4.0]))
    assert (
        ray.get(mock_envs["math"].get_calls.remote()) == 1
    )  # One call for all math samples
    assert (
        ray.get(mock_envs["code"].get_calls.remote()) == 1
    )  # One call for all code samples


def test_calculate_rewards_empty_batch(mock_env):
    """Test reward calculation with an empty batch."""
    task_to_env = {"math": mock_env}

    # Create empty test data
    batch = create_mock_batch(0, [], [])

    # Calculate rewards
    env_observations, metadata, next_stop_strings, rewards, terminateds, answers = (
        calculate_rewards(batch, task_to_env)
    )

    # Verify results
    assert len(rewards) == 0
    assert len(env_observations) == 0
    assert len(terminateds) == 0
    assert len(next_stop_strings) == 0
    assert len(metadata) == 0
    assert len(answers) == 0
    assert (
        ray.get(mock_env.get_calls.remote()) == 0
    )  # Should not call environment for empty batch


def test_calculate_rewards_missing_environment():
    """Test reward calculation with a missing environment."""
    # Create test data with unknown task
    task_names = ["unknown_task"]
    message_logs = [[{"role": "user", "content": "test"}]]
    batch = create_mock_batch(1, task_names, message_logs)

    # Try to calculate rewards with missing environment
    task_to_env = {}  # Empty dict means no environments available
    with pytest.raises(
        ValueError, match="No environment found for task type: unknown_task"
    ):
        calculate_rewards(batch, task_to_env)


def test_dapo_dynamic_sampling_filters_nonzero_std():
    """Test that DAPO dynamic sampling only selects prompts with non-zero standard deviation."""
    # Create mock batch data with 6 prompts (2 prompts * 3 generations each)
    batch_size = 6
    message_logs = [
        [
            {"role": "user", "content": f"prompt_{i // 3}"},
            {"role": "assistant", "content": f"response_{i}"},
        ]
        for i in range(batch_size)
    ]
    task_names = ["math"] * batch_size

    # Create batch with some prompts having zero std and others non-zero std
    repeated_batch = create_mock_batch(batch_size, task_names, message_logs)
    repeated_batch["total_reward"] = torch.tensor([1.0, 0.0, 1.0, 0.5, 0.5, 0.0])

    # Mock prompts tensor (2 unique prompts, each repeated 3 times)
    prompts = torch.tensor(
        [
            [1, 2, 3],  # prompt 0
            [1, 2, 3],  # prompt 0
            [1, 2, 3],  # prompt 0
            [4, 5, 6],  # prompt 1
            [4, 5, 6],  # prompt 1
            [4, 5, 6],  # prompt 1
        ]
    )

    # First prompt group has std=0.5 (rewards: 1.0, 0.0, 1.0 -> std ≠ 0)
    # Second prompt group has std=0.25 (rewards: 0.5, 0.5, 0.0 -> std ≠ 0)
    std = torch.tensor(
        [0.5, 0.5, 0.5, 0.25, 0.25, 0.25]
    )  # Both prompts have non-zero std
    baseline = torch.tensor([0.67, 0.67, 0.67, 0.33, 0.33, 0.33])  # Mock baselines

    # Configuration for dynamic sampling
    master_config = {
        "grpo": {
            "use_dynamic_sampling": True,
            "num_prompts_per_step": 2,  # Want 2 prompts
            "num_generations_per_prompt": 3,  # Each with 3 generations
            "max_num_gen_batches": 5,
        }
    }

    timer = Timer()
    num_gen_batches = 1

    # Test dynamic sampling
    result_batch, is_batch_complete, batch_cache, _ = dynamic_sampling(
        repeated_batch, std, baseline, num_gen_batches, master_config, timer
    )

    # Since both prompts have non-zero std, all 6 samples should be selected
    assert result_batch.size == 6
    assert is_batch_complete == True
    assert torch.allclose(result_batch["std"], std)
    assert torch.allclose(result_batch["baseline"], baseline)


def test_dapo_dynamic_sampling_filters_zero_std():
    """Test that DAPO dynamic sampling filters out prompts with zero standard deviation."""
    # Create mock batch data
    batch_size = 6
    message_logs = [
        [
            {"role": "user", "content": f"prompt_{i // 3}"},
            {"role": "assistant", "content": f"response_{i}"},
        ]
        for i in range(batch_size)
    ]
    task_names = ["math"] * batch_size

    repeated_batch = create_mock_batch(batch_size, task_names, message_logs)
    repeated_batch["total_reward"] = torch.tensor(
        [1.0, 1.0, 1.0, 0.5, 0.5, 0.0]
    )  # First prompt has same rewards (std=0)

    # Mock prompts tensor
    prompts = torch.tensor(
        [
            [1, 2, 3],  # prompt 0
            [1, 2, 3],  # prompt 0
            [1, 2, 3],  # prompt 0
            [4, 5, 6],  # prompt 1
            [4, 5, 6],  # prompt 1
            [4, 5, 6],  # prompt 1
        ]
    )

    # First prompt has zero std (all rewards are 1.0)
    # Second prompt has non-zero std (rewards: 0.5, 0.5, 0.0)
    std = torch.tensor(
        [0.0, 0.0, 0.0, 0.25, 0.25, 0.25]
    )  # First prompt has zero std, second has non-zero
    baseline = torch.tensor([1.0, 1.0, 1.0, 0.33, 0.33, 0.33])

    master_config = {
        "grpo": {
            "use_dynamic_sampling": True,
            "num_prompts_per_step": 1,  # Want 1 prompt only
            "num_generations_per_prompt": 3,
        }
    }

    timer = Timer()
    num_gen_batches = 1

    # Test dynamic sampling
    result_batch, is_batch_complete, batch_cache, _ = dynamic_sampling(
        repeated_batch, std, baseline, num_gen_batches, master_config, timer
    )

    # Only the second prompt (indices 3,4,5) should be selected since first has zero std
    assert result_batch.size == 3  # Only 3 samples from the second prompt
    assert is_batch_complete == True
    assert torch.allclose(
        result_batch["std"], torch.tensor([0.25, 0.25, 0.25])
    )  # Only non-zero std
    assert torch.allclose(result_batch["baseline"], torch.tensor([0.33, 0.33, 0.33]))

    ## verify that only prompt_1 is selected
    prompts = [
        result_batch["message_log"][i][0]["content"] for i in range(result_batch.size)
    ]
    assert prompts == ["prompt_1", "prompt_1", "prompt_1"]

    # Verify that filtered rewards are correct
    expected_filtered_rewards = torch.tensor(
        [
            0.5,
            0.5,
            0.0,
        ]
    )
    assert torch.allclose(result_batch["filtered_reward"], expected_filtered_rewards)


def test_dapo_dynamic_sampling_batch_caching():
    """Test that DAPO dynamic sampling uses batch caching when insufficient non-zero std prompts are found."""
    # Create mock batch with only 1 prompt having non-zero std, but we need 2
    batch_size = 3
    message_logs = [
        [
            {"role": "user", "content": "prompt_0"},
            {"role": "assistant", "content": f"response_{i}"},
        ]
        for i in range(batch_size)
    ]
    task_names = ["math"] * batch_size

    repeated_batch = create_mock_batch(batch_size, task_names, message_logs)
    repeated_batch["total_reward"] = torch.tensor([1.0, 0.0, 0.5])  # Non-zero std

    prompts = torch.tensor(
        [
            [1, 2, 3],  # prompt 0
            [1, 2, 3],  # prompt 0
            [1, 2, 3],  # prompt 0
        ]
    )

    std = torch.tensor([0.4, 0.4, 0.4])  # Only one prompt with non-zero std
    baseline = torch.tensor([0.5, 0.5, 0.5])

    master_config = {
        "grpo": {
            "use_dynamic_sampling": True,
            "num_prompts_per_step": 2,  # Need 2 prompts but only have 1
            "num_generations_per_prompt": 3,
            "max_num_gen_batches": 5,
        }
    }

    timer = Timer()
    num_gen_batches = 1

    # Test dynamic sampling - should indicate batch is not complete
    result_batch, is_batch_complete, batch_cache, _ = dynamic_sampling(
        repeated_batch, std, baseline, num_gen_batches, master_config, timer
    )

    # Should have cached the batch but marked as incomplete
    assert (
        result_batch.size == 3
    )  # All samples from the single prompt with non-zero std
    assert is_batch_complete == False  # Not enough prompts, need to continue sampling
    assert batch_cache is not None
    assert batch_cache == result_batch

    # Run dynamic sampling again with the cached batch
    result_batch, is_batch_complete, batch_cache, _ = dynamic_sampling(
        repeated_batch,
        std,
        baseline,
        num_gen_batches,
        master_config,
        timer,
        batch_cache,
    )

    # After running dynamic sampling again, the batch should be complete
    assert (
        result_batch.size == 6
    )  # All samples from the single prompt with non-zero std
    assert is_batch_complete == True
    assert batch_cache is not None


def test_dapo_dynamic_sampling_disabled():
    """Test that when dynamic sampling is disabled, all prompts are kept regardless of std."""
    batch_size = 6
    message_logs = [
        [
            {"role": "user", "content": f"prompt_{i // 3}"},
            {"role": "assistant", "content": f"response_{i}"},
        ]
        for i in range(batch_size)
    ]
    task_names = ["math"] * batch_size

    repeated_batch = create_mock_batch(batch_size, task_names, message_logs)
    repeated_batch["total_reward"] = torch.tensor([1.0, 1.0, 1.0, 0.5, 0.5, 0.0])

    prompts = torch.tensor(
        [
            [1, 2, 3],
            [1, 2, 3],
            [1, 2, 3],
            [4, 5, 6],
            [4, 5, 6],
            [4, 5, 6],
        ]
    )

    # Mix of zero and non-zero std
    std = torch.tensor([0.0, 0.0, 0.0, 0.25, 0.25, 0.25])
    baseline = torch.tensor([1.0, 1.0, 1.0, 0.33, 0.33, 0.33])

    # Disable dynamic sampling
    master_config = {
        "grpo": {
            "use_dynamic_sampling": False,
            "num_prompts_per_step": 2,
            "num_generations_per_prompt": 3,
        }
    }

    timer = Timer()
    num_gen_batches = 1

    # Test that dynamic sampling is bypassed
    result_batch, is_batch_complete, batch_cache, _ = dynamic_sampling(
        repeated_batch, std, baseline, num_gen_batches, master_config, timer
    )

    # All samples should be kept when dynamic sampling is disabled
    assert result_batch.size == 6
    assert is_batch_complete == True
    assert batch_cache is None  # No caching when disabled


def test_noncolocated_inference_requires_explicit_gpus_per_node_single_node():
    """Test that non-colocated inference requires explicit gpus_per_node when policy_nodes=1."""
    from unittest.mock import MagicMock, patch

    from nemo_rl.algorithms.grpo import setup

    # Create minimal config - only what's needed before the validation we're testing
    master_config = {
        "policy": {
            "generation": {
                "backend": "vllm",
                "colocated": {
                    "enabled": False,  # Non-colocated
                    "resources": {
                        "gpus_per_node": None,  # This should trigger error
                        "num_nodes": None,
                    },
                },
            },
        },
        "loss_fn": {},  # Config extraction requires this key
        "env": {},  # Config extraction requires this key
        "grpo": {
            "seed": 42,
            "num_prompts_per_step": 1,
            "val_period": 0,
            "val_at_start": False,
            "use_dynamic_sampling": False,
            "batch_multiplier": 1,
        },
        "data": {"shuffle": False, "num_workers": 1},
        "logger": {},  # Config extraction requires this key
        "checkpointing": {},  # Config extraction requires this key
        "cluster": {
            "num_nodes": 1,  # Single node, so policy_nodes=1
            "gpus_per_node": 8,
        },
    }

    tokenizer = MagicMock()
    dataset = MagicMock()
    dataset.__len__ = MagicMock(return_value=10)

    # Mock everything we don't need to test
    with (
        patch("nemo_rl.algorithms.grpo.Logger") as mock_logger,
        patch("nemo_rl.algorithms.grpo.CheckpointManager") as mock_checkpointer,
        patch("nemo_rl.algorithms.grpo.StatefulDataLoader"),
        pytest.raises(
            AssertionError,
            match="policy.generation.colocated.resources.gpus_per_node must be explicitly set",
        ),
    ):
        # Configure mocks to skip checkpoint loading
        mock_checkpointer.return_value.get_latest_checkpoint_path.return_value = None
        setup(master_config, tokenizer, dataset, None)


def test_noncolocated_inference_requires_explicit_gpus_per_node_multi_node():
    """Test that non-colocated inference requires explicit gpus_per_node when policy_nodes>1."""
    from unittest.mock import MagicMock, patch

    from nemo_rl.algorithms.grpo import setup

    # Create minimal config - only what's needed before the validation we're testing
    master_config = {
        "policy": {
            "generation": {
                "backend": "vllm",
                "colocated": {
                    "enabled": False,  # Non-colocated
                    "resources": {
                        "gpus_per_node": None,  # This should trigger error
                        "num_nodes": 1,  # Use 1 node for inference
                    },
                },
            },
        },
        "loss_fn": {},  # Config extraction requires this key
        "env": {},  # Config extraction requires this key
        "grpo": {
            "seed": 42,
            "num_prompts_per_step": 1,
            "val_period": 0,
            "val_at_start": False,
            "use_dynamic_sampling": False,
            "batch_multiplier": 1,
        },
        "data": {"shuffle": False, "num_workers": 1},
        "logger": {},  # Config extraction requires this key
        "checkpointing": {},  # Config extraction requires this key
        "cluster": {
            "num_nodes": 2,  # Multi-node, so policy_nodes=1 after subtracting inference
            "gpus_per_node": 8,
        },
    }

    tokenizer = MagicMock()
    dataset = MagicMock()
    dataset.__len__ = MagicMock(return_value=10)

    # Mock everything we don't need to test
    with (
        patch("nemo_rl.algorithms.grpo.Logger") as mock_logger,
        patch("nemo_rl.algorithms.grpo.CheckpointManager") as mock_checkpointer,
        patch("nemo_rl.algorithms.grpo.StatefulDataLoader"),
        pytest.raises(
            AssertionError,
            match="policy.generation.colocated.resources.gpus_per_node must be explicitly set",
        ),
    ):
        # Configure mocks to skip checkpoint loading
        mock_checkpointer.return_value.get_latest_checkpoint_path.return_value = None
        setup(master_config, tokenizer, dataset, None)


@pytest.fixture
def mock_grpo_components():
    # Create mock components
    policy = MagicMock()
    policy.train.return_value = {
        "loss": torch.tensor(0.5),
        "grad_norm": torch.tensor(1.0),
        "all_mb_metrics": {
            "loss": [0.5],
            "policy_gradient_loss": [0.3],
            "value_loss": [0.2],
            "global_valid_toks": [10],
            "token_mult_prob_error": [
                1.0
            ],  # Must be <= 1.05 to avoid logging extra plots
        },
    }
    policy.generate.return_value = {
        "output_ids": torch.randint(0, 100, (2, 20)),
        "generation_lengths": torch.tensor([10, 15]),
        "unpadded_sequence_lengths": torch.tensor([12, 18]),
        "logprobs": torch.randn(2, 20),
    }
    policy.prepare_for_training.return_value = None
    # Mock sharding annotations for async GRPO
    policy.sharding_annotations.get_axis_size.return_value = 1  # data_parallel size

    # Create mock batch with proper structure
    mock_batch = BatchedDataDict[DatumSpec](
        {
            "message_log": [
                [
                    {
                        "role": "user",
                        "content": "test",
                        "token_ids": torch.tensor([1, 2, 3]),
                    },
                ]
            ],
            "task_name": ["math"],
            "extra_env_info": [{}],
            "loss_multiplier": torch.tensor([1.0]),
            "idx": torch.tensor([0]),
            "length": torch.tensor([3]),  # Add length field for GRPO
            "total_reward": torch.tensor(
                [1.0]
            ),  # Add total_reward for rollout processing
        }
    )

    # Create mock dataloader with 10 batches
    train_dataloader = MagicMock(spec=StatefulDataLoader)

    def train_iter(self):
        return iter([mock_batch] * 10)

    train_dataloader.__iter__ = train_iter
    train_dataloader.__len__ = MagicMock(return_value=10)

    val_dataloader = MagicMock(spec=StatefulDataLoader)

    def val_iter(self):
        return iter([mock_batch] * 10)

    val_dataloader.__iter__ = val_iter
    val_dataloader.__len__ = MagicMock(return_value=10)

    tokenizer = MagicMock()
    tokenizer.pad_token_id = 0

    loss_fn = ClippedPGLossFn(
        {
            "reference_policy_kl_penalty": 0.01,
            "ratio_clip_min": 0.8,
            "ratio_clip_max": 1.2,
            "ratio_clip_c": 1.0,
            "use_on_policy_kl_approximation": False,
            "use_importance_sampling_correction": False,
            "token_level_loss": True,
        }
    )
    logger = MagicMock()
    checkpointer = MagicMock()

    # Create mock environment
    task_to_env = {"math": MagicMock()}
    val_task_to_env = {"math": MagicMock()}

    # Mock environment return values
    for env in [task_to_env["math"], val_task_to_env["math"]]:
        env.step.return_value = (
            [{"role": "environment", "content": "correct"}],  # observations
            [{}],  # metadata
            [[]],  # next_stop_strings
            [1.0],  # rewards
            [True],  # terminateds
            [None],  # answers
        )
        env.global_post_process_and_metrics.return_value = (mock_batch, {})

    # Create mock master config
    master_config = {
        "grpo": {
            "max_num_steps": 5,
            "max_num_epochs": 2,
            "num_prompts_per_step": 1,
            "num_generations_per_prompt": 1,
            "max_rollout_turns": 1,
            "val_period": 100,
            "val_batch_size": 1,
            "val_at_start": False,
            "max_val_samples": 10,
            "seed": 42,
            "advantage_normalization": "global",
            "use_leave_one_out_baseline": False,
            "normalize_rewards": False,
            "overlong_filtering": False,
        },
        "policy": {
            "train_global_batch_size": 1,
            "train_micro_batch_size": 1,
            "max_total_sequence_length": 2048,
            "make_sequence_length_divisible_by": 1,
            "generation": {
                "backend": "vllm",
                "colocated": {"enabled": True},
                "vllm_cfg": {"async_engine": True},  # Support async mode
            },
        },
        "loss_fn": {
            "use_importance_sampling_correction": True,  # Required for async mode
        },
        "checkpointing": {
            "enabled": False,
            "checkpoint_must_save_by": None,
            "save_period": 10,
        },
        "cluster": {
            "num_nodes": 1,
            "gpus_per_node": 2,
        },
        "logger": {
            "num_val_samples_to_print": 5,
        },
    }

    return {
        "policy": policy,
        "train_dataloader": train_dataloader,
        "val_dataloader": val_dataloader,
        "tokenizer": tokenizer,
        "loss_fn": loss_fn,
        "logger": logger,
        "checkpointer": checkpointer,
        "task_to_env": task_to_env,
        "val_task_to_env": val_task_to_env,
        "master_config": master_config,
    }


@pytest.mark.parametrize("train_func", [grpo_train, async_grpo_train])
def test_grpo_exit_on_max_steps(mock_grpo_components, train_func):
    """Test that GRPO training loop exits when max_num_steps is reached"""
    # Set max steps to 12
    mock_grpo_components["master_config"]["grpo"]["max_num_steps"] = 12
    grpo_save_state = _default_grpo_save_state()

    # Async GRPO requires non-colocated inference
    if train_func == async_grpo_train:
        mock_grpo_components["master_config"]["policy"]["generation"]["colocated"][
            "enabled"
        ] = False

    # Prepare mock data
    mock_rollout_metrics = {
        "mean_gen_tokens_per_sample": 10.0,
        "max_gen_tokens": 20,
        "min_gen_tokens": 5,
    }
    mock_batch = next(iter(mock_grpo_components["train_dataloader"]))

    # Use our helper to mock async infrastructure if needed
    if train_func == async_grpo_train:
        with mock_async_grpo_infrastructure(mock_batch, mock_rollout_metrics):
            train_func(
                mock_grpo_components["policy"],
                None,  # policy_generation
                mock_grpo_components["train_dataloader"],
                mock_grpo_components["val_dataloader"],
                mock_grpo_components["tokenizer"],
                mock_grpo_components["loss_fn"],
                mock_grpo_components["task_to_env"],
                mock_grpo_components["val_task_to_env"],
                mock_grpo_components["logger"],
                mock_grpo_components["checkpointer"],
                grpo_save_state,
                mock_grpo_components["master_config"],
            )
    else:
        # For sync grpo_train, just mock the rollout functions
        with patch(
            "nemo_rl.algorithms.grpo.run_multi_turn_rollout",
            return_value=(mock_batch, mock_rollout_metrics),
        ):
            with patch(
                "nemo_rl.algorithms.grpo.run_async_multi_turn_rollout",
                return_value=(mock_batch, mock_rollout_metrics),
            ):
                train_func(
                    mock_grpo_components["policy"],
                    None,  # policy_generation
                    mock_grpo_components["train_dataloader"],
                    mock_grpo_components["val_dataloader"],
                    mock_grpo_components["tokenizer"],
                    mock_grpo_components["loss_fn"],
                    mock_grpo_components["task_to_env"],
                    mock_grpo_components["val_task_to_env"],
                    mock_grpo_components["logger"],
                    mock_grpo_components["checkpointer"],
                    grpo_save_state,
                    mock_grpo_components["master_config"],
                )

    # Verify we trained for exactly 12 steps
    assert mock_grpo_components["policy"].train.call_count == 12


@pytest.mark.parametrize(
    "train_func", [grpo_train]
)  # Only test sync version for epochs (async uses steps)
def test_grpo_exit_on_max_epochs(mock_grpo_components, train_func):
    """Test that GRPO training loop exits when max_num_epochs is reached"""
    # Set max epochs to 2 and max steps to a large number
    mock_grpo_components["master_config"]["grpo"]["max_num_epochs"] = 2
    mock_grpo_components["master_config"]["grpo"]["max_num_steps"] = 100

    grpo_save_state = _default_grpo_save_state()

    # Mock rollout functions to return proper metrics
    mock_rollout_metrics = {
        "mean_gen_tokens_per_sample": 10.0,
        "max_gen_tokens": 20,
        "min_gen_tokens": 5,
    }

    # Get a mock batch to return
    mock_batch = next(iter(mock_grpo_components["train_dataloader"]))

    with patch("nemo_rl.algorithms.grpo.run_multi_turn_rollout") as mock_rollout:
        mock_rollout.return_value = (mock_batch, mock_rollout_metrics)

        with patch(
            "nemo_rl.algorithms.grpo.run_async_multi_turn_rollout"
        ) as mock_async_rollout:
            mock_async_rollout.return_value = (mock_batch, mock_rollout_metrics)

            # Run training
            train_func(
                mock_grpo_components["policy"],
                None,  # policy_generation
                mock_grpo_components["train_dataloader"],
                mock_grpo_components["val_dataloader"],
                mock_grpo_components["tokenizer"],
                mock_grpo_components["loss_fn"],
                mock_grpo_components["task_to_env"],
                mock_grpo_components["val_task_to_env"],
                mock_grpo_components["logger"],
                mock_grpo_components["checkpointer"],
                grpo_save_state,
                mock_grpo_components["master_config"],
            )

    # Verify we trained for exactly two epochs (20 batches)
    assert mock_grpo_components["policy"].train.call_count == 20


@pytest.mark.parametrize("train_func", [grpo_train, async_grpo_train])
def test_grpo_exit_on_timeout(mock_grpo_components, train_func, capsys):
    """Test that GRPO training loop exits when timeout is reached"""
    # Set max steps and epochs to large numbers
    mock_grpo_components["master_config"]["grpo"]["max_num_steps"] = 100
    mock_grpo_components["master_config"]["grpo"]["max_num_epochs"] = 10
    grpo_save_state = _default_grpo_save_state()

    # Async GRPO requires non-colocated inference
    if train_func == async_grpo_train:
        mock_grpo_components["master_config"]["policy"]["generation"]["colocated"][
            "enabled"
        ] = False

    # Prepare mock data
    mock_rollout_metrics = {
        "mean_gen_tokens_per_sample": 10.0,
        "max_gen_tokens": 20,
        "min_gen_tokens": 5,
    }
    mock_batch = next(iter(mock_grpo_components["train_dataloader"]))

    # Mock TimeoutChecker to return False for first 7 checks, then True (timeout)
    with patch("nemo_rl.algorithms.grpo.TimeoutChecker") as mock_timeout_class:
        mock_timeout_instance = MagicMock()
        check_results = [False] * 7 + [True]
        mock_timeout_instance.check_save.side_effect = check_results
        mock_timeout_class.return_value = mock_timeout_instance

        # Use our helper for async, or simple mocking for sync
        if train_func == async_grpo_train:
            with mock_async_grpo_infrastructure(mock_batch, mock_rollout_metrics):
                train_func(
                    mock_grpo_components["policy"],
                    None,  # policy_generation
                    mock_grpo_components["train_dataloader"],
                    mock_grpo_components["val_dataloader"],
                    mock_grpo_components["tokenizer"],
                    mock_grpo_components["loss_fn"],
                    mock_grpo_components["task_to_env"],
                    mock_grpo_components["val_task_to_env"],
                    mock_grpo_components["logger"],
                    mock_grpo_components["checkpointer"],
                    grpo_save_state,
                    mock_grpo_components["master_config"],
                )
        else:
            with patch(
                "nemo_rl.algorithms.grpo.run_multi_turn_rollout",
                return_value=(mock_batch, mock_rollout_metrics),
            ):
                with patch(
                    "nemo_rl.algorithms.grpo.run_async_multi_turn_rollout",
                    return_value=(mock_batch, mock_rollout_metrics),
                ):
                    train_func(
                        mock_grpo_components["policy"],
                        None,  # policy_generation
                        mock_grpo_components["train_dataloader"],
                        mock_grpo_components["val_dataloader"],
                        mock_grpo_components["tokenizer"],
                        mock_grpo_components["loss_fn"],
                        mock_grpo_components["task_to_env"],
                        mock_grpo_components["val_task_to_env"],
                        mock_grpo_components["logger"],
                        mock_grpo_components["checkpointer"],
                        grpo_save_state,
                        mock_grpo_components["master_config"],
                    )

        # Verify training stopped at 8 steps (when check_save returned True)
        assert mock_grpo_components["policy"].train.call_count == 8

        # Verify the timeout message was printed and training actually stopped
        captured = capsys.readouterr()
        output_lines = captured.out.strip().split("\n")

        # Find the timeout message
        timeout_line_idx = None
        for i, line in enumerate(output_lines):
            if "Timeout has been reached, stopping training early" in line:
                timeout_line_idx = i
                break

        assert timeout_line_idx is not None, "Timeout message not found in output"

        # Check what comes after the timeout message
        remaining_lines = output_lines[timeout_line_idx + 1 :]

        # For async_grpo_train, we expect cleanup messages in the finally block
        if train_func.__name__ == "async_grpo_train":
            cleanup_found = any(
                "Stopping trajectory collection" in line
                or "Async GRPO training complete" in line
                for line in remaining_lines
            )
            assert cleanup_found, (
                "Expected cleanup messages after timeout in async mode"
            )

        # Verify no new epoch/step started after timeout
        for line in remaining_lines:
            assert "Epoch" not in line or "Epoch 1/10" in line, (
                f"Training continued to next epoch after timeout: {line}"
            )
            assert not (line.startswith("Step ") and "Step 9" in line), (
                f"Training continued to next step after timeout: {line}"
            )<|MERGE_RESOLUTION|>--- conflicted
+++ resolved
@@ -19,18 +19,14 @@
 import torch
 from torchdata.stateful_dataloader import StatefulDataLoader
 
-<<<<<<< HEAD
-from nemo_rl.algorithms.grpo import dynamic_sampling
-from nemo_rl.data.interfaces import LLMMessageLogType
-=======
 from nemo_rl.algorithms.grpo import (
     _default_grpo_save_state,
     async_grpo_train,
+    dynamic_sampling,
     grpo_train,
 )
 from nemo_rl.algorithms.loss_functions import ClippedPGLossFn
 from nemo_rl.data.interfaces import DatumSpec, LLMMessageLogType
->>>>>>> 0a769cc3
 from nemo_rl.distributed.batched_data_dict import BatchedDataDict
 from nemo_rl.environments.interfaces import (
     EnvironmentInterface,
