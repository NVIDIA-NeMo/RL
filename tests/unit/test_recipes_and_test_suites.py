--- conflicted
+++ resolved
@@ -170,11 +170,7 @@
     )
 
 
-<<<<<<< HEAD
-def test_nightly_compute_stays_below_1070_hours(nightly_test_suite, tracker):
-=======
 def test_nightly_compute_stays_below_1100_hours(nightly_test_suite, tracker):
->>>>>>> 38171899
     command = f"DRYRUN=1 HF_HOME=... HF_DATASETS_CACHE=... CONTAINER= ACCOUNT= PARTITION= ./tools/launch {' '.join(nightly_test_suite)}"
 
     print(f"Running command: {command}")
@@ -206,13 +202,8 @@
         f"Last line of output was not as expected: '{last_line}'"
     )
     total_gpu_hours = float(last_line.split(":")[-1].strip())
-<<<<<<< HEAD
-    assert total_gpu_hours <= 1070, (
-        f"Total GPU hours exceeded 1070: {last_line}. We should revisit the test suites to reduce the total GPU hours."
-=======
     assert total_gpu_hours <= 1100, (
         f"Total GPU hours exceeded 1100: {last_line}. We should revisit the test suites to reduce the total GPU hours."
->>>>>>> 38171899
     )
     tracker.track("total_nightly_gpu_hours", total_gpu_hours)
 
