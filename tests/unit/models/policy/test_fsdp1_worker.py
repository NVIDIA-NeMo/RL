--- conflicted
+++ resolved
@@ -762,9 +762,8 @@
 
     # Clean up after the test
     print("Cleaning up resources for test")
-<<<<<<< HEAD
+    policy.worker_group.shutdown()
     cluster.shutdown()
-    policy.worker_group.shutdown()
 
 
 @pytest.mark.timeout(180)
@@ -871,8 +870,4 @@
     torch.testing.assert_close(mbs1_pg_loss, mbs2_pg_loss)
 
     cluster.shutdown()
-    policy_mbs2.worker_group.shutdown()
-=======
-    policy.worker_group.shutdown()
-    cluster.shutdown()
->>>>>>> 54e15067
+    policy_mbs2.worker_group.shutdown()