# Copyright (c) 2025, NVIDIA CORPORATION.  All rights reserved.
#
# Licensed under the Apache License, Version 2.0 (the "License");
# you may not use this file except in compliance with the License.
# You may obtain a copy of the License at
#
#     http://www.apache.org/licenses/LICENSE-2.0
#
# Unless required by applicable law or agreed to in writing, software
# distributed under the License is distributed on an "AS IS" BASIS,
# WITHOUT WARRANTIES OR CONDITIONS OF ANY KIND, either express or implied.
# See the License for the specific language governing permissions and
# limitations under the License.

import os
from copy import deepcopy
from unittest import mock

import pytest
import ray
import torch

from nemo_rl.algorithms.grpo import refit_policy_generation
from nemo_rl.algorithms.utils import get_tokenizer
from nemo_rl.distributed.batched_data_dict import BatchedDataDict
from nemo_rl.distributed.virtual_cluster import RayVirtualCluster
from nemo_rl.models.generation import configure_generation_config
from nemo_rl.models.generation.vllm import VllmConfig, VllmGeneration
from nemo_rl.models.policy import PolicyConfig
from nemo_rl.models.policy.lm_policy import Policy

model_name = "Qwen/Qwen3-0.6B"
# Define basic vLLM test config
basic_vllm_test_config: VllmConfig = {
    "backend": "vllm",
    "model_name": model_name,
    "tokenizer": {
        "name": model_name,
    },
    "dtype": "bfloat16",
    "max_new_tokens": 5,
    "temperature": 0.8,
    "top_p": 1.0,
    "top_k": None,
    "stop_token_ids": None,
    "stop_strings": None,
    "vllm_cfg": {
        "precision": "bfloat16",
        "tensor_parallel_size": 1,
        "pipeline_parallel_size": 1,
        "gpu_memory_utilization": 0.7,
        "max_model_len": 1024,
        "async_engine": False,  # Default to False for synchronous tests
        "skip_tokenizer_init": False,
        "load_format": "auto",
    },
    "vllm_kwargs": {},
}


def get_basic_hf_test_config(enable_dtensor: bool = False) -> PolicyConfig:
    # Create HF-specific config with required parameters
    return {
        "model_name": basic_vllm_test_config["model_name"],
        "tokenizer": {
            "name": basic_vllm_test_config["tokenizer"]["name"],
        },
        # Required training parameters
        "train_global_batch_size": 1,
        "train_micro_batch_size": 1,
        "learning_rate": 5e-6,
        "logprob_batch_size": 1,
        "max_new_tokens": 16,
        "do_sample": False,
        "precision": "float32",
        "fsdp_offload_enabled": False,
        "activation_checkpointing_enabled": False,
        "optimizer": {
            "name": "torch.optim.AdamW",
            "kwargs": {
                "lr": 5e-6,
                "weight_decay": 0.01,
                "betas": [0.9, 0.999],
                "eps": 1e-8,
            },
        },
        "dtensor_cfg": {
            "enabled": enable_dtensor,
            "cpu_offload": False,
            "sequence_parallel": False,
            "activation_checkpointing": False,
            "tensor_parallel_size": 1,
            "custom_parallel_plan": None,
        },
        "dynamic_batching": {
            "enabled": enable_dtensor,  # Dynamic batching is only supported with DTensor
            "train_mb_tokens": 40,
            "logprob_mb_tokens": 40,
            "sequence_length_round": 4,
        },
        "max_grad_norm": 1.0,
        "make_sequence_length_divisible_by": 1,
        "generation": {
            "temperature": 0.8,
        },
    }


@pytest.fixture(scope="function")
def cluster():
    """Create a virtual cluster for testing."""
    # Create a cluster with 1 node that has 2 GPU bundles
    virtual_cluster = RayVirtualCluster(
        bundle_ct_per_node_list=[2],  # 1 node with 2 GPU bundle
        use_gpus=True,
        max_colocated_worker_groups=2,
        num_gpus_per_node=2,  # Use available GPUs
        name="vllm-test-cluster",
    )
    yield virtual_cluster
    virtual_cluster.shutdown()


@pytest.fixture(scope="function")
def tokenizer():
    """Initialize tokenizer for the test model."""
    tokenizer = get_tokenizer(basic_vllm_test_config["tokenizer"])
    return tokenizer


@pytest.fixture(scope="function")
def policy(cluster, tokenizer):
    """Initialize the vLLM policy (synchronous by default)."""
    vllm_config = deepcopy(basic_vllm_test_config)
    # Ensure async_engine is False for the standard policy fixture
    vllm_config["vllm_cfg"]["async_engine"] = False
    vllm_config = configure_generation_config(vllm_config, tokenizer)
    p = VllmGeneration(cluster, vllm_config)
    yield p
    try:
        p.shutdown()
        import gc

        gc.collect()
        torch.cuda.empty_cache()
    except Exception as e:
        print(f"Error during policy cleanup: {e}")


def _create_ray_virtual_cluster_for_test(name: str) -> RayVirtualCluster:
    """Helper function to create a standard RayVirtualCluster for tests."""
    return RayVirtualCluster(
        bundle_ct_per_node_list=[1],
        use_gpus=True,
        max_colocated_worker_groups=1,
        num_gpus_per_node=1,
        name=name,
    )


@pytest.fixture(scope="function")
def policy_cluster_separate():
    """Create a virtual cluster for the Policy, using 1 GPU."""
    cluster = _create_ray_virtual_cluster_for_test("vllm-test-policy-cluster-separate")
    yield cluster
    try:
        cluster.shutdown()
    except Exception as e:
        print(f"Error during policy_cluster_separate shutdown: {e}")


@pytest.fixture(scope="function")
def generation_cluster_separate():
    """Create a virtual cluster for the VllmGeneration policy, using 1 GPU."""
    cluster = _create_ray_virtual_cluster_for_test(
        "vllm-test-generation-cluster-separate"
    )
    yield cluster
    try:
        cluster.shutdown()
    except Exception as e:
        print(f"Error during generation_cluster_separate shutdown: {e}")


@pytest.fixture(scope="function")
def test_input_data(tokenizer):
    """Create test input data for inference."""
    test_prompts = [
        "Hello, my name is",
        "The capital of France is",
    ]

    # Tokenize prompts
    encodings = tokenizer(
        test_prompts,
        padding="max_length",
        max_length=20,
        truncation=True,
        return_tensors="pt",
        padding_side="right",
    )

    # Calculate input lengths from attention mask
    input_lengths = encodings["attention_mask"].sum(dim=1).to(torch.int32)

    # Create input data dictionary
    return BatchedDataDict(
        {
            "input_ids": encodings["input_ids"],
            "input_lengths": input_lengths,
        }
    )


@pytest.fixture(scope="module", autouse=True)
def skip_tied_weight_check_for_all():
    """Automatically skip tied weight check for all tests in this module."""
    os.environ["NRL_SKIP_TIED_WEIGHT_CHECK"] = "1"

    yield

    # Restore the original value
    os.environ.pop("NRL_SKIP_TIED_WEIGHT_CHECK", None)


def test_vllm_missing_required_config_key(cluster):
    """Test that an assertion error is raised when a required config key is missing."""
    # Create a config missing a required key by removing 'model_name'
    incomplete_config = basic_vllm_test_config.copy()
    del incomplete_config["model_name"]  # Remove a required key

    # Also need to ensure skip_tokenizer_init and load_format are there
    # since these are checked in VllmConfig.__annotations__
    incomplete_config["skip_tokenizer_init"] = True
    incomplete_config["load_format"] = "auto"

    # Attempt to initialize VllmGeneration with incomplete config - should raise AssertionError
    with pytest.raises(AssertionError) as excinfo:
        VllmGeneration(cluster, incomplete_config)

    # Verify the error message contains information about the missing key
    error_message = str(excinfo.value)
    assert "Missing required keys in VllmConfig" in error_message
    assert "model_name" in error_message, (
        "Error should mention the missing 'model_name' key"
    )
    print(f"Successfully caught missing config key with error: {error_message}")


def test_vllm_policy_generation(policy, test_input_data, tokenizer):
    """Test vLLM policy generation capabilities."""
    # Test generation
    print("Testing generation...")
    outputs = policy.generate(test_input_data)

    # Validate outputs format
    assert "output_ids" in outputs, "output_ids not found in generation output"
    assert "logprobs" in outputs, "logprobs not found in generation output"
    assert "generation_lengths" in outputs, (
        "generation_lengths not found in generation output"
    )
    assert "unpadded_sequence_lengths" in outputs, (
        "unpadded_sequence_lengths not found in generation output"
    )

    # Validate outputs shape and content
    assert outputs["output_ids"].shape[0] == len(test_input_data["input_ids"]), (
        "Wrong batch size in output"
    )
    assert outputs["generation_lengths"].shape[0] == len(
        test_input_data["input_ids"]
    ), "Wrong batch size in generation_lengths"

    # Decode and check outputs
    generated_sequences = outputs["output_ids"]
    generated_texts = tokenizer.batch_decode(
        generated_sequences, skip_special_tokens=True
    )

    print(f"Generated texts: {generated_texts}")

    # All texts should have a non-zero length and be longer than inputs
    assert all(len(text) > 0 for text in generated_texts), (
        "Some generated texts are empty"
    )


@pytest.mark.asyncio
@pytest.mark.parametrize(
    "tensor_parallel_size,pipeline_parallel_size", [(2, 1), (1, 2)]
)
async def test_vllm_policy_generation_async(
    cluster, test_input_data, tokenizer, tensor_parallel_size, pipeline_parallel_size
):
    """Test vLLM policy async generation capabilities."""
    # Ensure the policy is configured for async generation
    # Create separate configs for each policy
    hf_policy = None
    async_policy = None
    try:
        vllm_config = deepcopy(basic_vllm_test_config)
        vllm_config["vllm_cfg"]["async_engine"] = True
        vllm_config = configure_generation_config(vllm_config, tokenizer)
        vllm_config["vllm_cfg"]["tensor_parallel_size"] = tensor_parallel_size
        vllm_config["vllm_cfg"]["pipeline_parallel_size"] = pipeline_parallel_size
        hf_config = get_basic_hf_test_config(enable_dtensor=True)
        from nemo_rl.models.policy.lm_policy import Policy

        async_policy = VllmGeneration(cluster, vllm_config)
        async_policy.finish_generation()
        print("creating hf policy...")

<<<<<<< HEAD
        hf_policy = Policy(cluster, hf_config, tokenizer)

        refit_policy_generation(
            hf_policy, async_policy, hf_config["refit_buffer_size_gb"]
        )
=======
        hf_policy = HfPolicy(cluster, hf_config, tokenizer)
        refit_policy_generation(hf_policy, async_policy)
>>>>>>> 3e5481fd

        outputs = async_policy.generate_async(test_input_data)
        # Validate outputs format
        assert "output_ids" in outputs, "output_ids not found in generation output"
        assert "logprobs" in outputs, "logprobs not found in generation output"
        assert "generation_lengths" in outputs, (
            "generation_lengths not found in generation output"
        )
        assert "unpadded_sequence_lengths" in outputs, (
            "unpadded_sequence_lengths not found in generation output"
        )

        # Validate outputs shape and content
        assert outputs["output_ids"].shape[0] == len(test_input_data["input_ids"]), (
            "Wrong batch size in output"
        )
        assert outputs["generation_lengths"].shape[0] == len(
            test_input_data["input_ids"]
        ), "Wrong batch size in generation_lengths"

        # Decode and check outputs
        generated_sequences = outputs["output_ids"]
        generated_texts = tokenizer.batch_decode(
            generated_sequences, skip_special_tokens=True
        )

        print(f"Generated texts: {generated_texts}")

        # All texts should have a non-zero length and be longer than inputs
        assert all(len(text) > 0 for text in generated_texts), (
            "Some generated texts are empty"
        )

    finally:
        # Clean up resources
        print("Cleaning up resources...")
        if async_policy:
            async_policy.shutdown()
        if hf_policy and hasattr(hf_policy, "shutdown"):
            hf_policy.shutdown()


@pytest.mark.skip(
    reason="Skipping for now, will be fixed in https://github.com/NVIDIA/NeMo-RL/issues/408"
)
def test_vllm_worker_seed_behavior(cluster, tokenizer):
    """
    1. Different workers generate different outputs for identical prompts due to different seeds
    2. When forced to use the same seed, workers generate identical outputs
    """
    from nemo_rl.models.generation.vllm import VllmGenerationWorker

    unique_prompts = [
        "Hello, my name is",
        "The capital of France is",
    ]

    # Create a batch where each prompt appears twice
    # When sharded, different workers will get the same prompt
    duplicated_prompts = unique_prompts + unique_prompts

    # Tokenize prompts
    encodings = tokenizer(
        duplicated_prompts,
        padding="max_length",
        max_length=20,
        truncation=True,
        return_tensors="pt",
        padding_side="right",
    )

    input_lengths = encodings["attention_mask"].sum(dim=1).to(torch.int32)

    # Create input data dictionary
    duplicated_batch = BatchedDataDict(
        {
            "input_ids": encodings["input_ids"],
            "input_lengths": input_lengths,
        }
    )

    # Part 1: Test that different workers generate different outputs due to different seeds
    print("Creating vLLM policy with default seed behavior...")
    vllm_config = basic_vllm_test_config.copy()
    vllm_config = configure_generation_config(vllm_config, tokenizer)
    policy = VllmGeneration(cluster, vllm_config)
    policy.finish_generation()

    from nemo_rl.models.policy.lm_policy import Policy

    hf_config = get_basic_hf_test_config(enable_dtensor=False)
    hf_policy = Policy(cluster, hf_config, tokenizer)

    print("refitting vllm policy...")
    refit_policy_generation(hf_policy, policy)

    try:
        # Generate with duplicated prompts
        print("Running generation with duplicated prompts...")
        outputs = policy.generate(duplicated_batch, greedy=False)

        # Decode the generated sequences
        gen_texts = tokenizer.batch_decode(
            outputs["output_ids"], skip_special_tokens=True
        )

        print(f"Generated texts with duplicated prompts: {gen_texts}")

        # Check if the duplicated prompts generated different texts
        # The first half and second half should be different due to different worker seeds
        first_half = gen_texts[: len(unique_prompts)]
        second_half = gen_texts[len(unique_prompts) :]

        print(f"First worker outputs: {first_half}")
        print(f"Second worker outputs: {second_half}")

        # At least one of the pairs should be different due to different seeds
        assert first_half != second_half, (
            "Different workers should generate different outputs for identical prompts due to different seeds"
        )

        # Clean up before the second test
        policy.shutdown()

        # Part 2: Test with fixed seed to verify identical outputs
        print("\nNow testing with fixed seed...")

        # Store the original configure_worker method
        original_configure_worker = VllmGenerationWorker.configure_worker

        # Override the configure_worker method to always use the same seed
        def configure_worker_fixed_seed(num_gpus, bundle_indices=None):
            resources, env_vars, init_kwargs = original_configure_worker(
                num_gpus, bundle_indices
            )
            # Override with fixed seed
            init_kwargs["seed"] = 42
            return resources, env_vars, init_kwargs

        VllmGenerationWorker.configure_worker = configure_worker_fixed_seed

        # Create a new policy with fixed seed
        fixed_seed_policy = VllmGeneration(cluster, vllm_config)

        # Generate with the same duplicated prompts
        print("Running generation with fixed seed...")
        fixed_seed_outputs = fixed_seed_policy.generate(duplicated_batch, greedy=False)

        # Decode the generated sequences
        fixed_seed_gen_texts = tokenizer.batch_decode(
            fixed_seed_outputs["output_ids"], skip_special_tokens=True
        )

        print(f"Generated texts with fixed seed: {fixed_seed_gen_texts}")

        # Check if the duplicated prompts now generate the same texts
        fixed_seed_first_half = fixed_seed_gen_texts[: len(unique_prompts)]
        fixed_seed_second_half = fixed_seed_gen_texts[len(unique_prompts) :]

        print(f"First worker outputs (fixed seed): {fixed_seed_first_half}")
        print(f"Second worker outputs (fixed seed): {fixed_seed_second_half}")

        # With the same seed, outputs should be identical
        assert fixed_seed_first_half == fixed_seed_second_half, (
            "Workers with the same fixed seed should generate identical outputs for identical prompts"
        )

    finally:
        # Restore the original method if we patched it
        if "original_configure_worker" in locals():
            VllmGenerationWorker.configure_worker = original_configure_worker

        # Clean up resources
        if "policy" in locals() and hasattr(policy, "shutdown"):
            policy.shutdown()
        if "fixed_seed_policy" in locals() and hasattr(fixed_seed_policy, "shutdown"):
            fixed_seed_policy.shutdown()

        # Force garbage collection
        import gc

        gc.collect()
        torch.cuda.empty_cache()


@pytest.mark.timeout(140)
@pytest.mark.parametrize("async_engine", [True, False])
@pytest.mark.parametrize("enable_dtensor", [True, False])
def test_vllm_generation_with_hf_training(
    cluster, tokenizer, enable_dtensor, async_engine
):
    """1. Use vLLM for generation
    2. Use HF policy for training and logprob computation

    This test validates that the two policies can work together.
    """
    from nemo_rl.models.policy.lm_policy import Policy
    from tests.unit.test_utils import SimpleNLLLoss

    # Create separate configs for each policy
    vllm_config = basic_vllm_test_config.copy()
    vllm_config["vllm_cfg"]["async_engine"] = async_engine
    vllm_config = configure_generation_config(vllm_config, tokenizer)

    hf_config = get_basic_hf_test_config(enable_dtensor=enable_dtensor)
    hf_config["train_global_batch_size"] = 4

    vllm_policy = None
    hf_policy = None

    try:
        prompts = [
            "Write a story about a magical forest",
            "Explain how photosynthesis works",
            "What are the benefits of exercise?",
            "Describe the water cycle",
            "What is the capital of France?",
            "Who is the president of the USA?",
            "What is the capital of the moon?",
            "Where is the sun?",
        ]

        # Tokenize the prompts the same way as in test_hf_ray_policy
        tokenized = tokenizer(
            prompts,
            padding=True,
            truncation=True,
            max_length=64,
            return_tensors="pt",
            padding_side="right",
        )
        # Calculate input lengths from attention mask
        input_lengths = tokenized["attention_mask"].sum(dim=1).to(torch.int32)

        test_input_data = BatchedDataDict(
            {
                "input_ids": tokenized["input_ids"],
                "input_lengths": input_lengths,
            }
        )

        # Create both policies
        print("Creating vLLM policy...")
        vllm_policy = VllmGeneration(cluster, vllm_config)
        vllm_policy.finish_generation()

        print("Creating HF policy...")
        hf_policy = Policy(cluster, hf_config, tokenizer)

        print("refitting vllm policy...")
        refit_policy_generation(hf_policy, vllm_policy)

        # Step 1: Use vLLM for generation
        print("Using vLLM policy for fast generation...")
        if async_engine:
            generation_results = vllm_policy.generate_async(
                test_input_data, greedy=True
            )
        else:
            generation_results = vllm_policy.generate(test_input_data, greedy=True)
        vllm_policy.finish_generation()
        # Validate generation outputs
        assert "output_ids" in generation_results, (
            "output_ids not found in vLLM generation output"
        )
        assert "logprobs" in generation_results, (
            "logprobs not found in vLLM generation output"
        )

        # Decode generations
        generated_texts = tokenizer.batch_decode(
            generation_results["output_ids"], skip_special_tokens=True
        )
        print(f"vLLM generated texts: {generated_texts}")

        # Run logprob calculation with HF policy to verify
        fprop_logprob_data = BatchedDataDict(
            {
                "input_ids": generation_results["output_ids"],
                "input_lengths": generation_results["unpadded_sequence_lengths"],
            }
        )
        # Get logprobs from HF policy
        hf_policy.prepare_for_lp_inference()
        fprop_results = hf_policy.get_logprobs(fprop_logprob_data)
        # Zero out logprobs for input tokens

        print(f"HF logprobs: {fprop_results['logprobs']}")
        print(f"vLLM logprobs: {generation_results['logprobs']}")

        # Validate that the logprobs are correct (comparing vLLM generation logprobs with HF computed logprobs)

        # Create a mask for padding tokens to only include tokens up to generation_lengths
        padding_mask = torch.zeros_like(
            generation_results["logprobs"], dtype=torch.bool
        )
        for i, (input_len, total_valid_len) in enumerate(
            zip(
                test_input_data.get("input_lengths"),
                generation_results["unpadded_sequence_lengths"],
            )
        ):
            padding_mask[i, input_len:total_valid_len] = True

        abs_diff = torch.abs(generation_results["logprobs"] - fprop_results["logprobs"])
        masked_abs_diff = abs_diff.masked_select(padding_mask)
        avg_prob_mult_error = (
            torch.mean(torch.exp(masked_abs_diff))
            if masked_abs_diff.numel() > 0
            else torch.tensor(0.0)
        )

        print(f"Average probability multiplicative error: {avg_prob_mult_error}")
        assert avg_prob_mult_error <= 1.043, "vLLM and HF logprobs should closely match"

        # Step 2: Prepare simplified training data (smaller and with padding removed to prevent OOM)
        # Use a very small sequence for training to ensure it works
        max_seq_len = min(40, generation_results["output_ids"].shape[1])
        # cap generation lengths to max_seq_len
        generation_results["unpadded_sequence_lengths"] = torch.clamp(
            generation_results["unpadded_sequence_lengths"], max=max_seq_len
        )

        train_input_ids = generation_results["output_ids"][:, :max_seq_len]
        token_loss_mask = torch.ones_like(train_input_ids)
        # Only compute loss on generated tokens, not input
        input_len = test_input_data.get("input_ids").size(1)
        token_loss_mask[:, :input_len] = 0

        for idx, length in enumerate(generation_results["unpadded_sequence_lengths"]):
            token_loss_mask[idx, length:] = 0

        train_data = BatchedDataDict(
            {
                "input_ids": train_input_ids,
                "input_lengths": generation_results["unpadded_sequence_lengths"],
                "token_loss_mask": token_loss_mask,
                "sample_mask": torch.ones(train_input_ids.shape[0]),
            }
        )

        # Step 3: Try a minimal training step with HF policy
        print("Training with HF policy (single step)...")
        hf_policy.prepare_for_training()

        # Just do one training step to verify it works
        results = hf_policy.train(train_data, SimpleNLLLoss())
        print(f"Training loss: {results['loss']}")

        hf_policy.finish_training()
        hf_policy.offload_after_refit()

        # Step 4: Use vLLM for generation again to complete the workflow
        print("Using vLLM for generation again...")
        vllm_policy.prepare_for_generation()
        if async_engine:
            final_generation = vllm_policy.generate_async(test_input_data)
        else:
            final_generation = vllm_policy.generate(test_input_data)

        assert "output_ids" in final_generation, (
            "Final generation should contain output_ids"
        )

        print("Successfully demonstrated vLLM generation + HF training workflow!")

    finally:
        # Clean up resources
        print("Cleaning up resources...")
        if vllm_policy:
            vllm_policy.shutdown()
        if hf_policy and hasattr(hf_policy, "shutdown"):
            hf_policy.shutdown()


def test_vllm_policy_tensor_parallel(cluster, tokenizer):
    """Test vLLM policy with tensor parallelism > 1."""
    # Configure with tensor_parallel_size=2
    tp_config = deepcopy(basic_vllm_test_config)
    tp_config = configure_generation_config(tp_config, tokenizer)
    tp_config["vllm_cfg"]["tensor_parallel_size"] = 2

    # Ensure we specify the distributed executor backend
    tp_config["vllm_kwargs"] = {"distributed_executor_backend": "ray"}

    vllm_policy = None
    try:
        vllm_policy = VllmGeneration(cluster, tp_config)

        # Create simple test input
        test_prompts = ["Hello, my name is", "The capital of France is"]
        encodings = tokenizer(
            test_prompts,
            padding="max_length",
            max_length=10,
            truncation=True,
            return_tensors="pt",
            padding_side="right",
        )

        test_input_data = BatchedDataDict(
            {
                "input_ids": encodings["input_ids"],
                "input_lengths": encodings["attention_mask"].sum(dim=1).to(torch.int32),
            }
        )

        # Test generation with tensor parallelism
        outputs = vllm_policy.generate(test_input_data)

        vllm_policy.finish_generation()
        vllm_policy.prepare_for_generation()
        # Validate outputs
        # Test generation with tensor parallelism
        outputs = vllm_policy.generate(test_input_data)

        assert "output_ids" in outputs, "output_ids not found in generation output"
        assert outputs["output_ids"].shape[0] == 2, "Wrong batch size in output"

        # Decode and check output
        generated_text = tokenizer.decode(
            outputs["output_ids"][0], skip_special_tokens=True
        )
        print(f"Generated text with TP=2: {generated_text}")
        assert len(generated_text) > 0, "Generated text is empty"

    finally:
        # Clean up resources
        if vllm_policy:
            vllm_policy.shutdown()


def test_vllm_generate_text(cluster, tokenizer):
    """Test that vLLM can generate text."""
    # Prepare test data
    test_prompts = [
        "Hello, my name is",
        "The capital of France is",
    ]
    test_prompts = BatchedDataDict({"prompts": test_prompts})

    # Create separate configs for each policy
    vllm_config = basic_vllm_test_config.copy()
    vllm_config = configure_generation_config(vllm_config, tokenizer, is_eval=True)

    # Ensure we can get same output
    assert vllm_config["model_name"] == "Qwen/Qwen3-0.6B", (
        "Model name should be Qwen/Qwen3-0.6B to get expected output"
    )
    assert vllm_config["vllm_cfg"]["tensor_parallel_size"] == 1, (
        "Tensor parallel size should be 1 to get expected output"
    )

    # Create vLLM generation
    vllm_generation = VllmGeneration(cluster, vllm_config)

    # Generate and check result
    output = vllm_generation.generate_text(test_prompts, greedy=True)
    assert output["texts"] == [
        " Lina. I'm",
        " Paris. The capital of",
    ], "Output should be the same as the expected output"

    # Clean up
    vllm_generation.shutdown()


@pytest.mark.timeout(180)
@pytest.mark.parametrize("tensor_parallel_size", [1, 2])
@pytest.mark.parametrize("enable_dtensor", [True, False])
def test_vllm_weight_update_and_prefix_cache_reset(
    cluster, tokenizer, tensor_parallel_size, enable_dtensor
):
    """Test that the vLLM prefix cache is correctly reset when weights change."""
    from nemo_rl.models.policy.lm_policy import Policy

    # Create configs
    vllm_config = deepcopy(basic_vllm_test_config)
    vllm_config = configure_generation_config(vllm_config, tokenizer, is_eval=True)
    vllm_config["vllm_cfg"]["tensor_parallel_size"] = tensor_parallel_size
    if tensor_parallel_size > 1:
        vllm_config["vllm_kwargs"] = {"distributed_executor_backend": "ray"}

    hf_config = get_basic_hf_test_config(enable_dtensor=enable_dtensor)

    # Create policies
    vllm_policy = None
    hf_policy = None
    try:
        print(f"Creating HF policy for TP={tensor_parallel_size}...")
        hf_policy = Policy(cluster, hf_config, tokenizer)
        print(f"Creating vLLM policy for TP={tensor_parallel_size}...")
        vllm_policy = VllmGeneration(cluster, vllm_config)

        # Prepare input data (batch size 2)
        text = """Answer the question based on the context below. Keep the answer short and concise. Respond "Unsure about answer" if not sure about the answer. Context: Teplizumab traces its roots to a New Jersey drug company called Ortho Pharmaceutical. There, scientists generated an early version of the antibody, dubbed OKT3. Originally sourced from mice, the molecule was able to bind to the surface of T cells and limit their cell-killing potential. In 1986, it was approved to help prevent organ rejection after kidney transplants, making it the first therapeutic antibody allowed for human use.Question: What was OKT3 originally sourced from?Answer:"""
        test_prompt = [text, text]  # Use batch size 2
        encodings = tokenizer(
            test_prompt,
            padding=True,
            return_tensors="pt",
            padding_side="right",
        )
        input_ids = encodings["input_ids"]
        input_lengths = encodings["attention_mask"].sum(dim=1).to(torch.int32)
        test_input_data = BatchedDataDict(
            {"input_ids": input_ids, "input_lengths": input_lengths}
        )

        print("Running Generation 1 (Initial)...")
        vllm_policy.prepare_for_generation()
        outputs1 = vllm_policy.generate(test_input_data, greedy=True)
        generated_text = tokenizer.decode(
            outputs1["output_ids"][0], skip_special_tokens=True
        )
        print(f"Generated text (Run 1): {generated_text}")
        logprob1 = outputs1["logprobs"][0, input_lengths[0]].item()
        print(f"Logprob of first generated token (Run 1): {logprob1}")

        print("Adding noise to weights in HF policy...")
        ray.get(
            [
                worker._add_noise_to_weights.remote()
                for worker in hf_policy.worker_group.workers
            ]
        )

        print("Updating vLLM weights from HF policy...")
        grouped_param_keys = hf_policy.prepare_weights_for_ipc()
        for keys in grouped_param_keys:
            ipc_handles = hf_policy.get_weights_ipc_handles(keys)
            update_success = vllm_policy.update_weights(ipc_handles)
            assert update_success, "Weight update should succeed"
        print("vLLM weights successfully updated.")

        print("Running Generation 2 (Weights Updated, Cache Still Active)...")
        # Generate again *without* resetting the cache
        outputs2 = vllm_policy.generate(test_input_data, greedy=True)
        logprob2 = outputs2["logprobs"][0, input_lengths[0]].item()
        print(f"Logprob of first generated token (Run 2): {logprob2}")
        assert logprob2 != logprob1, "Logprobs should be different after weight update."

        print("Resetting vLLM prefix cache (via finish/prepare cycle)...")
        vllm_policy.finish_generation()  # Calls sleep() which resets cache
        vllm_policy.prepare_for_generation()  # Calls wake_up()

        print("Running Generation 3 (Weights updated, Cache Reset)...")
        outputs3 = vllm_policy.generate(test_input_data, greedy=True)
        logprob3 = outputs3["logprobs"][0, input_lengths[0]].item()
        print(f"Logprob of first generated token (Run 3): {logprob3}")
        assert logprob2 != logprob3, (
            "Logprobs should be different after cache reset and weight update."
        )

        print("Prefix cache reset verified successfully.")

    finally:
        # --- Cleanup ---
        print("Cleaning up resources...")
        if vllm_policy:
            vllm_policy.shutdown()
        if hf_policy:
            hf_policy.shutdown()
        # Force garbage collection to help release resources
        import gc

        gc.collect()
        torch.cuda.empty_cache()


@pytest.mark.parametrize("enable_dtensor", [True, False])
def test_vllm_weight_update_memory(cluster, tokenizer, enable_dtensor):
    """Test that vLLM streaming weight update and can save memory."""
    from nemo_rl.models.policy.lm_policy import Policy

    if cluster.num_gpus_per_node < 2:
        pytest.skip("Need at least 2 GPUs per node for this test")

    # Create separate configs for each policy
    vllm_config = basic_vllm_test_config.copy()
    vllm_config = configure_generation_config(vllm_config, tokenizer, is_eval=False)

    # Ensure we can get same peak memory
    assert vllm_config["model_name"] == "Qwen/Qwen3-0.6B", (
        "Model name should be Qwen/Qwen3-0.6B to get expected peak memory"
    )

    # Create policies
    print("Creating vLLM policy...")
    vllm_policy = VllmGeneration(cluster, vllm_config)
    vllm_policy.finish_generation()

    print("Creating HF policy...")
    hf_config = get_basic_hf_test_config(enable_dtensor=enable_dtensor)
    hf_policy = Policy(cluster, hf_config, tokenizer)

    print("refitting vllm policy...")
    # take it outside statistics to get clean peak memory during refit
    hf_policy.offload_before_refit()
    # reset peak memory stats before refit
    workers = hf_policy.worker_group.workers
    ray.get([w.reset_peak_memory_stats.remote() for w in workers])
    refit_policy_generation(hf_policy, vllm_policy, _refit_buffer_size_gb=1)
    gpu_infos = ray.get([w.get_gpu_info.remote() for w in workers])

    # Gather memory stats
    current_allocated = 0.0
    current_reserved = 0.0
    peak_allocated = 0.0
    peak_reserved = 0.0
    for status in gpu_infos:
        current_allocated = max(current_allocated, status["memory_allocated_mb"])
        current_reserved = max(current_reserved, status["memory_reserved_mb"])
        peak_allocated = max(peak_allocated, status["peak_memory_allocated_mb"])
        peak_reserved = max(peak_reserved, status["peak_memory_reserved_mb"])

    # Check memory stats
    assert current_allocated == 0.0, "Memory should be 0 after refit completed"
    assert current_reserved == 0.0, "Memory should be 0 after refit completed"
    # memory threshold: memory during non-streaming weight update on 0.6B model on 2 GPUs
    # memory during streaming weight update should less than this baseline threshold
    if enable_dtensor:
        assert peak_allocated < 4005, "Peak allocated memory should < 4005 MB"
        assert peak_reserved < 4016, "Peak reserved memory should < 4016 MB"
    else:
        assert peak_allocated < 5736, "Peak allocated memory should < 5736 MB"
        assert peak_reserved < 5748, "Peak reserved memory should < 5748 MB"

    # Clean up
    vllm_policy.shutdown()
    hf_policy.shutdown()


@pytest.mark.parametrize("is_eval", [True, False])
@pytest.mark.parametrize("enable_dtensor", [True, False])
def test_vllm_generation_with_stop(
    cluster, test_input_data, tokenizer, is_eval, enable_dtensor
):
    """Test vLLM generation with stop."""
    from nemo_rl.models.policy.lm_policy import Policy

    # Create separate configs for each policy
    vllm_config = basic_vllm_test_config.copy()
    vllm_config["stop_token_ids"] = [6722]  # 'Ġcapital'
    vllm_config["stop_strings"] = ["I'm"]
    vllm_config = configure_generation_config(vllm_config, tokenizer, is_eval=is_eval)

    # Ensure we can get same output
    assert vllm_config["model_name"] == "Qwen/Qwen3-0.6B", (
        "Model name should be Qwen/Qwen3-0.6B to get expected output"
    )
    assert vllm_config["vllm_cfg"]["tensor_parallel_size"] == 1, (
        "Tensor parallel size should be 1 to get expected output"
    )

    # Create policies
    print("Creating vLLM policy...")
    vllm_generation = VllmGeneration(cluster, vllm_config)

    # Get weights from HF policy if not in eval mode
    if not is_eval:
        # set to sleep first if not in eval mode
        vllm_generation.finish_generation()

        print("Creating HF policy...")
        hf_config = get_basic_hf_test_config(enable_dtensor=enable_dtensor)
        hf_policy = Policy(cluster, hf_config, tokenizer)

        print("refitting vllm policy...")
        refit_policy_generation(hf_policy, vllm_generation)

    # test generate
    outputs = vllm_generation.generate(test_input_data, greedy=True)
    output_ids = outputs["output_ids"]
    generated_texts = tokenizer.batch_decode(output_ids, skip_special_tokens=True)
    assert generated_texts == [
        "Hello, my name is Lina. I'm",
        "The capital of France is Paris. The capital",
    ], "Output should be the same as the expected output"

    # test generate_text
    test_prompts = [
        "Hello, my name is",
        "The capital of France is",
    ]
    test_prompts = BatchedDataDict({"prompts": test_prompts})
    output = vllm_generation.generate_text(test_prompts, greedy=True)
    assert output["texts"] == [
        " Lina. I'm",
        " Paris. The capital",
    ], "Output should be the same as the expected output"

    # Clean up
    vllm_generation.shutdown()
    if not is_eval:
        hf_policy.shutdown()


def test_vllm_non_divisible_batch_handling(policy):
    """Test that VLLM generation handles non divisible input batches correctly."""
    # This test runs on 2 GPUs but has a batch size of 1. The first GPU will run a batch
    # and the second will run a batch of size 0.

    # Create and run with non divisible batch
    empty_batch = BatchedDataDict(
        {
            "input_ids": torch.zeros((1, 1), dtype=torch.long),
            "input_lengths": torch.ones(1, dtype=torch.long),
        }
    )

    outputs = policy.generate(empty_batch)

    # Verify output structure and dimensions
    required_keys = [
        "output_ids",
        "logprobs",
        "generation_lengths",
        "unpadded_sequence_lengths",
    ]
    assert all(key in outputs for key in required_keys), (
        "Missing required output fields"
    )
    assert all(outputs[key].shape[0] == 1 for key in required_keys), (
        "Output tensors should have a batch dimension of 1"
    )


def test_vllm_refit_non_collocated_handles_update_failure(
    policy_cluster_separate,
    generation_cluster_separate,
    tokenizer,
    test_input_data,
):
    if (
        policy_cluster_separate.num_gpus_per_node < 1
        or generation_cluster_separate.num_gpus_per_node < 1
    ):
        pytest.skip(
            "Test requires at least two GPUs to run policies on separate clusters."
        )

    # Create Policy on its own cluster
    hf_config = get_basic_hf_test_config(enable_dtensor=True)
    hf_config["dtensor_cfg"]["tensor_parallel_size"] = 1
    hf_policy = Policy(policy_cluster_separate, hf_config, tokenizer)

    # Create VllmGeneration policy on its own cluster
    vllm_config = deepcopy(basic_vllm_test_config)
    vllm_config = configure_generation_config(vllm_config, tokenizer, is_eval=True)
    vllm_config["vllm_cfg"]["tensor_parallel_size"] = 1
    vllm_policy = VllmGeneration(generation_cluster_separate, vllm_config)

    hf_policy_instance = None
    vllm_policy_instance = None

    try:
        hf_policy_instance = hf_policy
        vllm_policy_instance = vllm_policy
        ray.get(
            [
                worker._add_noise_to_weights.remote()
                for worker in hf_policy_instance.worker_group.workers
            ]
        )
        print("Refitting vLLM policy from HF policy (non-collocated)")
        with mock.patch.object(
            vllm_policy_instance, "update_weights", return_value=False
        ):
            with pytest.raises(RuntimeError):
                refit_policy_generation(
                    hf_policy_instance,
                    vllm_policy_instance,
                )
        print("RuntimeError during refit correctly caught.")

    finally:
        print("Cleaning up non-collocated test resources...")
        if hf_policy_instance:
            try:
                hf_policy_instance.shutdown()
            except Exception as e:
                print(f"Error during Policy cleanup: {e}")
        if vllm_policy_instance:
            try:
                vllm_policy_instance.shutdown()
            except Exception as e:
                print(f"Error during VllmPolicy cleanup: {e}")
        # Force garbage collection
        import gc

        gc.collect()
        torch.cuda.empty_cache()<|MERGE_RESOLUTION|>--- conflicted
+++ resolved
@@ -310,16 +310,11 @@
         async_policy.finish_generation()
         print("creating hf policy...")
 
-<<<<<<< HEAD
         hf_policy = Policy(cluster, hf_config, tokenizer)
 
         refit_policy_generation(
             hf_policy, async_policy, hf_config["refit_buffer_size_gb"]
         )
-=======
-        hf_policy = HfPolicy(cluster, hf_config, tokenizer)
-        refit_policy_generation(hf_policy, async_policy)
->>>>>>> 3e5481fd
 
         outputs = async_policy.generate_async(test_input_data)
         # Validate outputs format
