--- conflicted
+++ resolved
@@ -165,14 +165,11 @@
             "context_parallel_size": 1,
             "pipeline_dtype": precision,
             "sequence_parallel": sequence_parallel,
-<<<<<<< HEAD
             "freeze_moe_router": True,
             "moe_router_dtype": "fp64",
             "moe_router_load_balancing_type": "none",
             "moe_router_bias_update_rate": 0.0,
-=======
             "apply_rope_fusion": True,
->>>>>>> ae54cbd4
             "optimizer": {
                 "optimizer": "adam",
                 "lr": 5.0e-6,
