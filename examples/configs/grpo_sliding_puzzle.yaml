--- conflicted
+++ resolved
@@ -4,16 +4,9 @@
 grpo:
   num_prompts_per_step: 32
   num_generations_per_prompt: 16
-<<<<<<< HEAD
-  max_rollout_turns: 30 # Maximum turns allowed per rollout
-  max_num_steps: 500
-  val_at_start: true
-  max_val_samples: 1024
-=======
   max_rollout_turns: 50 # Maximum turns allowed per rollout
   max_num_steps: 10000
   max_num_epochs: 1
->>>>>>> 5a9f7acc
 
 checkpointing:
   enabled: true
