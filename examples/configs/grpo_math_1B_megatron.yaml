# GRPO Algorithm Configuration
defaults: "grpo_math_1B.yaml"

grpo:
  num_prompts_per_step: 32
  num_generations_per_prompt: 16
  max_num_steps: 1000000
  normalize_rewards: true
  use_leave_one_out_baseline: true
  val_period: 10
  val_at_start: false
  max_val_samples: 256
  val_batch_size: 256

loss_fn:
  reference_policy_kl_penalty: 0.01
  ratio_clip_min: 0.2
  ratio_clip_max: 0.2
  # (default off) loss formulation improvements (docs/guides/grpo.md#loss)
  use_on_policy_kl_approximation: false
  use_importance_sampling_correction: false
  token_level_loss: true
  ratio_clip_c: null

checkpointing:
  enabled: false
  checkpoint_dir: "results/grpo_megatron"
  metric_name: "val_reward"
  higher_is_better: true
  keep_top_k: 3
  save_period: 10

policy:
  model_name: "Qwen/Qwen2.5-1.5B"
  tokenizer:
    name: ${policy.model_name} ## specify if you'd like to use a tokenizer different from the model's default
  train_global_batch_size: 512
  train_micro_batch_size: 4
  generation_batch_size: 64 # Only used when generating using megatron backend
  logprob_batch_size: 8
  max_total_sequence_length: 512
  precision: "bfloat16"
  refit_buffer_size_gb: 4 # used for refitting inference engine, the unit is GB

  dtensor_cfg:
    enabled: false

  # dynamic_batching improves performance by ensuring logprob and training microbatches
  # have a sufficent number of tokens to maximize GPU utilization. Specifically, variable length
  # responses are sorted by sequence length and bucketed into microbatches with a total
  # amount of tokens is approximately close to 'train_mb_tokens' and 'logprob_mb_tokens' for the
  # training and logprob stages respectively.
  dynamic_batching:
    enabled: False

  sequence_packing:
    enabled: False # coming soon
    train_mb_tokens: ${mul:${policy.max_total_sequence_length}, ${policy.train_micro_batch_size}}
    logprob_mb_tokens: ${mul:${policy.max_total_sequence_length}, ${policy.logprob_batch_size}}
    algorithm: "modified_ffd"
    sequence_length_round: 64

  max_grad_norm: 1.0
  # makes the training sequence length divisible by the tensor parallel size
  # this is useful for sequence parallel training
  make_sequence_length_divisible_by: ${policy.megatron_cfg.tensor_model_parallel_size}

  optimizer: null # remove default FSDP optimizer

  megatron_cfg:
    enabled: true
    empty_unused_memory_level: 0
    activation_checkpointing: false
    converter_type: "Qwen2ForCausalLM"
    tensor_model_parallel_size: 1
    expert_tensor_parallel_size: 1
    expert_model_parallel_size: 1
    pipeline_model_parallel_size: 1
    num_layers_in_first_pipeline_stage: null
    num_layers_in_last_pipeline_stage: null
    context_parallel_size: 1
    pipeline_dtype: ${policy.precision}
    sequence_parallel: false
    freeze_moe_router: true
    moe_router_dtype: "fp64"
<<<<<<< HEAD
    moe_router_load_balancing_type: "none" # "seq_aux_loss" causes logprob error divergence
    moe_router_bias_update_rate: 0.0 # by default, disable bias updates

=======
    moe_router_load_balancing_type: "none" # "seq_aux_loss" causes logprob error divergence for grpo
    moe_router_bias_update_rate: 0.0 # by default, disable bias updates for grpo
    #gives ~20% training perf speedup with sequence packing 
    apply_rope_fusion: True
    
>>>>>>> a08829bd
    optimizer:
      optimizer: "adam"
      lr: 5.0e-6
      min_lr: 5.0e-7
      weight_decay: 0.01
      bf16: true
      fp16: false
      params_dtype: "float32"

      #adam
      adam_beta1: 0.9
      adam_beta2: 0.999
      adam_eps: 1e-8

      #sgd
      sgd_momentum: 0.9

      #distributed optimizer
      use_distributed_optimizer: true
      use_precision_aware_optimizer: true

      clip_grad: ${policy.max_grad_norm}

    scheduler:
      start_weight_decay: ${policy.megatron_cfg.optimizer.weight_decay}
      end_weight_decay: ${policy.megatron_cfg.optimizer.weight_decay}
      weight_decay_incr_style: "constant"
      lr_decay_style: "constant"
      lr_decay_iters: null
      lr_warmup_iters: 50
      lr_warmup_init: 5.0e-7

    distributed_data_parallel_config:
      grad_reduce_in_fp32: false
      overlap_grad_reduce: true
      overlap_param_gather: true
      average_in_collective: true
      use_custom_fsdp: false
      data_parallel_sharding_strategy: "optim_grads_params"

  generation:
    backend: "vllm"
    max_new_tokens: ${policy.max_total_sequence_length}
    temperature: 1.0
    top_p: 1.0
    top_k: null
    vllm_cfg:
      tensor_parallel_size: 1
      gpu_memory_utilization: 0.6
      max_model_len: ${policy.max_total_sequence_length}

data:
  max_input_seq_length: ${policy.max_total_sequence_length} # upper bound, real truncation occurs at vllm.max_model_len
  prompt_file: "examples/prompts/cot.txt"
  system_prompt_file: null
  dataset_name: "OpenMathInstruct-2"

env:
  math:
    num_workers: 8

logger:
  log_dir: "logs"  # Base directory for all logs
  num_val_samples_to_print: 0 # Number of validation samples to pretty print on terminal
  wandb_enabled: false
  tensorboard_enabled: false
  monitor_gpus: false  # If true, will monitor GPU usage and log to wandb and/or tensorboard
  wandb:
    project: "grpo-dev"
    name: "sj_megatron_1B"
  tensorboard: {}
  gpu_monitoring:
    collection_interval: 10  # How often to collect GPU usage metrics (in seconds)
    flush_interval: 10  # How often to flush GPU usage metrics to the loggers (in seconds)

cluster:
  gpus_per_node: 1
  num_nodes: 1<|MERGE_RESOLUTION|>--- conflicted
+++ resolved
@@ -83,17 +83,11 @@
     sequence_parallel: false
     freeze_moe_router: true
     moe_router_dtype: "fp64"
-<<<<<<< HEAD
-    moe_router_load_balancing_type: "none" # "seq_aux_loss" causes logprob error divergence
-    moe_router_bias_update_rate: 0.0 # by default, disable bias updates
-
-=======
     moe_router_load_balancing_type: "none" # "seq_aux_loss" causes logprob error divergence for grpo
     moe_router_bias_update_rate: 0.0 # by default, disable bias updates for grpo
     #gives ~20% training perf speedup with sequence packing 
     apply_rope_fusion: True
     
->>>>>>> a08829bd
     optimizer:
       optimizer: "adam"
       lr: 5.0e-6
