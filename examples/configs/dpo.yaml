--- conflicted
+++ resolved
@@ -163,7 +163,6 @@
     
 data:
   max_input_seq_length: ${policy.max_total_sequence_length}
-<<<<<<< HEAD
   dataset_name: HelpSteer3
   # You can use the following to configure a custom preference dataset for training and validation
   # dataset_name: PreferenceDataset
@@ -171,9 +170,6 @@
   # val_data_path: <LocalPathToValidationDataset>
   shuffle: true
 
-=======
-  shuffle: true
->>>>>>> d168de3f
 logger:
   log_dir: "logs"  # Base directory for all logs
   wandb_enabled: false # Make sure you do a ``wandb login [Your API key]'' before running
@@ -181,10 +177,7 @@
   tensorboard_enabled: false
   mlflow_enabled: false  # Disable MLflow logging
   monitor_gpus: true  # If true, will monitor GPU usage and log to wandb and/or tensorboard
-<<<<<<< HEAD
-=======
   num_val_samples_to_print: 0 # Number of validation samples to pretty print on terminal
->>>>>>> d168de3f
   wandb:
     project: "dpo-dev"
     name: "dpo"
