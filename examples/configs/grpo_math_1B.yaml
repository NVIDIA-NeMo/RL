--- conflicted
+++ resolved
@@ -101,11 +101,7 @@
     stop_token_ids: null
     stop_strings: null
     vllm_cfg:
-<<<<<<< HEAD
-      async_engine: false # Only for internal testing, will be enabled by https://github.com/NVIDIA-NeMo/RL/issues/447.
-=======
       async_engine: false
->>>>>>> 7100f1d7
       precision: ${policy.precision}
       tensor_parallel_size: 1
       pipeline_parallel_size: 1
