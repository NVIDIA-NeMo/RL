# GRPO Algorithm Configuration
grpo:
  num_prompts_per_step: 32
  num_generations_per_prompt: 16
  max_rollout_turns: 1 # for multi-turn rollouts. Math Environments just have 1 turn (answering the question)
  max_num_steps: 1000000
  normalize_rewards: true
  use_leave_one_out_baseline: true
  val_period: 10
  val_at_start: false
  max_val_samples: 256
  val_batch_size: 256
  seed: 42

loss_fn:
  reference_policy_kl_penalty: 0.01
  ratio_clip_min: 0.2
  ratio_clip_max: 0.2
  ratio_clip_c: null
  # (default off) loss formulation improvements (docs/guides/grpo.md#loss)
  use_on_policy_kl_approximation: false
  use_importance_sampling_correction: false
  sequence_level_importance_ratios: false
  token_level_loss: true

checkpointing:
  enabled: true
  checkpoint_dir: "results/grpo"
  metric_name: "val_reward"
  higher_is_better: true
  keep_top_k: 3
  save_period: 10
  checkpoint_must_save_by: null

policy:
  model_name: "Qwen/Qwen2.5-1.5B"
  tokenizer:
    name: ${policy.model_name} ## specify if you'd like to use a tokenizer different from the model's default
  train_global_batch_size: 512
  train_micro_batch_size: 4
  generation_batch_size: 32 # Only used when generating using HF backend
  logprob_batch_size: 4
  max_total_sequence_length: 512
  precision: "bfloat16"
<<<<<<< HEAD
  val_drop_last: true
=======
  logprob_chunk_size: null

>>>>>>> d168de3f
  dtensor_cfg:
    _v2: true
    enabled: true
    cpu_offload: False
    sequence_parallel: false
    activation_checkpointing: false
    tensor_parallel_size: 1
    context_parallel_size: 1
    custom_parallel_plan: null
  
  megatron_cfg:
    enabled: false
    empty_unused_memory_level: 0
    activation_checkpointing: false
    converter_type: "Qwen2ForCausalLM"
    tensor_model_parallel_size: 1
    expert_tensor_parallel_size: 1
    expert_model_parallel_size: 1
    pipeline_model_parallel_size: 1
    num_layers_in_first_pipeline_stage: null
    num_layers_in_last_pipeline_stage: null
    context_parallel_size: 1
    pipeline_dtype: ${policy.precision}
    sequence_parallel: false
    freeze_moe_router: true
    moe_router_dtype: "fp64"
    moe_router_load_balancing_type: "none" # "seq_aux_loss" causes logprob error divergence for grpo
    moe_router_bias_update_rate: 0.0 # by default, disable bias updates for grpo
    #gives ~20% training perf speedup with sequence packing
    apply_rope_fusion: True
    defer_fp32_logits: null

    optimizer:
      optimizer: "adam"
      lr: 5.0e-6
      min_lr: 5.0e-7
      weight_decay: 0.01
      bf16: true
      fp16: false
      params_dtype: "float32"

      #adam
      adam_beta1: 0.9
      adam_beta2: 0.999
      adam_eps: 1e-8

      #sgd
      sgd_momentum: 0.9

      #distributed optimizer
      use_distributed_optimizer: true
      use_precision_aware_optimizer: true

      clip_grad: ${policy.max_grad_norm}

    scheduler:
      start_weight_decay: ${policy.megatron_cfg.optimizer.weight_decay}
      end_weight_decay: ${policy.megatron_cfg.optimizer.weight_decay}
      weight_decay_incr_style: "constant"
      lr_decay_style: "constant"
      lr_decay_iters: null
      lr_warmup_iters: 13
      lr_warmup_init: 5.0e-7

    distributed_data_parallel_config:
      grad_reduce_in_fp32: false
      overlap_grad_reduce: true
      overlap_param_gather: true
      average_in_collective: true
      use_custom_fsdp: false
      data_parallel_sharding_strategy: "optim_grads_params"

    env_vars: null

  # See docs/design-docs/sequence-packing-and-dynamic-batching.md 
  # for more details on dynamic batching and sequence packing.
  dynamic_batching:
    enabled: False
    train_mb_tokens: ${mul:${policy.max_total_sequence_length}, ${policy.train_micro_batch_size}}
    logprob_mb_tokens: ${mul:${policy.max_total_sequence_length}, ${policy.logprob_batch_size}}
    sequence_length_round: 64

  sequence_packing:
    enabled: True
    train_mb_tokens: ${mul:${policy.max_total_sequence_length}, ${policy.train_micro_batch_size}}
    logprob_mb_tokens: ${mul:${policy.max_total_sequence_length}, ${policy.logprob_batch_size}}
    algorithm: "modified_first_fit_decreasing"
    sequence_length_round: 64

  # makes the training sequence length divisible by the tensor parallel size
  # this is useful for sequence parallel training
  make_sequence_length_divisible_by: ${policy.dtensor_cfg.tensor_parallel_size}
  max_grad_norm: 1.0

  optimizer:
    name: "torch.optim.AdamW"
    kwargs:
      lr: 5.0e-6
      weight_decay: 0.01
      betas: [0.9, 0.999]
      eps: 1e-8
      # when using Dtensor, we need to set foreach
      # and fused to False
      foreach: False
      fused: False

  scheduler:
    - name: "torch.optim.lr_scheduler.LinearLR"
      kwargs:
        start_factor: 0.1
        end_factor: 1.0
        total_iters: 50
    - name: "torch.optim.lr_scheduler.ConstantLR"
      kwargs:
        factor: 1.0
        total_iters: 10000000000
    - milestones: [50]

  generation:
    backend: "vllm"
    max_new_tokens: ${policy.max_total_sequence_length}
    temperature: 1.0
    top_p: 1.0
    top_k: null
    stop_token_ids: null
    stop_strings: null
    vllm_cfg:
      async_engine: false
      precision: ${policy.precision}
      tensor_parallel_size: 1
      pipeline_parallel_size: 1
      gpu_memory_utilization: 0.6
      max_model_len: ${policy.max_total_sequence_length}
      enforce_eager: False
      use_deep_gemm: False
      num_last_layers_in_bf16: 0
      num_first_layers_in_bf16: 0
    colocated:
      # true: generation shares training GPUs
      # false: uses dedicated generation resources
      enabled: true
      # only relevant when enabled is false
      resources:
        gpus_per_node: null # Decides num gpus to be dedicated to generation when there is one node in the cluster i.e cluster.num_nodes == 1
        num_nodes: null # Decides number of nodes to be dedicated to generation

data:
  max_input_seq_length: ${policy.max_total_sequence_length} # upper bound, real truncation occurs at vllm.max_model_len
  prompt_file: "examples/prompts/cot.txt"
  system_prompt_file: null
  dataset_name: "OpenMathInstruct-2"
  shuffle: true

env:
  math:
    num_workers: 8

logger:
  log_dir: "logs"  # Base directory for all logs
  num_val_samples_to_print: 0 # Number of validation samples to pretty print on terminal
  wandb_enabled: false
  tensorboard_enabled: false
  mlflow_enabled: false  # Disable MLflow logging
  monitor_gpus: true  # If true, will monitor GPU usage and log to wandb and/or tensorboard
  wandb:
    project: "grpo-dev"
    name: "grpo-dev-logger"
  tensorboard: {}
  mlflow:
    experiment_name: "grpo-dev"
    run_name: "grpo-dev-logger"
  gpu_monitoring:
    collection_interval: 10  # How often to collect GPU usage metrics (in seconds)
    flush_interval: 10  # How often to flush GPU usage metrics to the loggers (in seconds)

cluster:
  gpus_per_node: 1
  num_nodes: 1<|MERGE_RESOLUTION|>--- conflicted
+++ resolved
@@ -42,12 +42,9 @@
   logprob_batch_size: 4
   max_total_sequence_length: 512
   precision: "bfloat16"
-<<<<<<< HEAD
   val_drop_last: true
-=======
   logprob_chunk_size: null
 
->>>>>>> d168de3f
   dtensor_cfg:
     _v2: true
     enabled: true
