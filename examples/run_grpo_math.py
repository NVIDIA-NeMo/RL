--- conflicted
+++ resolved
@@ -245,20 +245,12 @@
     ) = setup(config, tokenizer, dataset, val_dataset)
 
     # Check if async mode is enabled
-<<<<<<< HEAD
-    async_config = config["grpo"].get("async_grpo", {})
-    if async_config and async_config.get("enabled", False):
-=======
     if "async_grpo" in config["grpo"] and config["grpo"]["async_grpo"]["enabled"]:
->>>>>>> bf5a6d7d
         from nemo_rl.algorithms.grpo import async_grpo_train
 
         print("🚀 Running async GRPO training")
 
-<<<<<<< HEAD
-=======
         async_config = config["grpo"]["async_grpo"]
->>>>>>> bf5a6d7d
         # Run async GRPO training
         async_grpo_train(
             policy=policy,
@@ -273,11 +265,7 @@
             checkpointer=checkpointer,
             grpo_save_state=grpo_state,
             master_config=master_config,
-<<<<<<< HEAD
-            max_trajectory_age_steps=async_config.get("max_trajectory_age_steps", 1),
-=======
             max_trajectory_age_steps=async_config["max_trajectory_age_steps"],
->>>>>>> bf5a6d7d
         )
     else:
         print("🚀 Running synchronous GRPO training")
