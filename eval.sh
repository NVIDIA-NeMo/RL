--- conflicted
+++ resolved
@@ -23,15 +23,6 @@
 
 ckpt_path=$1
 exp_name=$2
-<<<<<<< HEAD
-hf_ckpt_path=$ckpt_path
-#hf_ckpt_path=$ckpt_path/hf
-
-# uv run python examples/converters/convert_dcp_to_hf.py --config $ckpt_path/config.yaml --dcp-ckpt-path $ckpt_path/policy/weights/ --hf-ckpt-path $hf_ckpt_path
-
-benchmarks=("aime2024" "aime2025" "gpqa" "math" "math500" "mgsm" "mmlu" "mmlu_pro")
-# benchmarks=("aime2025" "mmlu" "mmlu_pro")
-=======
 hf_ckpt_path=$ckpt_path/hf
 max_model_len=32768
 temperature=0.6
@@ -41,7 +32,6 @@
 # uv run python examples/converters/convert_dcp_to_hf.py --config $ckpt_path/config.yaml --dcp-ckpt-path $ckpt_path/policy/weights/ --hf-ckpt-path $hf_ckpt_path
 
 benchmarks=("aime2024" "aime2025" "beyond_aime" "gpqa" "math" "math500" "mgsm" "mmlu" "mmlu_pro")
->>>>>>> 2eb86e9b
 
 for benchmark_name in "${benchmarks[@]}"; do
   if [ $benchmark_name = "math500" ]; then
@@ -52,35 +42,6 @@
 
   echo "Reading from config: ${config_file}"
   wandb_name="$exp_name-$benchmark_name"
-<<<<<<< HEAD
-  if [ $benchmark_name = "math500" ]; then
-    uv run examples/run_eval.py --config $config_file \
-      cluster.gpus_per_node=8 \
-      data.dataset_name="math500" \
-      eval.num_tests_per_prompt=$num_tests_per_prompt \
-      generation.top_p=$top_p \
-      generation.top_k=$top_k \
-      generation.model_name=$hf_ckpt_path \
-      generation.temperature=$temperature \
-      generation.stop_token_ids=\[151643,151645\] \
-      generation.enable_thinking=$enable_thinking \
-      generation.vllm_cfg.max_model_len=$max_model_len \
-      logger.wandb.name=$wandb_name
-  else
-    uv run examples/run_eval.py --config $config_file \
-      cluster.gpus_per_node=8 \
-      data.dataset_name=$benchmark_name \
-      eval.num_tests_per_prompt=$num_tests_per_prompt \
-      generation.top_p=$top_p \
-      generation.top_k=$top_k \
-      generation.model_name=$hf_ckpt_path \
-      generation.temperature=$temperature \
-      generation.stop_token_ids=\[151643,151645\] \
-      generation.enable_thinking=$enable_thinking \
-      generation.vllm_cfg.max_model_len=$max_model_len \
-      logger.wandb.name=$wandb_name
-  fi
-=======
 
   uv run examples/run_eval.py --config $config_file \
   data.dataset_name=$benchmark_name \
@@ -94,5 +55,4 @@
   cluster.num_nodes=$NNODES \
   generation.model_name=$hf_ckpt_path \
   logger.wandb.name=$wandb_name
->>>>>>> 2eb86e9b
 done