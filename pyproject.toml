[build-system]
requires = ["setuptools>=42", "wheel"]
build-backend = "setuptools.build_meta"

[tool.setuptools]
packages = ["nemo_rl"]

[tool.setuptools.dynamic]
version = { attr = "nemo_rl.__version__" }                      # any module attribute compatible with ast.literal_eval
readme = { file = "README.md", content-type = "text/markdown" }

[project]
name = "nemo-rl"
dynamic = ["version", "readme"]
description = "NeMo RL: A Scalable and Efficient Post-Training Library for Models Ranging from 1 GPU to 1000s, and from Tiny to >100B Parameters"
requires-python = ">=3.12"
license = { text = "Apache 2.0" }
dependencies = [
<<<<<<< HEAD
    "setuptools",
    "ninja",  # for flash-attn parallel build
    "torch==2.8.0",
    "triton",
    "colored==2.2.3",
    "ray[default]==2.49.2",
    "transformers>=4.55.4",
    "wandb",
    "numpy",
    "datasets>=4.0.0",
    "rich",
    "math-verify",
    "accelerate>=0.26",
    "tensorboard",
    "omegaconf",
    "torchdata",
    "nvidia-ml-py",
    "hydra-core",
    "tiktoken",
    "blobfile",
    "debugpy",
    "nvtx",
    "matplotlib",
    "plotly",
    "sympy>=1.14.0",
    "pillow>=11.3.0",
    "torchvision>=0.22.0",
    "num2words>=0.5.14",   # for SmolVLM
    "mlflow>=3.5.0,<3.6.0",
    "nvidia-nvshmem-cu12", # for deep_ep build
    "swanlab",
    "pyzmq",
    "ai-dynamo",
=======
  "setuptools",
  "pip",                                                                                                              # Required for frozen environments; uv venv --seed may not reliably install pip
  "ninja",                                                                                                            # for flash-attn parallel build
  "torch==2.8.0",
  "triton; sys_platform == 'linux' and (platform_machine == 'x86_64' or platform_machine == 'aarch64')",
  "colored==2.2.3",
  "ray[default]==2.49.2",
  "transformers>=4.55.4",
  "wandb",
  "numpy",
  "datasets>=4.0.0",
  "rich",
  "math-verify",
  "accelerate>=0.26",
  "tensorboard",
  "omegaconf",
  "torchdata",
  "nvidia-ml-py",
  "hydra-core",
  "tiktoken",
  "blobfile",
  "debugpy",
  "nvtx",
  "matplotlib",
  "plotly",
  "sympy>=1.14.0",
  "pillow>=11.3.0",
  "torchvision>=0.22.0",
  "num2words>=0.5.14",                                                                                                # for SmolVLM
  "mlflow>=3.5.0,<3.6.0",
  "nvidia-nvshmem-cu12; sys_platform == 'linux' and (platform_machine == 'x86_64' or platform_machine == 'aarch64')", # for deep_ep build
  "swanlab",
  "pyzmq",
>>>>>>> 5bc5eba6
]

[project.optional-dependencies]
# Currently unused, but after https://github.com/NVIDIA-NeMo/RL/issues/501 is resolved, we should use this for the "BASE" PYEXECUTABLE
automodel = [
  "nemo-automodel",
  # Flash-attn version should be selected to satisfy both TE + vLLM requirements (xformers in particular)
  # https://github.com/NVIDIA/TransformerEngine/blob/v2.3/transformer_engine/pytorch/attention/dot_product_attention/utils.py#L108
  # https://github.com/facebookresearch/xformers/blob/8354497deb2c04c67fbb2e2ad911e86530da0e90/xformers/ops/fmha/flash.py#L76
  "vllm==0.11.0",      # Remove this once https://github.com/NVIDIA-NeMo/RL/issues/811 resolved
  "flash-attn==2.8.1",
  "mamba-ssm",
  "causal-conv1d",
]
vllm = [
  "cuda-python",
  "deep_gemm @ git+https://github.com/deepseek-ai/DeepGEMM.git@7b6b5563b9d4c1ae07ffbce7f78ad3ac9204827c",
  # deep_ep also needs libibverbs-dev
  # sudo apt-get update
  # sudo apt-get install libibverbs-dev
  "deep_ep @ git+https://github.com/deepseek-ai/DeepEP.git@e3908bf5bd0cc6265bcb225d15cd8c996d4759ef",
  "vllm==0.11.0",
  "num2words>=0.5.14",
  # Remove this once https://github.com/NVIDIA-NeMo/RL/issues/501 resolved
  "flash-attn==2.8.1",
  # Remove this once https://github.com/NVIDIA-NeMo/RL/issues/501 resolved
  "mamba-ssm",
  # Remove this once https://github.com/NVIDIA-NeMo/RL/issues/501 resolved
  "causal-conv1d",
]
mcore = [
  # also need cudnn (https://developer.nvidia.com/cudnn-downloads?target_os=Linux&target_arch=x86_64&Distribution=Ubuntu&target_version=20.04&target_type=deb_network)
  # wget https://developer.download.nvidia.com/compute/cuda/repos/ubuntu2004/x86_64/cuda-keyring_1.1-1_all.deb
  # sudo dpkg -i cuda-keyring_1.1-1_all.deb
  # sudo apt-get update
  # sudo apt-get install cudnn-cuda-12

  # This dependency also needs to be compatible with the spec in Megatron-Bridge/pyproject.toml.
  # It is specified here since we don't directly use Megatron-Bridge/pyproject.toml, but a proxy setup.py+pyproject.toml combo
  # outside to allow "optionally" installing the megatron path. It's simpler to deal with transformer-engine here in the NeMo RL pyproject.toml
  "transformer-engine[pytorch]==2.8.0",
  "megatron-core",
  "megatron-bridge",
  # Remove this once https://github.com/NVIDIA-NeMo/RL/issues/501 resolved
  "vllm==0.11.0",
  # Flash-attn version should be selected to satisfy both TE + vLLM requirements (xformers in particular)
  # https://github.com/NVIDIA/TransformerEngine/blob/v2.3/transformer_engine/pytorch/attention/dot_product_attention/utils.py#L108
  # https://github.com/facebookresearch/xformers/blob/8354497deb2c04c67fbb2e2ad911e86530da0e90/xformers/ops/fmha/flash.py#L76
  "flash-attn==2.8.1",
]
<<<<<<< HEAD
dynamo = [
    "ai-dynamo==0.6.1",
    "uvloop",
    "nixl<=0.7.0",
    "vllm[flashinfer]==0.11.0"
]
=======
nemo_gym = ["nemo_gym"]
>>>>>>> 5bc5eba6

[dependency-groups]

# This is a default group so that we install these even with bare `uv sync`
build = [
  # Build requirement for TE
  "torch==2.8.0",
  # Build requirement for TE
  "setuptools",
  "packaging",
  "einops",
  # Build requirement for nemo_run
  "hatchling",
  # Build requirement for mcore
  "pybind11",
  # Build requirement for flash-attn
  "psutil",
]
docs = [
  "sphinx",
  "sphinx-autobuild",          # For live doc serving while editing docs
  "sphinx-autodoc2",           # For documenting Python API
  "sphinx-copybutton",         # Adds a copy button for code blocks
  "sphinx-design",             # For design components in docs
  "myst_parser",               # For our markdown docs
  "nvidia-sphinx-theme",       # Our NVIDIA theme
  "gitpython>=3.1.45",         # To git-related information
  "python-dotenv",             # For environment variable management
  "sphinxcontrib-mermaid",     # For Mermaid diagram support
  "swagger-plugin-for-sphinx", # For Swagger/OpenAPI documentation
]
dev = [
  "pre-commit>=4.2.0",
  "ruff==0.9.9",
  "types-PyYAML",
  "types-requests",
  "pyrefly==0.24.2",
]
test = [
  "pytest>=7.0.0",
  "pytest-timeout",
  "pytest-cov",
  "pytest-asyncio",
  "pytest-testmon",
]

[tool.uv.sources]
megatron-core = { workspace = true }
nemo-automodel = { workspace = true }
megatron-bridge = { workspace = true }
nemo_gym = { workspace = true }
nemo_run = { git = "https://github.com/NVIDIA-NeMo/Run", rev = "414f0077c648fde2c71bb1186e97ccbf96d6844c" }
# torch/torchvision/triton all come from the torch index in order to pick up aarch64 wheels
torch = [
  { index = "pytorch-cu129", marker = "sys_platform != 'darwin'" },
  { index = "pypi", marker = "sys_platform == 'darwin'" },
]
torchvision = [
  { index = "pytorch-cu129", marker = "sys_platform != 'darwin'" },
  { index = "pypi", marker = "sys_platform == 'darwin'" },
]
triton = [
  { index = "pytorch-cu129", marker = "sys_platform != 'darwin'" },
  { index = "pypi", marker = "sys_platform == 'darwin'" },
]
causal-conv1d = { git = "https://github.com/Dao-AILab/causal-conv1d", tag = "v1.5.0.post8" }
mamba-ssm = { git = "https://github.com/state-spaces/mamba.git", rev = "2e16fc3062cdcd4ebef27a9aa4442676e1c7edf4" }

[tool.uv.workspace]
members = [
  "3rdparty/Megatron-LM-workspace",
  "3rdparty/Automodel-workspace/Automodel",
  "3rdparty/Megatron-Bridge-workspace",
  "3rdparty/Gym-workspace",
  # Research projects are also added here in order for them to share the global root level uv.lock.
  # If we don't do this, the research projects do not see the global uv.lock, and may mistakenly 
  # install numpy>=2.0 because nemo-rl's core [dependencies] do not pin numpy, but when you inspect
  # nemo-rl's uv.lock you'll see it's 1.X b/c megatron mandates 1.X in the optional dependencies, so
  # globally we must choose 1.X otherwise we run into pickle issues from ray.
  "research/template_project",
]

[[tool.uv.index]]
name = "pypi"
url = "https://pypi.org/simple"
explicit = true

[[tool.uv.index]]
name = "pytorch-cu129"
url = "https://download.pytorch.org/whl/cu129"
explicit = true

[tool.uv]
preview = true # Enable preview features like extra-build-dependencies
no-build-isolation-package = [
  "transformer-engine-torch",
  "transformer-engine",
  "flash-attn",
  "mamba-ssm",
  "causal-conv1d",
  "deep_gemm",
  "deep_ep",
]
# Always apply the build group since dependencies like TE/mcore/nemo-run require build dependencies
# and this lets us assume they are implicitly installed with a simply `uv sync`. Ideally, we'd
# avoid including these in the default dependency set, but for now it's required.
default-groups = ["dev", "build"]
# Users may use different link-modes depending on their scenario:
#  --link-mode=hardlink (default on linux; may get warnings about switching to --link-mode copy if uv cache and venv on different file-systems)
#  --link-mode=copy (slower but more reliable; supresses warning)
#  --link-mode=symlink (fastest option when uv cache and venv on different file-system; caveat: venv is brittle since it depends on the environment/container)
link-mode = "copy"
# The TE override is needed because automodel/mbridge we are on is still on 2.5.0
# The opencv-python-headless override is needed because automodel pins it to 4.10.0.84, whereas vllm>=0.11.0 needs >= 4.11.0
override-dependencies = [
  "transformer-engine[pytorch]==2.8.0",
  "opencv-python-headless>=4.11.0",
]

# Augment build dependencies for packages that need torch at build time
[tool.uv.extra-build-dependencies]
flash-attn = [{ requirement = "torch", match-runtime = true }]
# Git-sourced packages CAN use match-runtime = true if we provide dependency-metadata
deep_ep = [{ requirement = "torch", match-runtime = true }]
deep_gemm = [{ requirement = "torch", match-runtime = true }]
transformer-engine = [{ requirement = "torch", match-runtime = true }]
transformer-engine-torch = [{ requirement = "torch", match-runtime = true }]
mamba-ssm = [{ requirement = "torch", match-runtime = true }]
causal-conv1d = [{ requirement = "torch", match-runtime = true }]

# Needed when building from source
[[tool.uv.dependency-metadata]]
name = "flash-attn"
requires-dist = ["torch", "einops", "setuptools", "psutil", "ninja"]

[[tool.uv.dependency-metadata]]
name = "causal-conv1d"
# This version has to match the version in the commit/rev/tag used
version = "1.5.0.post8"
requires-dist = ["torch", "packaging", "ninja"]

[[tool.uv.dependency-metadata]]
name = "mamba-ssm"
# This version has to match the version in the commit/rev/tag used
version = "2.2.4"
requires-dist = ["torch", "packaging", "ninja", "causal-conv1d"]

[[tool.uv.dependency-metadata]]
name = "deep_ep"
# This version has to match the version in the commit/rev/tag used
version = "v1.1.0+e3908bf"
requires-dist = ["torch", "packaging", "ninja"]

[[tool.uv.dependency-metadata]]
name = "deep_gemm"
# This version has to match the version in the commit/rev/tag used
version = "v2.0.0+7b6b556"
requires-dist = ["torch", "packaging", "ninja"]

[tool.black]
line-length = 120
include = '\.pyi?$'
exclude = '''
/(
    \.git
  | \.venv
  | build
)/
'''

[tool.pytest.ini_options]
addopts = "--durations=15 -s -rA -x"
testpaths = ["tests"]
python_files = "test_*.py"
markers = [
  "run_first: marks tests that should run before others",
  "mcore: marks tests that require the mcore extra",
  "hf_gated: marks tests that require HuggingFace token access for gated models",
  "automodel: marks tests that require the automodel extra",
  "vllm: marks tests that require the vllm extra",
]

[tool.pyrefly]
project-includes = ["**/*"]
project-excludes = ["**/*venv/**/*"]

[tool.coverage.run]
concurrency = ["thread", "multiprocessing"]
omit = ["/tmp/*"]

[tool.coverage.paths]
source = ["nemo_rl/", "/opt/nemo-rl/nemo_rl/"]

[tool.ruff.lint]
# Enable all `pydocstyle` rules, limiting to those that adhere to the
# Google convention via `convention = "google"`, below.
select = ["D", "F"]

# - On top of the Google convention, disable `D417`, which requires
#   documentation for every function parameter.
# - F841: local variable assigned but never used (exluced to favor readability)
# TODO: Remove D10 once we are about to release to get all the docstrings written
ignore = ["D417", "D10", "F841"]

[tool.ruff.lint.pydocstyle]
convention = "google"

# Section to exclude errors for different file types
[tool.ruff.lint.per-file-ignores]
# Ignore all directories named `tests`.
"tests/**" = ["D"]
# Ignore all files that end in `_test.py`.
"*_test.py" = ["D"]
# Ignore F401 (import but unused) in __init__.py
"__init__.py" = ["F401"]<|MERGE_RESOLUTION|>--- conflicted
+++ resolved
@@ -16,41 +16,6 @@
 requires-python = ">=3.12"
 license = { text = "Apache 2.0" }
 dependencies = [
-<<<<<<< HEAD
-    "setuptools",
-    "ninja",  # for flash-attn parallel build
-    "torch==2.8.0",
-    "triton",
-    "colored==2.2.3",
-    "ray[default]==2.49.2",
-    "transformers>=4.55.4",
-    "wandb",
-    "numpy",
-    "datasets>=4.0.0",
-    "rich",
-    "math-verify",
-    "accelerate>=0.26",
-    "tensorboard",
-    "omegaconf",
-    "torchdata",
-    "nvidia-ml-py",
-    "hydra-core",
-    "tiktoken",
-    "blobfile",
-    "debugpy",
-    "nvtx",
-    "matplotlib",
-    "plotly",
-    "sympy>=1.14.0",
-    "pillow>=11.3.0",
-    "torchvision>=0.22.0",
-    "num2words>=0.5.14",   # for SmolVLM
-    "mlflow>=3.5.0,<3.6.0",
-    "nvidia-nvshmem-cu12", # for deep_ep build
-    "swanlab",
-    "pyzmq",
-    "ai-dynamo",
-=======
   "setuptools",
   "pip",                                                                                                              # Required for frozen environments; uv venv --seed may not reliably install pip
   "ninja",                                                                                                            # for flash-attn parallel build
@@ -84,7 +49,6 @@
   "nvidia-nvshmem-cu12; sys_platform == 'linux' and (platform_machine == 'x86_64' or platform_machine == 'aarch64')", # for deep_ep build
   "swanlab",
   "pyzmq",
->>>>>>> 5bc5eba6
 ]
 
 [project.optional-dependencies]
@@ -135,16 +99,13 @@
   # https://github.com/facebookresearch/xformers/blob/8354497deb2c04c67fbb2e2ad911e86530da0e90/xformers/ops/fmha/flash.py#L76
   "flash-attn==2.8.1",
 ]
-<<<<<<< HEAD
+nemo_gym = ["nemo_gym"]
 dynamo = [
     "ai-dynamo==0.6.1",
     "uvloop",
     "nixl<=0.7.0",
     "vllm[flashinfer]==0.11.0"
 ]
-=======
-nemo_gym = ["nemo_gym"]
->>>>>>> 5bc5eba6
 
 [dependency-groups]
 
