--- conflicted
+++ resolved
@@ -24,15 +24,10 @@
     "torch==2.8.0",
     "triton",
     "colored==2.2.3",
-<<<<<<< HEAD
     "ray[default]==2.48.0",
     # transformers==4.54.0/4.54.1 both fail on rm models
     # Remove this once https://github.com/NVIDIA-NeMo/RL/issues/811 resolved
-    "transformers==4.55.4",
-=======
-    "ray[default]==2.46.0",
     "transformers>=4.55.4",
->>>>>>> 6d1d711c
     "wandb",
     "numpy",
     "datasets>=4.0.0",
@@ -73,18 +68,9 @@
 ]
 vllm = [
     "cuda-python",
-<<<<<<< HEAD
     # "deep_gemm @ git+https://github.com/deepseek-ai/DeepGEMM.git@7b6b5563b9d4c1ae07ffbce7f78ad3ac9204827c",
     # "deep_ep @ git+https://github.com/deepseek-ai/DeepEP.git@e3908bf5bd0cc6265bcb225d15cd8c996d4759ef",
     "vllm==0.10.2",
-=======
-    "deep_gemm @ git+https://github.com/deepseek-ai/DeepGEMM.git@7b6b5563b9d4c1ae07ffbce7f78ad3ac9204827c",
-    # deep_ep also needs libibverbs-dev
-    # sudo apt-get update
-    # sudo apt-get install libibverbs-dev
-    "deep_ep @ git+https://github.com/deepseek-ai/DeepEP.git@e3908bf5bd0cc6265bcb225d15cd8c996d4759ef",
-    "vllm==0.10.0",
->>>>>>> 6d1d711c
     "num2words>=0.5.14",
     # Remove this once https://github.com/NVIDIA-NeMo/RL/issues/501 resolved
     "flash-attn==2.7.4.post1",
