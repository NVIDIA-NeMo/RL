[build-system]
requires = ["setuptools>=42", "wheel"]
build-backend = "setuptools.build_meta"

[tool.setuptools]
packages = ["nemo_rl"]

[tool.setuptools.dynamic]
version = {attr = "nemo_rl.__version__"}  # any module attribute compatible with ast.literal_eval
readme = {file = "README.md", content-type = "text/markdown"}

[project]
name = "nemo-rl"
dynamic = [
    "version",
    "readme",
]
description = "NeMo RL: A Scalable and Efficient Post-Training Library for Models Ranging from 1 GPU to 1000s, and from Tiny to >100B Parameters"
requires-python = ">=3.12"
license = {text = "Apache 2.0"}
dependencies = [
    "setuptools",
    "ninja",  # for flash-attn parallel build
    "torch==2.7.1",
    "triton",
    "colored==2.2.3",
    "ray[default]==2.46.0",
    "transformers>=4.55.4",
    "wandb",
    "numpy",
    "datasets>=4.0.0",
    "rich",
    "math-verify",
    "accelerate>=0.26",
    "tensorboard",
    "omegaconf",
    "torchdata",
    "nvidia-ml-py",
    "hydra-core",
    "tiktoken",
    "blobfile",
    "debugpy",
    "nvtx",
    "matplotlib",
    "plotly",
    "sympy>=1.14.0",
    "pillow>=11.3.0",
    "torchvision>=0.22.0",
    "num2words>=0.5.14",   # for SmolVLM
    "mlflow",
    "nvidia-nvshmem-cu12", # for deep_ep build
    "swanlab",
    "pyzmq",
]

[project.optional-dependencies]
# Currently unused, but after https://github.com/NVIDIA-NeMo/RL/issues/501 is resolved, we should use this for the "BASE" PYEXECUTABLE
automodel = [
    "nemo-automodel",
    # Flash-attn version should be selected to satisfy both TE + vLLM requirements (xformers in particular)
    # https://github.com/NVIDIA/TransformerEngine/blob/v2.3/transformer_engine/pytorch/attention/dot_product_attention/utils.py#L108
    # https://github.com/facebookresearch/xformers/blob/8354497deb2c04c67fbb2e2ad911e86530da0e90/xformers/ops/fmha/flash.py#L76
    "vllm==0.10.0",  # Remove this once https://github.com/NVIDIA-NeMo/RL/issues/811 resolved
    "flash-attn==2.7.4.post1",
    "mamba-ssm",
    "causal-conv1d",
]
vllm = [
    "cuda-python",
    "deep_gemm @ git+https://github.com/deepseek-ai/DeepGEMM.git@7b6b5563b9d4c1ae07ffbce7f78ad3ac9204827c",
    # deep_ep also needs libibverbs-dev
    # sudo apt-get update
    # sudo apt-get install libibverbs-dev
    "deep_ep @ git+https://github.com/deepseek-ai/DeepEP.git@e3908bf5bd0cc6265bcb225d15cd8c996d4759ef",
    "vllm==0.10.0",
    "num2words>=0.5.14",
    # Remove this once https://github.com/NVIDIA-NeMo/RL/issues/501 resolved
    "flash-attn==2.7.4.post1",
    # Remove this once https://github.com/NVIDIA-NeMo/RL/issues/501 resolved
    "mamba-ssm",
    # Remove this once https://github.com/NVIDIA-NeMo/RL/issues/501 resolved
    "causal-conv1d",
]
mcore = [
    # also need cudnn (https://developer.nvidia.com/cudnn-downloads?target_os=Linux&target_arch=x86_64&Distribution=Ubuntu&target_version=20.04&target_type=deb_network)
    # wget https://developer.download.nvidia.com/compute/cuda/repos/ubuntu2004/x86_64/cuda-keyring_1.1-1_all.deb
    # sudo dpkg -i cuda-keyring_1.1-1_all.deb
    # sudo apt-get update
    # sudo apt-get install cudnn-cuda-12

    # This dependency also needs to be compatible with the spec in Megatron-Bridge/pyproject.toml.
    # It is specified here since we don't directly use Megatron-Bridge/pyproject.toml, but a proxy setup.py+pyproject.toml combo
    # outside to allow "optionally" installing the megatron path. It's simpler to deal with transformer-engine here in the NeMo RL pyproject.toml
    "transformer-engine[pytorch]==2.5.0",
    "megatron-core",
    "megatron-bridge",
    # Remove this once https://github.com/NVIDIA-NeMo/RL/issues/501 resolved
    "vllm==0.10.0",
    # Flash-attn version should be selected to satisfy both TE + vLLM requirements (xformers in particular)
    # https://github.com/NVIDIA/TransformerEngine/blob/v2.3/transformer_engine/pytorch/attention/dot_product_attention/utils.py#L108
    # https://github.com/facebookresearch/xformers/blob/8354497deb2c04c67fbb2e2ad911e86530da0e90/xformers/ops/fmha/flash.py#L76
    "flash-attn==2.7.4.post1",
]
<<<<<<< HEAD
adk = [
    "google-adk==1.14.1",
    "google-genai==1.38.0"
=======
penguin = [
    "penguin",
>>>>>>> 3a69c216
]

[dependency-groups]

# This is a default group so that we install these even with bare `uv sync`
build = [
    # Build requirement for TE
    "torch==2.7.1",
    # Build requirement for TE
    "setuptools",
    "packaging",
    "einops",
    # Build requirement for nemo_run
    "hatchling",
    # Build requirement for mcore
    "pybind11",
    # Build requirement for flash-attn
    "psutil",
]
docs = [
    "sphinx",
    "sphinx-autobuild",  # For live doc serving while editing docs
    "sphinx-autodoc2",  # For documenting Python API
    "sphinx-copybutton",  # Adds a copy button for code blocks
    "myst_parser",  # For our markdown docs
    "nvidia-sphinx-theme",  # Our NVIDIA theme
    "gitpython>=3.1.45",  # To git-related information
]
dev = [
    "pre-commit>=4.2.0",
    "ruff==0.9.9",
    "types-PyYAML",
    "types-requests",
    "pyrefly==0.24.2",
]
test = [
    "pytest>=7.0.0",
    "pytest-timeout",
    "pytest-cov",
    "pytest-asyncio",
    "pytest-testmon",
]

[tool.uv.sources]
megatron-core = { workspace = true }
nemo-automodel = { workspace = true }
megatron-bridge = { workspace = true }
penguin = { workspace = true }
nemo_run = { git = "https://github.com/NVIDIA-NeMo/Run", rev = "414f0077c648fde2c71bb1186e97ccbf96d6844c" }
# torch/torchvision/triton all come from the torch index in order to pick up aarch64 wheels
torch = [
  { index = "pytorch-cu128", marker = "sys_platform != 'darwin'" },
  { index = "pypi", marker = "sys_platform == 'darwin'" },
]
torchvision = [
  { index = "pytorch-cu128", marker = "sys_platform != 'darwin'" },
  { index = "pypi", marker = "sys_platform == 'darwin'" },
]
triton = [
  { index = "pytorch-cu128", marker = "sys_platform != 'darwin'" },
  { index = "pypi", marker = "sys_platform == 'darwin'" },
]
causal-conv1d = { git = "https://github.com/Dao-AILab/causal-conv1d", tag = "v1.5.0.post8" }
mamba-ssm = { git = "https://github.com/state-spaces/mamba.git", rev = "2e16fc3062cdcd4ebef27a9aa4442676e1c7edf4" }

[tool.uv.workspace]
members = [
    "3rdparty/Megatron-LM-workspace",
    "3rdparty/Automodel-workspace/Automodel",
    "3rdparty/Megatron-Bridge-workspace",
    "3rdparty/Penguin-workspace",
]

[[tool.uv.index]]
name = "pypi"
url = "https://pypi.org/simple"
explicit = true

[[tool.uv.index]]
name = "pytorch-cu128"
url = "https://download.pytorch.org/whl/cu128"
explicit = true

[tool.uv]
no-build-isolation-package = ["transformer-engine-torch", "transformer-engine", "flash-attn", "mamba-ssm", "causal-conv1d", "deep_gemm", "deep_ep"]
# Always apply the build group since dependencies like TE/mcore/nemo-run require build dependencies
# and this lets us assume they are implicitly installed with a simply `uv sync`. Ideally, we'd
# avoid including these in the default dependency set, but for now it's required.
default-groups = ["dev", "build"]
# Users may use different link-modes depending on their scenario:
#  --link-mode=hardlink (default on linux; may get warnings about switching to --link-mode copy if uv cache and venv on different file-systems)
#  --link-mode=copy (slower but more reliable; supresses warning)
#  --link-mode=symlink (fastest option when uv cache and venv on different file-system; caveat: venv is brittle since it depends on the environment/container)
link-mode = "copy"

# Needed when building from source
[[tool.uv.dependency-metadata]]
name = "flash-attn"
requires-dist = ["torch", "einops", "setuptools", "psutil", "ninja"]

[tool.black]
line-length = 120
include = '\.pyi?$'
exclude = '''
/(
    \.git
  | \.venv
  | build
)/
'''

[tool.pytest.ini_options]
addopts = "--durations=15 -s -rA -x"
testpaths = ["tests"]
python_files = "test_*.py"
markers = [
    "run_first: marks tests that should run before others",
    "mcore: marks tests that require the mcore extra",
    "hf_gated: marks tests that require HuggingFace token access for gated models",
    "automodel: marks tests that require the automodel extra",
]

[tool.pyrefly]
project-includes = ["**/*"]
project-excludes = ["**/*venv/**/*"]

[tool.coverage.run]
concurrency = ["thread", "multiprocessing"]
omit = ["/tmp/*"]

[tool.coverage.paths]
source = ["nemo_rl/", "/opt/nemo-rl/nemo_rl/"]

[tool.ruff.lint]
# Enable all `pydocstyle` rules, limiting to those that adhere to the
# Google convention via `convention = "google"`, below.
select = ["D", "F"]

# - On top of the Google convention, disable `D417`, which requires
#   documentation for every function parameter.
# - F841: local variable assigned but never used (exluced to favor readability)
# TODO: Remove D10 once we are about to release to get all the docstrings written
ignore = ["D417", "D10", "F841"]

[tool.ruff.lint.pydocstyle]
convention = "google"

# Section to exclude errors for different file types
[tool.ruff.per-file-ignores]
# Ignore all directories named `tests`.
"tests/**" = ["D"]
# Ignore all files that end in `_test.py`.
"*_test.py" = ["D"]
# Ignore F401 (import but unused) in __init__.py
"__init__.py" = ["F401"]<|MERGE_RESOLUTION|>--- conflicted
+++ resolved
@@ -101,14 +101,12 @@
     # https://github.com/facebookresearch/xformers/blob/8354497deb2c04c67fbb2e2ad911e86530da0e90/xformers/ops/fmha/flash.py#L76
     "flash-attn==2.7.4.post1",
 ]
-<<<<<<< HEAD
 adk = [
     "google-adk==1.14.1",
     "google-genai==1.38.0"
-=======
+]
 penguin = [
     "penguin",
->>>>>>> 3a69c216
 ]
 
 [dependency-groups]
