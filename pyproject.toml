[build-system]
requires = ["setuptools>=42", "wheel"]
build-backend = "setuptools.build_meta"


[tool.setuptools]
packages = ["nemo_rl"]

[tool.setuptools.dynamic]
version = {attr = "nemo_rl.__version__"}  # any module attribute compatible with ast.literal_eval
readme = {file = "README.md", content-type = "text/markdown"}

[project]
name = "nemo-rl"
dynamic = [
    "version",
    "readme",
]
<<<<<<< HEAD
description = "Nemo RL: A Scalable and Efficient Post-Training Library for Models Ranging from 1 GPU to 1000s, and from Tiny to >100B Parameters"
=======
description = "NeMo RL: A Scalable and Efficient Post-Training Library for Models Ranging from 1 GPU to 1000s, and from Tiny to >100B Parameters"
>>>>>>> a1bf9526
requires-python = ">=3.10"
license = {text = "Apache 2.0"}
dependencies = [
    "torch==2.6.0",
    "colored==2.2.3",
    "ray[default]==2.43.0",
    "transformers>=4.51.0",
    "wandb",
    "numpy",
    "datasets",
    "rich",
    "math-verify",
    "accelerate>=0.26",
    "tensorboard",
    "omegaconf",
    "torchdata",
    "nvidia-ml-py",
    "hydra-core",
    "debugpy",
]

[project.optional-dependencies]
vllm = [
    "vllm==0.8.5",
]
mcore = [
    # also need cudnn (https://developer.nvidia.com/cudnn-downloads?target_os=Linux&target_arch=x86_64&Distribution=Ubuntu&target_version=20.04&target_type=deb_network)
    # wget https://developer.download.nvidia.com/compute/cuda/repos/ubuntu2004/x86_64/cuda-keyring_1.1-1_all.deb
    # sudo dpkg -i cuda-keyring_1.1-1_all.deb
    # sudo apt-get update
    # sudo apt-get install cudnn-cuda-12
    "transformer-engine[pytorch]==1.13.0",
    "megatron-core",
    "nemo-tron",
]

[dependency-groups]

# This is a default group so that we install these even with bare `uv sync`
build = [
    # Build requirement for TE
    "torch==2.6.0",
    # Build requirement for TE
    "setuptools",
    "packaging",
    "einops",
    # Build requirement for nemo_run
    "hatchling",
    # Build requirement for mcore
    "pybind11",
]
docs = [
    "sphinx",
    "sphinx-autobuild",  # For live doc serving while editing docs
    "sphinx-autodoc2",  # For documenting Python API
    "sphinx-copybutton",  # Adds a copy button for code blocks
    "myst_parser",  # For our markdown docs
    "nvidia-sphinx-theme",  # Our NVIDIA theme
]
dev = [
    "pre-commit==3.6.0",
    "ruff==0.9.9",
    "mypy",
    "types-PyYAML",
    "types-requests",
]
test = [
    "pytest>=7.0.0",
    "pytest-timeout",
    "pytest-cov",
    "pytest-asyncio",
]

[tool.uv.sources]
megatron-core = { workspace = true }
nemo-tron = { workspace = true }
# The NeMo Run source to be used by nemo-tron
nemo_run = { git = "https://github.com/NVIDIA/NeMo-Run", rev = "414f0077c648fde2c71bb1186e97ccbf96d6844c" }

[tool.uv.workspace]
members = [
    "3rdparty/Megatron-LM-workspace",
    "3rdparty/NeMo-workspace",
]

[tool.uv]
# Currently, TE must be built with no build-isolation b/c it requires torch
no-build-isolation-package = ["transformer-engine"]
# Always apply the build group since dependencies like TE/mcore/nemo-run require build dependencies
# and this lets us assume they are implicitly installed with a simply `uv sync`. Ideally, we'd
# avoid including these in the default dependency set, but for now it's required.
default-groups = ["dev", "build"]
# Users may use different link-modes depending on their scenario:
#  --link-mode=hardlink (default on linux; may get warnings about switching to --link-mode copy if uv cache and venv on different file-systems)
#  --link-mode=copy (slower but more reliable; supresses warning)
#  --link-mode=symlink (fastest option when uv cache and venv on different file-system; caveat: venv is brittle since it depends on the environment/container)
link-mode = "copy"

[tool.black]
line-length = 120
include = '\.pyi?$'
exclude = '''
/(
    \.git
  | \.venv
  | build
)/
'''

[tool.pytest.ini_options]
addopts = "--durations=15 -s -rA -x"
testpaths = ["tests"]
python_files = "test_*.py"

[tool.coverage.run]
concurrency = ["thread", "multiprocessing"]
omit = ["/tmp/*"]

[tool.coverage.paths]
source = ["nemo_rl/", "/opt/nemo-rl/nemo_rl/"]

[tool.ruff.lint]
# Enable all `pydocstyle` rules, limiting to those that adhere to the
# Google convention via `convention = "google"`, below.
select = ["D", "F"]

# - On top of the Google convention, disable `D417`, which requires
#   documentation for every function parameter.
# - F841: local variable assigned but never used (exluced to favor readability)
# TODO: Remove D10 once we are about to release to get all the docstrings written
ignore = ["D417", "D10", "F841"]

[tool.ruff.lint.pydocstyle]
convention = "google"

# Section to exclude errors for different file types
[tool.ruff.per-file-ignores]
# Ignore all directories named `tests`.
"tests/**" = ["D"]
# Ignore all files that end in `_test.py`.
"*_test.py" = ["D"]
# Ignore F401 (import but unused) in __init__.py
"__init__.py" = ["F401"]<|MERGE_RESOLUTION|>--- conflicted
+++ resolved
@@ -16,11 +16,7 @@
     "version",
     "readme",
 ]
-<<<<<<< HEAD
-description = "Nemo RL: A Scalable and Efficient Post-Training Library for Models Ranging from 1 GPU to 1000s, and from Tiny to >100B Parameters"
-=======
 description = "NeMo RL: A Scalable and Efficient Post-Training Library for Models Ranging from 1 GPU to 1000s, and from Tiny to >100B Parameters"
->>>>>>> a1bf9526
 requires-python = ">=3.10"
 license = {text = "Apache 2.0"}
 dependencies = [
@@ -39,7 +35,6 @@
     "torchdata",
     "nvidia-ml-py",
     "hydra-core",
-    "debugpy",
 ]
 
 [project.optional-dependencies]
@@ -86,6 +81,7 @@
     "mypy",
     "types-PyYAML",
     "types-requests",
+    "debugpy",
 ]
 test = [
     "pytest>=7.0.0",
