--- conflicted
+++ resolved
@@ -50,11 +50,7 @@
     "torchvision>=0.22.0",
     "num2words>=0.5.14",   # for SmolVLM
     "mlflow",
-<<<<<<< HEAD
-    "jsonlines>=4.0.0",
-=======
     "nvidia-nvshmem-cu12", # for deep_ep build
->>>>>>> 5a9f7acc
 ]
 
 [project.optional-dependencies]
