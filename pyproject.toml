[build-system]
requires = ["setuptools>=42", "wheel"]
build-backend = "setuptools.build_meta"

[tool.setuptools]
packages = ["nemo_rl"]

[tool.setuptools.dynamic]
version = {attr = "nemo_rl.__version__"}  # any module attribute compatible with ast.literal_eval
readme = {file = "README.md", content-type = "text/markdown"}

[project]
name = "nemo-rl"
dynamic = [
    "version",
    "readme",
]
description = "NeMo RL: A Scalable and Efficient Post-Training Library for Models Ranging from 1 GPU to 1000s, and from Tiny to >100B Parameters"
requires-python = ">=3.12"
license = {text = "Apache 2.0"}
dependencies = [
    "setuptools",
<<<<<<< HEAD
    "ninja", # for flash-attn parallel build
    "torch==2.7.0",
=======
    "ninja",  # for flash-attn parallel build
    "torch==2.7.1",
>>>>>>> e1f56c42
    "triton",
    "colored==2.2.3",
    "ray[default]==2.46.0",
    # transformers==4.54.0/4.54.1 both fail on rm models
    # Remove this once https://github.com/NVIDIA-NeMo/RL/issues/811 resolved
    "transformers>=4.51.0,<4.54.0",
    "wandb",
    "numpy",
    "datasets>=4.0.0",
    "rich",
    "math-verify",
    "accelerate>=0.26",
    "tensorboard",
    "omegaconf",
    "torchdata",
    "nvidia-ml-py",
    "hydra-core",
    "tiktoken",
    "blobfile",
    "debugpy",
    "nvtx",
    "matplotlib",
    "plotly",
    "sympy>=1.14.0",
    "pillow>=11.3.0",
    "torchvision>=0.22.0",
    "num2words>=0.5.14",   # for SmolVLM
    "mlflow",
]

[project.optional-dependencies]
# Currently unused, but after https://github.com/NVIDIA-NeMo/RL/issues/501 is resolved, we should use this for the "BASE" PYEXECUTABLE
automodel = [
    # Flash-attn version should be selected to satisfy both TE + vLLM requirements (xformers in particular)
    # https://github.com/NVIDIA/TransformerEngine/blob/v2.3/transformer_engine/pytorch/attention/dot_product_attention/utils.py#L108
    # https://github.com/facebookresearch/xformers/blob/8354497deb2c04c67fbb2e2ad911e86530da0e90/xformers/ops/fmha/flash.py#L76
    "flash-attn==2.7.4.post1",
    "mamba-ssm",
    "causal-conv1d",
]
vllm = [
<<<<<<< HEAD
    "vllm==0.9.2",
    #"vllm==0.10.0",
    "num2words>=0.5.14",
=======
    "vllm==0.10.0",
>>>>>>> e1f56c42
    # Remove this once https://github.com/NVIDIA-NeMo/RL/issues/501 resolved
    "flash-attn==2.7.4.post1",
    # Remove this once https://github.com/NVIDIA-NeMo/RL/issues/501 resolved
    "mamba-ssm",
    # Remove this once https://github.com/NVIDIA-NeMo/RL/issues/501 resolved
    "causal-conv1d",
]
mcore = [
    # also need cudnn (https://developer.nvidia.com/cudnn-downloads?target_os=Linux&target_arch=x86_64&Distribution=Ubuntu&target_version=20.04&target_type=deb_network)
    # wget https://developer.download.nvidia.com/compute/cuda/repos/ubuntu2004/x86_64/cuda-keyring_1.1-1_all.deb
    # sudo dpkg -i cuda-keyring_1.1-1_all.deb
    # sudo apt-get update
    # sudo apt-get install cudnn-cuda-12
    "transformer-engine[pytorch]==2.3.0",
    "megatron-core",
    "nemo-tron",
    # Remove this once https://github.com/NVIDIA-NeMo/RL/issues/501 resolved
    "vllm==0.10.0",
    # Flash-attn version should be selected to satisfy both TE + vLLM requirements (xformers in particular)
    # https://github.com/NVIDIA/TransformerEngine/blob/v2.3/transformer_engine/pytorch/attention/dot_product_attention/utils.py#L108
    # https://github.com/facebookresearch/xformers/blob/8354497deb2c04c67fbb2e2ad911e86530da0e90/xformers/ops/fmha/flash.py#L76
    "flash-attn==2.7.4.post1",
]

[dependency-groups]

# This is a default group so that we install these even with bare `uv sync`
build = [
    # Build requirement for TE
    "torch==2.7.1",
    # Build requirement for TE
    "setuptools",
    "packaging",
    "einops",
    # Build requirement for nemo_run
    "hatchling",
    # Build requirement for mcore
    "pybind11",
    # Build requirement for flash-attn
    "psutil",
]
docs = [
    "sphinx",
    "sphinx-autobuild",  # For live doc serving while editing docs
    "sphinx-autodoc2",  # For documenting Python API
    "sphinx-copybutton",  # Adds a copy button for code blocks
    "myst_parser",  # For our markdown docs
    "nvidia-sphinx-theme",  # Our NVIDIA theme
]
dev = [
    "pre-commit==3.6.0",
    "ruff==0.9.9",
    "types-PyYAML",
    "types-requests",
    "pyrefly==0.24.2",
]
test = [
    "pytest>=7.0.0",
    "pytest-timeout",
    "pytest-cov",
    "pytest-asyncio",
]

[tool.uv.sources]
megatron-core = { workspace = true }
nemo-tron = { workspace = true }
# The NeMo Run source to be used by nemo-tron
nemo_run = { git = "https://github.com/NVIDIA-NeMo/Run", rev = "414f0077c648fde2c71bb1186e97ccbf96d6844c" }
# torch/torchvision/triton all come from the torch index in order to pick up aarch64 wheels
torch = [
  { index = "pytorch-cu128" },
]
torchvision = [
  { index = "pytorch-cu128" },
]
triton = [
  { index = "pytorch-cu128" },
]
causal-conv1d = { git = "https://github.com/Dao-AILab/causal-conv1d", tag = "v1.5.0.post8" }
mamba-ssm = { git = "https://github.com/state-spaces/mamba.git", rev = "2e16fc3062cdcd4ebef27a9aa4442676e1c7edf4" }

[tool.uv.workspace]
members = [
    "3rdparty/Megatron-LM-workspace",
    "3rdparty/NeMo-workspace",
]

[[tool.uv.index]]
name = "pytorch-cu128"
url = "https://download.pytorch.org/whl/cu128"
explicit = true

[tool.uv]
no-build-isolation-package = ["transformer-engine-torch", "transformer-engine", "flash-attn", "mamba-ssm", "causal-conv1d"]
# Always apply the build group since dependencies like TE/mcore/nemo-run require build dependencies
# and this lets us assume they are implicitly installed with a simply `uv sync`. Ideally, we'd
# avoid including these in the default dependency set, but for now it's required.
default-groups = ["dev", "build"]
# Users may use different link-modes depending on their scenario:
#  --link-mode=hardlink (default on linux; may get warnings about switching to --link-mode copy if uv cache and venv on different file-systems)
#  --link-mode=copy (slower but more reliable; supresses warning)
#  --link-mode=symlink (fastest option when uv cache and venv on different file-system; caveat: venv is brittle since it depends on the environment/container)
link-mode = "copy"

# Needed when building from source
[[tool.uv.dependency-metadata]]
name = "flash-attn"
requires-dist = ["torch", "einops", "setuptools", "psutil", "ninja"]

[tool.black]
line-length = 120
include = '\.pyi?$'
exclude = '''
/(
    \.git
  | \.venv
  | build
)/
'''

[tool.pytest.ini_options]
addopts = "--durations=15 -s -rA -x"
testpaths = ["tests"]
python_files = "test_*.py"
markers = [
    "mcore: marks tests that require the mcore extra",
    "hf_gated: marks tests that require HuggingFace token access for gated models",
]

[tool.pyrefly]
project-includes = ["**/*"]
project-excludes = ["**/*venv/**/*"]

[tool.coverage.run]
concurrency = ["thread", "multiprocessing"]
omit = ["/tmp/*"]

[tool.coverage.paths]
source = ["nemo_rl/", "/opt/nemo-rl/nemo_rl/"]

[tool.ruff.lint]
# Enable all `pydocstyle` rules, limiting to those that adhere to the
# Google convention via `convention = "google"`, below.
select = ["D", "F"]

# - On top of the Google convention, disable `D417`, which requires
#   documentation for every function parameter.
# - F841: local variable assigned but never used (exluced to favor readability)
# TODO: Remove D10 once we are about to release to get all the docstrings written
ignore = ["D417", "D10", "F841"]

[tool.ruff.lint.pydocstyle]
convention = "google"

# Section to exclude errors for different file types
[tool.ruff.per-file-ignores]
# Ignore all directories named `tests`.
"tests/**" = ["D"]
# Ignore all files that end in `_test.py`.
"*_test.py" = ["D"]
# Ignore F401 (import but unused) in __init__.py
"__init__.py" = ["F401"]
<|MERGE_RESOLUTION|>--- conflicted
+++ resolved
@@ -20,13 +20,8 @@
 license = {text = "Apache 2.0"}
 dependencies = [
     "setuptools",
-<<<<<<< HEAD
-    "ninja", # for flash-attn parallel build
-    "torch==2.7.0",
-=======
     "ninja",  # for flash-attn parallel build
     "torch==2.7.1",
->>>>>>> e1f56c42
     "triton",
     "colored==2.2.3",
     "ray[default]==2.46.0",
@@ -68,13 +63,8 @@
     "causal-conv1d",
 ]
 vllm = [
-<<<<<<< HEAD
-    "vllm==0.9.2",
-    #"vllm==0.10.0",
+    "vllm==0.10.0",
     "num2words>=0.5.14",
-=======
-    "vllm==0.10.0",
->>>>>>> e1f56c42
     # Remove this once https://github.com/NVIDIA-NeMo/RL/issues/501 resolved
     "flash-attn==2.7.4.post1",
     # Remove this once https://github.com/NVIDIA-NeMo/RL/issues/501 resolved
