--- conflicted
+++ resolved
@@ -85,27 +85,6 @@
   # sudo apt-get update
   # sudo apt-get install cudnn-cuda-12
 
-<<<<<<< HEAD
-    # This dependency also needs to be compatible with the spec in Megatron-Bridge/pyproject.toml.
-    # It is specified here since we don't directly use Megatron-Bridge/pyproject.toml, but a proxy setup.py+pyproject.toml combo
-    # outside to allow "optionally" installing the megatron path. It's simpler to deal with transformer-engine here in the NeMo RL pyproject.toml
-    "transformer-engine[pytorch]==2.5.0",
-    "megatron-core",
-    "megatron-bridge",
-    # Remove this once https://github.com/NVIDIA-NeMo/RL/issues/501 resolved
-    "vllm==0.10.0",
-    # Flash-attn version should be selected to satisfy both TE + vLLM requirements (xformers in particular)
-    # https://github.com/NVIDIA/TransformerEngine/blob/v2.3/transformer_engine/pytorch/attention/dot_product_attention/utils.py#L108
-    # https://github.com/facebookresearch/xformers/blob/8354497deb2c04c67fbb2e2ad911e86530da0e90/xformers/ops/fmha/flash.py#L76
-    "flash-attn==2.7.4.post1",
-]
-adk = [
-    "google-adk==1.14.1",
-    "google-genai==1.38.0"
-]
-penguin = [
-    "penguin",
-=======
   # This dependency also needs to be compatible with the spec in Megatron-Bridge/pyproject.toml.
   # It is specified here since we don't directly use Megatron-Bridge/pyproject.toml, but a proxy setup.py+pyproject.toml combo
   # outside to allow "optionally" installing the megatron path. It's simpler to deal with transformer-engine here in the NeMo RL pyproject.toml
@@ -118,9 +97,9 @@
   # https://github.com/NVIDIA/TransformerEngine/blob/v2.3/transformer_engine/pytorch/attention/dot_product_attention/utils.py#L108
   # https://github.com/facebookresearch/xformers/blob/8354497deb2c04c67fbb2e2ad911e86530da0e90/xformers/ops/fmha/flash.py#L76
   "flash-attn==2.8.1",
->>>>>>> 1c371a9b
 ]
 penguin = ["penguin"]
+adk = ["google-adk==1.14.1", "google-genai==1.38.0"]
 
 [dependency-groups]
 
