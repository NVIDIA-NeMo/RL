--- conflicted
+++ resolved
@@ -52,11 +52,8 @@
     higher_is_better: bool
     save_period: int
     keep_top_k: NotRequired[int]
-<<<<<<< HEAD
-    model_name: NotRequired[str]
-=======
+    model_name: NotRequired[str | None]
     checkpoint_must_save_by: NotRequired[str | None]
->>>>>>> e1f56c42
 
 
 class CheckpointManager:
