# Copyright (c) 2025, NVIDIA CORPORATION.  All rights reserved.
#
# Licensed under the Apache License, Version 2.0 (the "License");
# you may not use this file except in compliance with the License.
# You may obtain a copy of the License at
#
#     http://www.apache.org/licenses/LICENSE-2.0
#
# Unless required by applicable law or agreed to in writing, software
# distributed under the License is distributed on an "AS IS" BASIS,
# WITHOUT WARRANTIES OR CONDITIONS OF ANY KIND, either express or implied.
# See the License for the specific language governing permissions and
# limitations under the License.
from collections import UserDict
from copy import deepcopy
from typing import (
    Any,
    Generic,
    Iterator,
    Mapping,
    Optional,
    Type,
    TypedDict,
    TypeVar,
    Union,
)

import torch
from typing_extensions import Self

from nemo_rl.data.packing import get_packer
from nemo_rl.distributed.collectives import (
    gather_jagged_object_lists,
    rebalance_nd_tensor,
)

DictT = TypeVar("DictT", bound=Mapping[str, Any])


class SequencePackingArgs(TypedDict):
    """Configuration settings for sequence packing.

    Pass this to 'shard_by_batch_size()' to preprocess batches for sequence packing.
    """

    max_tokens_per_microbatch: int
    input_key: str
    input_lengths_key: str
    algorithm: str
    sequence_length_pad_multiple: (
        int  # pad each sequence to a multiple of this value (for CP/TP alignment)
    )


class DynamicBatchingArgs(TypedDict):
    """Configuration settings for dynamic batching.

    Pass this to 'shard_by_batch_size()' to preprocess batches for dynamic batching.
    """

    max_tokens_per_microbatch: int  # Each microbatch contains at most this many tokens
    sequence_length_round: (
        int  # Round each microbatch's sequence length to this multiple
    )
    input_key: str  # The key in the data dict that specifics the input ids
    input_lengths_key: (
        str  # The key in the data dict that specifies the sequence length per datum
    )


class BatchedDataDict(UserDict, Generic[DictT]):
    def __init__(self, *args, **kwargs):
        super().__init__(*args, **kwargs)

        self.micro_batch_indices = None
        self.micro_batch_lengths = None
        self.elem_counts_per_gb = None

    @classmethod
    def from_batches(
        cls: Type[Self],
        batches: list[dict[Any, Any]],
        pad_value_dict: Optional[dict[str, int]] = None,
    ) -> Self:
        """Given a list of batches, stack the tensors/lists within and put them in a single dictionary.

        Pad sequences to the max length in the batch using either 0(default) or a non-default value for a given key provided in pad_value_dict.

        Args:
            batches (list[Dict]): A list of dictionaries, each containing a batch of data.
            pad_value_dict (Optional[dict[str, int]]): An optional dict mapping keys to non-default(0) padding values.

        Returns:
            BatchedDataDict: A new BatchedDataDict containing the stacked data.
        """
        stacked_dict: Self = cls()
        pad_value_dict = pad_value_dict or {}

        for k in sorted(batches[0]):
            list_of_tensors = [item[k] for item in batches]

            if isinstance(list_of_tensors[0], list):
                tensor_or_list: list[Any] | torch.Tensor = [
                    item for sublist in list_of_tensors for item in sublist
                ]
            elif all(x.ndim == 1 for x in list_of_tensors):
                tensor_or_list: torch.Tensor = torch.cat(list_of_tensors)
            elif isinstance(list_of_tensors[0], torch.Tensor):
                pad_value = pad_value_dict.get(k, 0)

                list_of_tensors = [
                    row.flatten() for tensor in list_of_tensors for row in tensor
                ]
                # TODO: can we avoid padding locally then padding globally?
                tensor_or_list: torch.Tensor = torch.nn.utils.rnn.pad_sequence(
                    list_of_tensors, batch_first=True, padding_value=pad_value
                )
            else:
                raise NotImplementedError(
                    (
                        f"Attempted to stack for unsupported type {type(list_of_tensors[0])} with key {k}."
                        "Please provide either a tensor or a list of picklable objects."
                    )
                )
            stacked_dict[k] = tensor_or_list

        return stacked_dict

    def all_gather(self, group: torch.distributed.ProcessGroup) -> Self:
        """Gathers batches with possibly jagged leading dimensions across the DP ranks.

        If using reshard, it will treat PP as DP ranks.
        Works with data that is either tensors or string lists.
        """
        global_rollout_batch: Self = type(self)()

        for k, value in self.data.items():
            if isinstance(value, torch.Tensor):
                value = rebalance_nd_tensor(value, group=group)
                global_rollout_batch[k] = value
            elif isinstance(value, list):
                value = gather_jagged_object_lists(value, group=group)
                global_rollout_batch[k] = value
            else:
                raise NotImplementedError(
                    (
                        f"Attempted to gather_and_balance_globally for unsupported type {type(value)} with key {k}."
                        "Please provide either a tensor or a list of picklable objects."
                    )
                )

        return global_rollout_batch

    def chunk(self, rank: int, chunks: int) -> "SlicedDataDict":
        """Chunks a global batch into 'chunks' splits and returns the 'rank'th split batch=[A A A B B B D D E], rank=2, chunks=3 -> [D D E].

        Requires all leading dimensions of tensors and lengths of lists to be the same over the batch
        and the chunks must divide batch size.
        """
        chunked_batch = SlicedDataDict()

        batch_set = set()
        for val in self.data.values():
            if isinstance(val, torch.Tensor):
                batch_set.add(val.size(0))
            else:
                batch_set.add(len(val))

        assert len(batch_set) == 1, (
            "batch sizes are not the same across the rollout batch"
        )
        B = batch_set.pop()
        assert B % chunks == 0, (
            f"batch size ({B}) is not a multiple of chunks ({chunks})"
        )
        assert B // chunks > rank, (
            f"index OOB: not enough splits for this rank. rollout_batch_size: {B}, chunks ({chunks}), rank_idx ({rank})"
        )

        indices = torch.arange(B).tensor_split(chunks)[rank]

        for k in self.data:
            if torch.is_tensor(self.data[k]):
                chunked_batch[k] = self.data[k][indices].clone()
            else:
                chunked_batch[k] = [self.data[k][i] for i in indices]

        return chunked_batch

    def get_total_batch_size(self: Self) -> int:
        """Get the total batch size of the batch.

        Returns:
            int: The total batch size.
        """
        batch_sizes = set()
        for val in self.data.values():
            if isinstance(val, torch.Tensor):
                batch_sizes.add(val.size(0))
            else:
                batch_sizes.add(len(val))

        assert len(batch_sizes) == 1, (
            "Batch sizes are not the same across all the entries in the batch"
        )
        return batch_sizes.pop()

    def reorder_data(self, reorded_indices: list[int]):
        """Reorders the data along the batch dimension by the given indices."""
        total_batch_size = self.get_total_batch_size()

        indices = range(total_batch_size)
        reordered = sorted(zip(reorded_indices, indices), key=lambda pair: pair[0])
        reordered_indices = [idx[1] for idx in reordered]

        for k, v in self.data.items():
            sorted_v: torch.Tensor | list[Any]
            if torch.is_tensor(v):
                sorted_v = v.index_select(
                    dim=0, index=torch.IntTensor(reordered_indices)
                )
            else:
                sorted_v = [v[i] for i in reordered_indices]
            self.data[k] = sorted_v

    def shard_by_batch_size(
        self,
        shards: int,
        batch_size: Optional[int] = None,
        allow_uneven_shards: bool = False,
        dynamic_batching_args: Optional[DynamicBatchingArgs] = None,
        sequence_packing_args: Optional[SequencePackingArgs] = None,
    ) -> list["SlicedDataDict"] | tuple[list["SlicedDataDict"], list[int]]:
        """Shards a batch by first dividing it into chunks of size batch_size, then further dividing each chunk into shards equal parts. Finally aggregates the sub-shards by their position.

        If batch_size is None, there will be no chunking beforehand (will default to the total batch size).

        For example, with data [A A B B C C D D], batch_size=2, shards=2:
        - Element 0: [A B C D] (first elements from each chunk)
        - Element 1: [A B C D] (second elements from each chunk)

        Args:
            shards (int): The number of shards to divide each batch_size chunk into.
            batch_size (int): The size of each initial chunk.
            allow_uneven_shards (bool): Whether to allow shards to be unevenly sized.
                                        If True, the last shard may be smaller than the others.
            dynamic_batching_args (dict): If passed, preprocess batch for dynamic batching. This
                                            dict requires four keys:
                                            1. max_tokens_per_microbatch (int): the maximum
                                                number of tokens in a microbatch
                                            2. sequence_length_round (int): round each all
                                                sequence lengths to this multiple
                                            3. input_key (str): the key in the batch
                                                which holds input ids.
                                            4. input_lengths_key (str): the key in the batch
                                                which holds the sequence length per value.
                                                The sequence dim index is assumed to be 1.
                                          Cannot be passed with sequence_packing_args.

            sequence_packing_args (dict): If passed, preprocess batch for sequence packing. This
                                            dict requires five keys:
                                            1. max_tokens_per_microbatch (int): the maximum
                                                number of tokens in a microbatch
                                            2. input_key (str): the key in the batch
                                                which holds input ids.
                                            3. input_lengths_key (str): the key in the batch
                                                which holds the sequence length per value.
                                                The sequence dim index is assumed to be 1.
                                            4. algorithm (str): the algorithm to use for sequence packing.
                                            5. sequence_length_pad_multiple (int): the multiple to pad each sequence to.
                                               With CP enabled, this should be set to a multiple of 2*CP and SP.
                                          Cannot be passed with dynamic_batching_args.

        Returns:
            list[BatchedDataDict]: A list of BatchedDataDicts, length equal to shards.
            If dynamic_batching_args is passed, returns a tuple of the list of BatchedDataDicts and the sorted indices.

        Examples:
        ```{doctest}
        >>> from nemo_rl.distributed.batched_data_dict import BatchedDataDict
        >>> # Create a batch of two message logs with different lengths
        >>> batch = BatchedDataDict({
        ...     'problem_id': [0, 0, 1, 1, 2, 2, 3, 3],
        ...     'arbitrary_data': [1, 2, 3, 4, 5, 6, 7, 8]
        ... })
        >>> shards = batch.shard_by_batch_size(shards=2)
        >>> shards
        [{'problem_id': [0, 0, 1, 1], 'arbitrary_data': [1, 2, 3, 4]}, {'problem_id': [2, 2, 3, 3], 'arbitrary_data': [5, 6, 7, 8]}]
        >>> # Now say that I'm training with a GBS of 4 and I want to take gradients steps on problems 0 and 1 before 2 and 3 (problems are repeated because GRPO)
        >>> # In the current case, problems 0 and 2 will be trained on first since they're the first elements in each DP rank's batch.
        >>> # So, we'll use the batch_size argument to split the batch into chunks of size 4 first.
        >>> shards = batch.shard_by_batch_size(shards=2, batch_size=4)
        >>> shards
        [{'problem_id': [0, 0, 2, 2], 'arbitrary_data': [1, 2, 5, 6]}, {'problem_id': [1, 1, 3, 3], 'arbitrary_data': [3, 4, 7, 8]}]
        >>> # Now, the ranks have 0 and 1 first so when they split their batches into microbatches (of size 2 since GBS=4 and DP=2), they'll train on 0 and 1 first.
        >>> # Another way to use this function is with the 'allow_uneven_shards' flag, which allows the last shard to be smaller than the others when necessary.
        >>> # This is necessary in multi-turn rollouts when some sequences terminate early, leaving unclean batch sizes.
        >>> batch = BatchedDataDict({
        ...     'problem_id': [0, 1, 2, 3, 4],
        ...     'arbitrary_data': [10, 11, 12, 13, 14]
        ... })
        >>> shards = batch.shard_by_batch_size(shards=2, allow_uneven_shards=True)
        >>> shards
        [{'problem_id': [0, 1, 2], 'arbitrary_data': [10, 11, 12]}, {'problem_id': [3, 4], 'arbitrary_data': [13, 14]}]
        >>> # This is incompatible with the batch_size argument
        ```
        """
<<<<<<< HEAD
=======
        if allow_uneven_shards:
            assert batch_size is None, (
                "batch_size must be None if allow_uneven_shards is True"
            )
        assert dynamic_batching_args is None or sequence_packing_args is None, (
            "dynamic_batching_args and sequence_packing_args cannot be passed together"
        )

>>>>>>> 2b8b364b
        # Get the total batch size
        total_batch_size = self.get_total_batch_size()
        if batch_size is None:
            batch_size = total_batch_size

        # Validate that our batch size parameters are compatible with the data dimensions
        assert total_batch_size % batch_size == 0, (
            f"Total batch size ({total_batch_size}) is not a multiple of batch_size ({batch_size})"
        )
        if not allow_uneven_shards:
            assert batch_size % shards == 0, (
                f"Batch size ({batch_size}) is not a multiple of shards ({shards})"
            )

        num_chunks = total_batch_size // batch_size
        # Calculate shard size, rounding up if not evenly divisible
        shard_size = (
            (batch_size + shards - 1) // shards
            if allow_uneven_shards
            else batch_size // shards
        )

        # if using dynamic microbatching, preprocess the data by sorting the data
        # by the sequence lengths. This ensures each DP rank receives samples of about
        # equal sequence lengths which improves load balancing
        if dynamic_batching_args is not None:
            data = {}
            batch_sorted_indices = []
            for chunk_idx in range(num_chunks):
                chunk_start = chunk_idx * batch_size
                chunk_end = (chunk_idx + 1) * batch_size
                chunk_seqlens = self.data[dynamic_batching_args["input_lengths_key"]][
                    chunk_start:chunk_end
                ]
                # sort the indices by sequence lengths
                chunk_idx_indices = sorted(
                    range(batch_size), key=lambda i: chunk_seqlens[i]
                )
                chunk_idx_indices = [i + chunk_start for i in chunk_idx_indices]
                # stride the sorted sequence lengths along the shards
                chunk_idx_indices = [
                    chunk_idx_indices[i::shards] for i in range(shards)
                ]
                chunk_idx_indices = sum(chunk_idx_indices, [])
                # append the sorted sequence lengths for the chunk
                batch_sorted_indices.extend(chunk_idx_indices)

            # finally reorder the data along the sorted sequence len indices
            for k, v in self.data.items():
                sorted_v: torch.Tensor | list[Any]
                if torch.is_tensor(v):
                    sorted_v = v.index_select(
                        dim=0, index=torch.IntTensor(batch_sorted_indices)
                    )
                else:
                    sorted_v = [v[i] for i in batch_sorted_indices]
                data[k] = sorted_v

        elif sequence_packing_args is not None:
            bin_packer = get_packer(
                algorithm=sequence_packing_args["algorithm"],
                bin_capacity=sequence_packing_args["max_tokens_per_microbatch"],
                collect_metrics=False,  # TODO(ahmadki): make configurable
                min_bin_count=shards,
                bin_count_multiple=shards,
            )

            input_lengths_key = sequence_packing_args["input_lengths_key"]
            input_lens = self.data[input_lengths_key]
            if not isinstance(input_lens, torch.Tensor):
                input_lens = torch.tensor(input_lens)

            pad_multiple = sequence_packing_args["sequence_length_pad_multiple"]

            def _get_padded_seqlen(seqlen: int) -> int:
                return (seqlen + pad_multiple - 1) // pad_multiple * pad_multiple

            # Store bin assignments for each chunk to reuse later
            all_chunk_bin_assignments = []

            # Process each chunk separately to respect chunk boundaries
            for chunk_idx in range(num_chunks):
                chunk_start = chunk_idx * batch_size
                chunk_end = (chunk_idx + 1) * batch_size

                # Get sequence lengths for this chunk
                chunk_seqlens = input_lens[chunk_start:chunk_end]
                chunk_padded_seqlens_list = [
                    _get_padded_seqlen(seq_len.item()) for seq_len in chunk_seqlens
                ]

                # Pack sequences in this chunk into bins
                chunk_bin_assignments = bin_packer.pack(
                    sequence_lengths=chunk_padded_seqlens_list,
                )
                all_chunk_bin_assignments.append(chunk_bin_assignments)

            # create shards with the packed bins
            sharded_data: list[list[dict]] = [[] for _ in range(shards)]
            sharded_micro_indices: list = [[] for _ in range(shards)]
            sharded_micro_lengths: list = [[] for _ in range(shards)]
            sharded_elem_counts_per_gb: list = [[] for _ in range(shards)]
            global_indices_per_shard: list[list[int]] = [[] for _ in range(shards)]
            for chunk_idx in range(num_chunks):
                chunk_sharded_micro_indices: list[list[list[int]]] = [
                    [] for _ in range(shards)
                ]
                chunk_sharded_micro_lengths: list[list[int]] = [
                    [] for _ in range(shards)
                ]

                num_bins = len(all_chunk_bin_assignments[chunk_idx])
                chunk_start = chunk_idx * batch_size
                for bin_idx in range(num_bins):
                    shard_idx = bin_idx % shards
                    bin_indices = all_chunk_bin_assignments[chunk_idx][bin_idx]
                    global_bin_indices = [i + chunk_start for i in bin_indices]
                    sharded_data[shard_idx].append(
                        self.select_indices(global_bin_indices)
                    )
                    global_indices_per_shard[shard_idx].extend(global_bin_indices)
                    bin_seqlen = sum(
                        [
                            _get_padded_seqlen(input_lens[i].item())
                            for i in global_bin_indices
                        ]
                    )

                    if chunk_sharded_micro_indices[shard_idx] == []:
                        chunk_sharded_micro_indices[shard_idx].append(
                            [0, len(bin_indices)]
                        )
                    else:
                        prev_bin_end = chunk_sharded_micro_indices[shard_idx][-1][1]
                        chunk_sharded_micro_indices[shard_idx].append(
                            [prev_bin_end, prev_bin_end + len(bin_indices)]
                        )
                    chunk_sharded_micro_lengths[shard_idx].append(bin_seqlen)

                for shard_idx in range(shards):
                    sharded_micro_indices[shard_idx].append(
                        chunk_sharded_micro_indices[shard_idx]
                    )
                    sharded_micro_lengths[shard_idx].append(
                        chunk_sharded_micro_lengths[shard_idx]
                    )
                    sharded_elem_counts_per_gb[shard_idx].append(
                        chunk_sharded_micro_indices[shard_idx][-1][1]
                    )

            # flatten global_indices_per_shard
            batch_sorted_indices = []
            for shard_idx in range(shards):
                batch_sorted_indices.extend(global_indices_per_shard[shard_idx])

            aggregated_shards = []
            for shard_idx in range(shards):
                shard = SlicedDataDict.from_batches(sharded_data[shard_idx])
                shard.micro_batch_indices = sharded_micro_indices[shard_idx]
                shard.micro_batch_lengths = sharded_micro_lengths[shard_idx]
                shard.elem_counts_per_gb = sharded_elem_counts_per_gb[shard_idx]
                aggregated_shards.append(shard)

            return aggregated_shards, batch_sorted_indices

        else:
            data = self.data

        aggregated_shards = [SlicedDataDict() for _ in range(shards)]

        # Group data by shard position across all chunks
        for shard_idx in range(shards):
            for chunk_idx in range(num_chunks):
                # Calculate indices for this particular sub-shard within the chunk
                chunk_start = chunk_idx * batch_size
                shard_start = chunk_start + shard_idx * shard_size
                shard_end = chunk_start + (shard_idx + 1) * shard_size
                if allow_uneven_shards:
                    # Cap the end index at the total batch size for the last shard
                    # or if shard_end calculation goes beyond total_batch_size
                    shard_start = min(shard_start, total_batch_size)
                    shard_end = min(shard_end, total_batch_size)
                indices = torch.arange(shard_start, shard_end)

                for k in data:
                    if k not in aggregated_shards[shard_idx]:
                        # First time seeing this key for this shard, initialize it
                        if torch.is_tensor(data[k]):
                            aggregated_shards[shard_idx][k] = data[k][indices].clone()
                        else:
                            aggregated_shards[shard_idx][k] = [
                                data[k][i] for i in indices
                            ]
                    else:
                        # Append to existing data - concatenate tensors or extend lists
                        if torch.is_tensor(data[k]):
                            aggregated_shards[shard_idx][k] = torch.cat(
                                [
                                    aggregated_shards[shard_idx][k],
                                    data[k][indices].clone(),
                                ]
                            )
                        else:
                            aggregated_shards[shard_idx][k].extend(
                                [data[k][i] for i in indices]
                            )

        # map inputs to microbatches such that the total number tokens in
        # a microbatch is as close to (including padding tokens) 'max_tokens_per_microbatch'
        if dynamic_batching_args is not None:
            max_tokens_per_microbatch = dynamic_batching_args[
                "max_tokens_per_microbatch"
            ]
            micro_batch_indices = []
            micro_batch_lengths = []
            # loop through each chunk, dividing the chunk into microbatches
            for chunk_idx in range(num_chunks):
                chunk_micro_batch_indices = [[0, 0]]
                chunk_micro_batch_lengths = [0]
                max_seqlen_this_mb = 0
                # for each indice in the shard, map it to an microbatch
                for shard_indice in range(shard_size):
                    # use the max seqlen of all shards to calculate the total number of tokens in the mb
                    # this ensures each DP rank has the same batch size each iteration which is
                    # required for FSDP2 and megatron policies.
                    max_seqlen_this_shard_indice = 0
                    chunk_start = chunk_idx * shard_size
                    chunk_end = (chunk_idx + 1) * shard_size
                    for shard in aggregated_shards:
                        input_lengths = shard[
                            dynamic_batching_args["input_lengths_key"]
                        ]
                        seq_len = input_lengths[chunk_start:chunk_end][
                            shard_indice
                        ].item()
                        max_seqlen_this_shard_indice = max(
                            max_seqlen_this_shard_indice, seq_len
                        )

                    # pad to nearest multiple specified
                    sequence_length_round = dynamic_batching_args[
                        "sequence_length_round"
                    ]
                    unpadded_seqlen = data[dynamic_batching_args["input_key"]].shape[1]

                    padded_seqlen = (
                        (max_seqlen_this_shard_indice + sequence_length_round - 1)
                        // sequence_length_round
                    ) * sequence_length_round
                    max_seqlen_this_shard_indice = min(padded_seqlen, unpadded_seqlen)
                    assert max_seqlen_this_shard_indice <= max_tokens_per_microbatch, (
                        f"got an input of padded ({sequence_length_round}) sequence length of {max_seqlen_this_shard_indice}, however max microbatch size is {max_tokens_per_microbatch} tokens"
                    )
                    # check if the sample at shard_indice may be added to the current mbs for all shards
                    # the total tokens of a mbs = number of indices in the mbs * the max sequence length in the mbs
                    curr_mbs_size = (
                        chunk_micro_batch_indices[-1][1]
                        - chunk_micro_batch_indices[-1][0]
                        + 1
                    )
                    max_seqlen_this_mb = max(
                        max_seqlen_this_mb, max_seqlen_this_shard_indice
                    )
                    total_tokens_in_mbs = curr_mbs_size * max_seqlen_this_mb
                    # if the current mbs can accomodate this indice, add it
                    if total_tokens_in_mbs <= max_tokens_per_microbatch:
                        chunk_micro_batch_indices[-1][-1] += 1
                        chunk_micro_batch_lengths[-1] = max_seqlen_this_mb
                    # otherwise start a new mbs
                    else:
                        chunk_micro_batch_indices.append(
                            [shard_indice, shard_indice + 1]
                        )
                        max_seqlen_this_mb = max_seqlen_this_shard_indice
                        chunk_micro_batch_lengths.append(max_seqlen_this_mb)

                micro_batch_indices.append(chunk_micro_batch_indices)
                micro_batch_lengths.append(chunk_micro_batch_lengths)

            for shard in aggregated_shards:
                shard.micro_batch_indices = micro_batch_indices
                shard.micro_batch_lengths = micro_batch_lengths
            return aggregated_shards, batch_sorted_indices

        return aggregated_shards

    def get_batch(self, batch_idx, batch_size=None) -> "SlicedDataDict":
        """Slices a subbatch from the batch.

        Args:
            batch_idx: the batch index to slice
            batch_size: the size of the batch to be sliced

        Returns:
            BatchedDataDict: A new BatchedDataDict containing the sliced data
        """
        if self.elem_counts_per_gb is not None:
            assert self.micro_batch_indices is not None, (
                "micro_batch_indices must be provided if sequence_packing is True"
            )
            elem_count = self.elem_counts_per_gb[batch_idx]
            cum_elem_count = [0]
            for i in range(len(self.elem_counts_per_gb)):
                cum_elem_count.append(cum_elem_count[i] + self.elem_counts_per_gb[i])

            batch = self.slice(cum_elem_count[batch_idx], cum_elem_count[batch_idx + 1])
            batch.micro_batch_indices = [self.micro_batch_indices[batch_idx]]
            batch.micro_batch_lengths = [self.micro_batch_lengths[batch_idx]]  # type: ignore # This exists if idxs do
            batch.elem_counts_per_gb = [elem_count]
            return batch

        start = batch_size * batch_idx
        end = batch_size * (batch_idx + 1)
        batch = self.slice(start, end)
        if self.micro_batch_indices is not None:
            batch.micro_batch_indices = [self.micro_batch_indices[batch_idx]]
            batch.micro_batch_lengths = [self.micro_batch_lengths[batch_idx]]  # type: ignore # This exists if idxs do

        return batch

    def slice(self, start: int, end: int) -> "SlicedDataDict":
        """Slices the batch from start to end.

        Args:
            start: Starting index (inclusive)
            end: Ending index (exclusive)

        Returns:
            BatchedDataDict: A new BatchedDataDict containing the sliced data
        """
        sliced_batch = SlicedDataDict()
        for k in self.data:
            if isinstance(self.data[k], torch.Tensor):
                assert end <= self.data[k].shape[0], (
                    f"end: {end} is greater than the shape of the tensor: {self.data[k].shape[0]} for key: {k}"
                )
            sliced_batch[k] = self.data[k][start:end]
        return sliced_batch

    def repeat_interleave(self, num_repeats: int) -> Self:
        """Repeats the batch num_repeats times.

        For each element in the batch, repeat each value num_repeats times.
        i.e:
        {"key": torch.tensor([1, 2, 3]), "other_key": [1, 2, 3]} -> {"key": torch.tensor([1, 1, 2, 2, 3, 3]), "other_key": [1, 1, 2, 2, 3, 3]}
        """
        repeated_batch: Self = type(self)()
        for k, v in self.data.items():
            if torch.is_tensor(v):
                # For tensors, use repeat_interleave to repeat each element
                repeated_batch[k] = v.repeat_interleave(num_repeats, dim=0)
            else:
                # For lists or other sequences, use a list comprehension to repeat each element
                repeated_batch[k] = [
                    deepcopy(item) for item in v for _ in range(num_repeats)
                ]
        return repeated_batch

    def truncate_tensors(self, dim: int, truncated_len: int):
        """Truncates tensors in this dict of a given dim to a given length."""
        for k, v in self.items():
            if torch.is_tensor(v) and len(v.shape) >= dim + 1:
                self.data[k] = torch.narrow(v, dim=dim, start=0, length=truncated_len)

    def make_microbatch_iterator_with_dynamic_shapes(
        self,
        sequence_dim: int = 1,
    ) -> Iterator["SlicedDataDict"]:
        """Makes an iterator that yields microbatchs of dynamic batch and sequence sizes.

        Args:
            sequence_dim: the index of the sequence dim for all tensors in the data dict

        Returns:
            Iterator["SlicedDataDict"]: An iterator that yield dynamic microbatches
        """
        assert (
            self.micro_batch_indices is not None
            and len(self.micro_batch_indices) == 1
            and self.micro_batch_lengths is not None
        )

        for seqlen, (start_idx, end_idx) in zip(
            self.micro_batch_lengths[0], self.micro_batch_indices[0]
        ):
            mb = self.slice(start_idx, end_idx)
            mb.truncate_tensors(dim=sequence_dim, truncated_len=seqlen)
            yield mb

    def get_microbatch_iterator_dynamic_shapes_len(self) -> int:
        """Get the length of the microbatch iterator for dynamic shapes."""
        return len(self.micro_batch_indices[0])

    def make_microbatch_iterator_for_packable_sequences(
        self,
    ) -> Iterator["SlicedDataDict"]:
        """Make an iterator over the batch that yields microbatches that can be packed into a given max_tokens_per_microbatch."""
        assert (
            self.micro_batch_indices is not None
            and len(self.micro_batch_indices) == 1
            and self.micro_batch_lengths is not None
        )

        for seqlen, (start_idx, end_idx) in zip(
            self.micro_batch_lengths[0], self.micro_batch_indices[0]
        ):
            mb = self.slice(start_idx, end_idx)
            yield mb

    def get_microbatch_iterator_for_packable_sequences_len(self) -> tuple[int, int]:
        """Get the length of the microbatch iterator for sequence packing and the max packed seqlen."""
        return len(self.micro_batch_indices[0]), max(self.micro_batch_lengths[0])

    def make_microbatch_iterator(
        self, microbatch_size: int
    ) -> Iterator["SlicedDataDict"]:
        """Make an iterator over the batch that yields microbatches of size microbatch_size."""
        bsize = self.size
        assert bsize % microbatch_size == 0, (
            f"Data dict size ({bsize}) is not a multiple of the provided microbatch size ({microbatch_size})"
        )
        for i in range(0, bsize, microbatch_size):
            yield self.slice(i, i + microbatch_size)

    @property
    def size(self) -> int:
        """Get the batch size of the batch."""
        # Get the first key and use its size as the batch size
        # This assumes all keys have the same batch size
        key = next(iter(self.data))
        if not self.data:
            return 0
        if not torch.is_tensor(self.data[key]):
            return len(self.data[key])
        return self.data[key].shape[0]  # type: ignore # it's a tensor here

    def to(self, device: str | torch.device) -> Self:
        """Move tensors in batched dict to device."""
        for k, v in self.data.items():
            if torch.is_tensor(v):
                self.data[k] = v.to(device)
        return self

    def select_indices(self, indices: Union[list[int], torch.Tensor]) -> Self:
        """Selects specific rows from the batch based on indices.

        Args:
            indices: A list or tensor of integer indices to select.

        Returns:
            BatchedDataDict: A new BatchedDataDict containing only the selected rows.
        """
        selected_batch: Self = type(self)()
        for k, v in self.data.items():
            if torch.is_tensor(v):
                selected_batch[k] = v[indices]
            elif isinstance(v, list):
                selected_batch[k] = [v[i] for i in indices]
            else:
                # Handle other potential types if necessary, or raise error
                raise TypeError(
                    f"Unsupported type {type(v)} for index selection in BatchedDataDict"
                )
        return selected_batch

    def get_dict(self) -> dict[Any, Any]:
        """Get the underlying data dictionary."""
        return self.data


class SlicedDataDict(BatchedDataDict):
    """A specialized subclass of BatchedDataDict that represents a slice or shard of a larger batch.

    This class provides a distinct type to differentiate between full batches and sliced/sharded batches, which can be helpful for
    type checking.
    """

    pass<|MERGE_RESOLUTION|>--- conflicted
+++ resolved
@@ -305,17 +305,9 @@
         >>> # This is incompatible with the batch_size argument
         ```
         """
-<<<<<<< HEAD
-=======
-        if allow_uneven_shards:
-            assert batch_size is None, (
-                "batch_size must be None if allow_uneven_shards is True"
-            )
         assert dynamic_batching_args is None or sequence_packing_args is None, (
             "dynamic_batching_args and sequence_packing_args cannot be passed together"
         )
-
->>>>>>> 2b8b364b
         # Get the total batch size
         total_batch_size = self.get_total_batch_size()
         if batch_size is None:
