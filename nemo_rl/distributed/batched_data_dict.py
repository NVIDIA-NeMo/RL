--- conflicted
+++ resolved
@@ -318,22 +318,7 @@
             "dynamic_batching_args and sequence_packing_args cannot be passed together"
         )
         # Get the total batch size
-<<<<<<< HEAD
         data_size = self.size
-=======
-        batch_sizes = set()
-        for val in self.data.values():
-            if isinstance(val, torch.Tensor):
-                batch_sizes.add(val.size(0))
-            else:
-                batch_sizes.add(len(val))
-
-        assert len(batch_sizes) == 1, (
-            "Batch sizes are not the same across the rollout batch, found sizes: "
-            + f"[{','.join(str(size) for size in batch_sizes)}]"
-        )
-        total_batch_size = batch_sizes.pop()
->>>>>>> d168de3f
         if batch_size is None:
             batch_size = data_size
 
