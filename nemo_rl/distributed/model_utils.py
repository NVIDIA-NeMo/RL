--- conflicted
+++ resolved
@@ -145,16 +145,11 @@
 
 class ChunkedDistributedLogprob(torch.autograd.Function):
     """Custom autograd function for computing log probabilities in a distributed setting.
-<<<<<<< HEAD
-    The log probabilities computation is sequence chunked to mitigate device memory
-    usage during backward pass.
-=======
 
     The log probabilities computation is chunked in the sequence dimension
     to mitigate GPU OOM (especially during backward pass).
     In addition, logits casting from float16 or bfloat16 -> float32 is performed
     inside the chunk loop to avoid materializing a whole float32 logits tensor.
->>>>>>> 8aef5edb
 
     Adapted from https://github.com/NVIDIA/NeMo-Aligner/blob/9faab404f21994a7eb1d6ed5890b76152b941636/nemo_aligner/utils/distributed.py#L286
     """
@@ -183,11 +178,7 @@
             chunk_start = chunk_idx * chunk_size
             chunk_end = min(seq_size, (chunk_idx + 1) * chunk_size)
 
-<<<<<<< HEAD
-            logits = vocab_parallel_logits[:,chunk_start:chunk_end,:]
-=======
             logits = vocab_parallel_logits[:, chunk_start:chunk_end, :]
->>>>>>> 8aef5edb
             logits = logits.to(dtype=torch.float32)
 
             log_softmax_output = _compute_distributed_log_softmax(
@@ -197,17 +188,9 @@
             log_probs = log_softmax_output.clone()
 
             log_probs = torch.gather(
-<<<<<<< HEAD
-                log_probs,
-                -1,
-                masked_target[:,chunk_start:chunk_end].unsqueeze(-1)
-            ).squeeze(-1)
-            log_probs[target_mask[:,chunk_start:chunk_end]] = 0.0
-=======
                 log_probs, -1, masked_target[:, chunk_start:chunk_end].unsqueeze(-1)
             ).squeeze(-1)
             log_probs[target_mask[:, chunk_start:chunk_end]] = 0.0
->>>>>>> 8aef5edb
 
             torch.distributed.all_reduce(
                 log_probs,
@@ -247,11 +230,7 @@
             chunk_start = chunk_idx * chunk_size
             chunk_end = min(seq_size, (chunk_idx + 1) * chunk_size)
 
-<<<<<<< HEAD
-            logits = vocab_parallel_logits[:,chunk_start:chunk_end,:]
-=======
             logits = vocab_parallel_logits[:, chunk_start:chunk_end, :]
->>>>>>> 8aef5edb
             logits = logits.to(dtype=torch.float32)
 
             log_softmax_output = _compute_distributed_log_softmax(
@@ -262,25 +241,16 @@
             softmax_output = log_softmax_output.exp_()
 
             # 1 if it's the chosen log prob, 0 otherwise
-<<<<<<< HEAD
-            is_chosen = (~(target_mask[:,chunk_start:chunk_end])).unsqueeze(-1) * torch.nn.functional.one_hot(
-                masked_target[:,chunk_start:chunk_end],
-=======
             is_chosen = (~(target_mask[:, chunk_start:chunk_end])).unsqueeze(
                 -1
             ) * torch.nn.functional.one_hot(
                 masked_target[:, chunk_start:chunk_end],
->>>>>>> 8aef5edb
                 num_classes=partition_vocab_size,
             )
 
             grad_input = is_chosen.float().sub_(softmax_output)
 
-<<<<<<< HEAD
-            grad_input.mul_(grad_output[:,chunk_start:chunk_end].unsqueeze(dim=-1))
-=======
             grad_input.mul_(grad_output[:, chunk_start:chunk_end].unsqueeze(dim=-1))
->>>>>>> 8aef5edb
 
             all_grad_input.append(grad_input)
 
