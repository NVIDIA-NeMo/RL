# Copyright (c) 2025, NVIDIA CORPORATION.  All rights reserved.
#
# Licensed under the Apache License, Version 2.0 (the "License");
# you may not use this file except in compliance with the License.
# You may obtain a copy of the License at
#
#     http://www.apache.org/licenses/LICENSE-2.0
#
# Unless required by applicable law or agreed to in writing, software
# distributed under the License is distributed on an "AS IS" BASIS,
# WITHOUT WARRANTIES OR CONDITIONS OF ANY KIND, either express or implied.
# See the License for the specific language governing permissions and
# limitations under the License.

from typing import Any, Optional

import torch
from torch.distributed.tensor import DTensor, distribute_tensor


@torch.no_grad()
def _compute_distributed_log_softmax(
    vocab_parallel_logits: torch.Tensor, group: torch.distributed.ProcessGroup
) -> torch.Tensor:
    """Compute a stable distributed log softmax across tensor parallel workers.

    Taken from: https://github.com/NVIDIA/NeMo-Aligner/blob/9faab404f21994a7eb1d6ed5890b76152b941636/nemo_aligner/utils/distributed.py#L265

    Args:
        vocab_parallel_logits (torch.Tensor): Logits tensor with shape [batch_size, seq_length, vocab_size//TP]
            where TP is the tensor parallel size.
        group (torch.distributed.ProcessGroup): Process group for the all-reduce operations.

    Returns:
        torch.Tensor: Log softmax output with the same shape as input, but values represent
            log probabilities normalized across the full vocabulary dimension.
    """
    logits_max = torch.amax(vocab_parallel_logits, dim=-1, keepdim=True)
    torch.distributed.all_reduce(
        logits_max,
        op=torch.distributed.ReduceOp.MAX,
        group=group,
    )

    # Subtract the maximum value.
    vocab_parallel_logits = vocab_parallel_logits - logits_max

    sum_exp_logits = vocab_parallel_logits.exp().sum(-1, keepdim=True).float()

    torch.distributed.all_reduce(
        sum_exp_logits,
        op=torch.distributed.ReduceOp.SUM,
        group=group,
    )

    return vocab_parallel_logits - sum_exp_logits.log_().to(vocab_parallel_logits.dtype)


class DistributedLogprob(torch.autograd.Function):
    """Custom autograd function for computing log probabilities in a distributed setting.

    Taken from https://github.com/NVIDIA/NeMo-Aligner/blob/9faab404f21994a7eb1d6ed5890b76152b941636/nemo_aligner/utils/distributed.py#L286
    """

    @staticmethod
    def forward(  # pyrefly: ignore[bad-override]  Always ignore torch.autograd.Function.forward's type since it's always more specific than the base class
        ctx: Any,
        vocab_parallel_logits: torch.Tensor,
        target: torch.Tensor,
        vocab_start_index: int,
        vocab_end_index: int,
        group: torch.distributed.ProcessGroup,
        inference_only: bool = False,
    ) -> torch.Tensor:
        # Create a mask of valid vocab ids (1 means it needs to be masked).
        target_mask = (target < vocab_start_index) | (target >= vocab_end_index)
        masked_target = target - vocab_start_index
        masked_target[target_mask] = 0

        vocab_parallel_logits = vocab_parallel_logits.to(dtype=torch.float32)

<<<<<<< HEAD
        log_softmax_output = _compute_distributed_log_softmax(
            vocab_parallel_logits, group=group
        )
        log_probs = log_softmax_output.clone()
        softmax_output = log_softmax_output.exp_()
=======
        log_probs = _compute_distributed_log_softmax(vocab_parallel_logits, group=group)
        softmax_output = log_probs.exp()
>>>>>>> d746bbba

        log_probs = torch.gather(log_probs, -1, masked_target.unsqueeze(-1)).squeeze(-1)
        log_probs[target_mask] = 0.0

        torch.distributed.all_reduce(
            log_probs,
            op=torch.distributed.ReduceOp.SUM,
            group=group,
        )

        if not inference_only:
            # only save for backward when we have inference only=False
            ctx.save_for_backward(softmax_output, target_mask, masked_target)

        return log_probs

    @staticmethod
    def backward(
        ctx: Any,
        *grad_outputs: torch.Tensor,
    ) -> tuple[torch.Tensor, None, None, None, None, None, None]:
        grad_output = grad_outputs[0]
        softmax, target_mask, masked_target = ctx.saved_tensors

        if softmax.ndim == 3:
            B, S, V = softmax.shape

            # skip `torch.nn.functional.one_hot`
            row = (
                torch.arange(B, device=softmax.device)
                .view(-1, 1)
                .expand(-1, S)
                .reshape(-1)
            )
            col = torch.arange(S, device=softmax.device).expand(B, -1).reshape(-1)
            flat_idx = (row * S + col) * V

            flat_chosen = flat_idx.masked_select(
                ~target_mask.reshape(-1)
            ) + masked_target.masked_select(~target_mask)

            # `neg` is zero-copy
            grad_input = softmax.neg()
            grad_input = grad_input.mul_(grad_output.unsqueeze(-1))

            grad_output_selected = grad_output.masked_select(~target_mask)
            grad_input.view(-1).scatter_add_(0, flat_chosen, grad_output_selected)
        else:
            V = softmax.size(-1)
            is_chosen = (~target_mask).unsqueeze(-1) * torch.nn.functional.one_hot(
                masked_target, num_classes=V
            )
            grad_input = is_chosen.float().sub_(softmax)
            grad_input.mul_(grad_output.unsqueeze(-1))

        # if you add an argument to the forward method, then you must add a corresponding None here
        return grad_input, None, None, None, None, None, None


class ChunkedDistributedLogprob(torch.autograd.Function):
    """Custom autograd function for computing log probabilities in a distributed setting.

    The log probabilities computation is chunked in the sequence dimension
    to mitigate GPU OOM (especially during backward pass).
    In addition, logits casting from float16 or bfloat16 -> float32 is performed
    inside the chunk loop to avoid materializing a whole float32 logits tensor.

    Adapted from https://github.com/NVIDIA/NeMo-Aligner/blob/9faab404f21994a7eb1d6ed5890b76152b941636/nemo_aligner/utils/distributed.py#L286
    """

    @staticmethod
    def forward(  # pyrefly: ignore[bad-override]  Always ignore torch.autograd.Function.forward's type since it's always more specific than the base class
        ctx: Any,
        vocab_parallel_logits: torch.Tensor,
        target: torch.Tensor,
        vocab_start_index: int,
        vocab_end_index: int,
        chunk_size: int,
        tp_group: torch.distributed.ProcessGroup,
        inference_only: bool = False,
    ) -> torch.Tensor:
        # Create a mask of valid vocab ids (1 means it needs to be masked).
        target_mask = (target < vocab_start_index) | (target >= vocab_end_index)
        masked_target = target - vocab_start_index
        masked_target[target_mask] = 0

        seq_size = int(vocab_parallel_logits.shape[1])
        num_chunks = (seq_size + chunk_size - 1) // chunk_size
        all_log_probs = []

        for chunk_idx in range(num_chunks):
            chunk_start = chunk_idx * chunk_size
            chunk_end = min(seq_size, (chunk_idx + 1) * chunk_size)

            logits = vocab_parallel_logits[:, chunk_start:chunk_end, :]
            logits = logits.to(dtype=torch.float32)

<<<<<<< HEAD
            log_softmax_output = _compute_distributed_log_softmax(
                logits,
                group=tp_group,
            )
            log_probs = log_softmax_output.clone()
=======
            log_probs = _compute_distributed_log_softmax(
                logits,
                group=tp_group,
            )
>>>>>>> d746bbba

            log_probs = torch.gather(
                log_probs, -1, masked_target[:, chunk_start:chunk_end].unsqueeze(-1)
            ).squeeze(-1)
            log_probs[target_mask[:, chunk_start:chunk_end]] = 0.0

            torch.distributed.all_reduce(
                log_probs,
                op=torch.distributed.ReduceOp.SUM,
                group=tp_group,
            )

            all_log_probs.append(log_probs)

        log_probs = torch.cat(all_log_probs, dim=1)

        if not inference_only:
            # only save for backward when we have inference only=False
            ctx.save_for_backward(vocab_parallel_logits, target_mask, masked_target)
            ctx.chunk_size = chunk_size
            ctx.tp_group = tp_group

        return log_probs

    @staticmethod
    def backward(
        ctx: Any,
        *grad_outputs: torch.Tensor,
    ) -> tuple[torch.Tensor, None, None, None, None, None, None]:
        grad_output = grad_outputs[0]
        vocab_parallel_logits, target_mask, masked_target = ctx.saved_tensors
        chunk_size = ctx.chunk_size
        tp_group = ctx.tp_group

        partition_vocab_size = int(vocab_parallel_logits.shape[-1])
        seq_size = int(vocab_parallel_logits.shape[1])
        num_chunks = (seq_size + chunk_size - 1) // chunk_size

        all_grad_input = []

        for chunk_idx in range(num_chunks):
            chunk_start = chunk_idx * chunk_size
            chunk_end = min(seq_size, (chunk_idx + 1) * chunk_size)

            logits = vocab_parallel_logits[:, chunk_start:chunk_end, :]
            logits = logits.to(dtype=torch.float32)

<<<<<<< HEAD
            log_softmax_output = _compute_distributed_log_softmax(
                logits,
                group=tp_group,
            )
            log_probs = log_softmax_output.clone()
            softmax_output = log_softmax_output.exp_()
=======
            softmax_output = _compute_distributed_log_softmax(
                logits,
                group=tp_group,
            )
            softmax_output = softmax_output.exp()
>>>>>>> d746bbba

            # 1 if it's the chosen log prob, 0 otherwise
            is_chosen = (~(target_mask[:, chunk_start:chunk_end])).unsqueeze(
                -1
            ) * torch.nn.functional.one_hot(
                masked_target[:, chunk_start:chunk_end],
                num_classes=partition_vocab_size,
            )

            grad_input = is_chosen.float().sub_(softmax_output)

            grad_input.mul_(grad_output[:, chunk_start:chunk_end].unsqueeze(dim=-1))

            all_grad_input.append(grad_input)

        grad_input = torch.cat(all_grad_input, dim=1)

        # if you add an argument to the forward method, then you must add a corresponding None here
        return grad_input, None, None, None, None, None, None


def dtensor_from_parallel_logits_to_logprobs(
    vocab_parallel_logits: torch.Tensor,
    target: DTensor | torch.Tensor,
    vocab_start_index: int,
    vocab_end_index: int,
    tp_group: torch.distributed.ProcessGroup,
    inference_only: bool = False,
    seq_index: Optional[torch.Tensor] = None,
    chunk_size: Optional[int] = None,
) -> torch.Tensor:
    """Get log probabilities from TP+CP sharded vocab logits.

    Args:
        vocab_parallel_logits (orch.Tensor): Logits distributed across tensor parallel workers,
            with shape [batch_size, seq_len, vocab_size/tp_size].
        target (DTensor): Target token indices with shape [batch_size, seq_len].
            NOTE: Must be the unmodified targets as this function will shift them internally.
        vocab_start_index (int): Starting vocabulary index for this worker's partition.
        vocab_end_index (int): Ending vocabulary index for this worker's partition.
        tp_group (torch.distributed.ProcessGroup): Process group for distributed communication.
        inference_only (bool, optional): If True, tensors won't be saved for backward pass. Defaults to False.
        seq_index (Optional[torch.Tensor]): Sequence index tensor with shape [seq_len].
            It is only provided for cp sharded logits. It represents how tensor is sharded across the sequence dimension.
        chunk_size (Optional[int]): Sequence dimension chunk size for computing the log probabilities.

    Returns:
        torch.Tensor: Log probabilities tensor with shape [batch_size, seq_len-1].
            The sequence dimension is reduced by 1 due to the target shifting.
    """
    cp_size = 1

    if (
        isinstance(target, DTensor)
        and target.device_mesh.mesh_dim_names is not None
        and "cp" in target.device_mesh.mesh_dim_names
    ):
        cp_dim_index = target.device_mesh.mesh_dim_names.index("cp")
        cp_size = target.device_mesh.shape[cp_dim_index]

    if cp_size > 1:
        assert seq_index is not None, "seq_index must be provided for cp sharded logits"
        target_shape = torch.Size(target.shape)
        cp_mesh = target.device_mesh
        cp_placements = target.placements
        _, sorted_indices = torch.sort(seq_index)
        # Recover the original order of the target
        target = target.full_tensor()[:, sorted_indices]
        target = target.roll(shifts=-1, dims=-1)[:, seq_index]

        # Reshard
        target = distribute_tensor(target, cp_mesh, cp_placements)
        target = target.to_local()
    else:
        target = target.roll(shifts=-1, dims=-1)

    if chunk_size is not None:
        logprobs: torch.Tensor = ChunkedDistributedLogprob.apply(  # type: ignore
            vocab_parallel_logits,
            target,
            vocab_start_index,
            vocab_end_index,
            chunk_size,
            tp_group,
            inference_only,
        ).contiguous()
    else:
        logprobs: torch.Tensor = DistributedLogprob.apply(  # type: ignore
            vocab_parallel_logits,
            target,
            vocab_start_index,
            vocab_end_index,
            tp_group,
            inference_only,
        ).contiguous()

    if cp_size > 1:
        # logprobs is sharded on the sequence dimension.
        # Get full sequence tensor, vocab dim has been reduced already.
        logprobs_dtensor = DTensor.from_local(logprobs, cp_mesh, cp_placements)
        logprobs = logprobs_dtensor.full_tensor()[:, sorted_indices]
        assert logprobs.shape == target_shape

    return logprobs[:, :-1]


def from_parallel_logits_to_logprobs(
    vocab_parallel_logits: torch.Tensor,
    target: torch.Tensor,
    vocab_start_index: int,
    vocab_end_index: int,
    tp_group: torch.distributed.ProcessGroup,
    inference_only: bool = False,
    cp_group: Optional[torch.distributed.ProcessGroup] = None,
    chunk_size: Optional[int] = None,
) -> torch.Tensor:
    """Get log probabilities from TP+CP sharded vocab logits.

    Args:
        vocab_parallel_logits (torch.Tensor): Logits tensor with shape [batch_size, seq_len // CP, vocab_size // TP]
            where TP is the tensor parallel size.
        target (torch.Tensor): Target token indices with shape [batch_size, seq_len].
            NOTE: Must be the unmodified targets as this function will shift them internally.
        vocab_start_index (int): Starting vocabulary index for this worker's partition.
        vocab_end_index (int): Ending vocabulary index for this worker's partition.
        tp_group (torch.distributed.ProcessGroup): Process group for distributed communication.
        inference_only (bool, optional): If True, tensors won't be saved for backward pass. Defaults to False.
        cp_group (torch.distributed.ProcessGroup, optional): Context parallelism process group. Defaults to None.
        chunk_size (int, optional): Sequence dimension chunk size for computing the log probabilities.

    Returns:
        torch.Tensor: Log probabilities tensor with shape [batch_size, seq_len-1].
            The sequence dimension is reduced by 1 due to the target shifting.

    Taken from: https://github.com/NVIDIA/NeMo-Aligner/blob/9faab404f21994a7eb1d6ed5890b76152b941636/nemo_aligner/utils/distributed.py#L354
    """
    target = target.roll(shifts=-1, dims=-1)
    cp_size = 1 if cp_group is None else torch.distributed.get_world_size(cp_group)
    pad_len = 0
    # if cp_size > 1:
    # Pad the targets to local size * cp_size
    pad_len = vocab_parallel_logits.shape[1] * cp_size - target.shape[1]
    if pad_len > 0:
        target = torch.nn.functional.pad(target, (0, pad_len), value=0)

    # Shard the targets by context parallelism
    cp_rank = torch.distributed.get_rank(cp_group)
    target = _get_tokens_on_this_cp_rank(target, cp_rank, cp_size, seq_dim=1)

    if chunk_size is not None:
        logprobs: torch.Tensor = ChunkedDistributedLogprob.apply(  # type: ignore
            vocab_parallel_logits,
            target,
            vocab_start_index,
            vocab_end_index,
            chunk_size,
            tp_group,
            inference_only,
        ).contiguous()
    else:
        logprobs: torch.Tensor = DistributedLogprob.apply(  # type: ignore
            vocab_parallel_logits,
            target,
            vocab_start_index,
            vocab_end_index,
            tp_group,
            inference_only,
        ).contiguous()

    if cp_size > 1:
        # we need to gather the logits by context parallelism
        logprobs = allgather_cp_sharded_tensor(
            logprobs, cp_group, seq_dim=1
        )  # , unpadded_seqlen=target.shape[1])

    if pad_len > 0:
        logprobs = logprobs[:, :-pad_len]

    return logprobs[:, :-1]


def from_parallel_logits_to_logprobs_packed_sequences(
    vocab_parallel_logits: torch.Tensor,
    target: torch.Tensor,
    cu_seqlens_padded: torch.Tensor,
    unpacked_seqlen: int,
    vocab_start_index: int,
    vocab_end_index: int,
    group: torch.distributed.ProcessGroup,
    inference_only: bool = False,
    cp_group: Optional[torch.distributed.ProcessGroup] = None,
    chunk_size: Optional[int] = None,
) -> torch.Tensor:
    """Get log probabilities from TP sharded vocab logits for packed sequences.

    Args:
        vocab_parallel_logits (torch.Tensor): Packed logits tensor with shape [1, T // CP, vocab_size//TP]
            where T is the total number of tokens across all packed sequences.
        target (torch.Tensor): Packed target token indices with shape [1, T].
            NOTE: Must be the unmodified targets as this function will shift them internally.
        cu_seqlens (torch.Tensor): Cumulative sequence lengths tensor with shape [batch_size + 1].
            cu_seqlens[i] indicates the start position of sequence i in the packed format.
        unpacked_seqlen (int): The length of the unpacked sequence tensor.
        vocab_start_index (int): Starting vocabulary index for this worker's partition.
        vocab_end_index (int): Ending vocabulary index for this worker's partition.
        group (torch.distributed.ProcessGroup): Process group for distributed communication.
        inference_only (bool, optional): If True, tensors won't be saved for backward pass. Defaults to False.
        cp_group (torch.distributed.ProcessGroup, optional): Context parallelism process group. Defaults to None.
        chunk_size (int, optional): Sequence dimension chunk size for computing the log probabilities.

    Returns:
        torch.Tensor: Unpacked log probabilities tensor with shape [batch_size, unpacked_seqlen-1].
            The total length is reduced by batch_size due to target shifting (one token per sequence).
    """
    # Remove batch dimension to work with [T, vocab_size] and [T]
    vocab_parallel_logits = vocab_parallel_logits.squeeze(0)
    target = target.squeeze(0)

    batch_size = cu_seqlens_padded.shape[0] - 1
    cp_size = 1 if cp_group is None else torch.distributed.get_world_size(cp_group)
    cp_rank = 0 if cp_group is None else torch.distributed.get_rank(cp_group)

    # Roll each sequence individually
    rolled_targets = torch.zeros(
        target.shape[0] // cp_size, dtype=target.dtype, device=target.device
    )
    for i in range(batch_size):
        start_idx = cu_seqlens_padded[i].item()
        end_idx = cu_seqlens_padded[i + 1].item()

        # Get the sequence targets and roll by -1
        seq_targets = target[start_idx:end_idx]
        rolled_seq_targets = seq_targets.roll(shifts=-1, dims=0)
        rolled_targets[start_idx // cp_size : end_idx // cp_size] = (
            _get_tokens_on_this_cp_rank(rolled_seq_targets, cp_rank, cp_size, seq_dim=0)
        )

    # Add batch dimension back for DistributedLogprob
    rolled_targets = rolled_targets.unsqueeze(0)
    vocab_parallel_logits = vocab_parallel_logits.unsqueeze(0)

    # Apply distributed log probability computation
    if chunk_size is not None:
        probs: torch.Tensor = ChunkedDistributedLogprob.apply(  # type: ignore
            vocab_parallel_logits,
            rolled_targets,
            vocab_start_index,
            vocab_end_index,
            chunk_size,
            group,
            inference_only,
        ).contiguous()
    else:
        probs: torch.Tensor = DistributedLogprob.apply(  # type: ignore
            vocab_parallel_logits,
            rolled_targets,
            vocab_start_index,
            vocab_end_index,
            group,
            inference_only,
        ).contiguous()

    # Remove batch dimension for filtering
    probs = probs.squeeze(0)

    # Ensure probs is 1D after squeezing
    if probs.dim() != 1:
        raise ValueError(
            f"Expected probs to be 1D after squeezing, but got shape {probs.shape}. "
            f"Original shape before squeeze: {probs.unsqueeze(0).shape}"
        )

    if cp_size > 1:
        # per-sequence cp_allgather
        final_probs = torch.zeros(probs.shape[0] * cp_size, device=probs.device)
        for i in range(batch_size):
            start_idx = cu_seqlens_padded[i].item()
            end_idx = cu_seqlens_padded[i + 1].item()
            final_probs[start_idx:end_idx] = allgather_cp_sharded_tensor(
                probs[start_idx // cp_size : end_idx // cp_size], cp_group, seq_dim=0
            )
        probs = final_probs

    out_logprobs = torch.zeros(
        (batch_size, unpacked_seqlen - 1), dtype=probs.dtype, device=probs.device
    )
    # Filter out the last token of each sequence
    for i in range(batch_size):
        start_idx = cu_seqlens_padded[i].item()
        end_idx = cu_seqlens_padded[i + 1].item()

        # Exclude the last position (which has the rolled target from position 0)
        if end_idx - start_idx > 0:
            seq_probs = probs[start_idx : end_idx - 1]
            # Ensure seq_probs is 1D
            if seq_probs.dim() > 1:
                seq_probs = seq_probs.squeeze()

            # Ensure we don't exceed the unpacked sequence length
            seq_len = min(seq_probs.shape[0], unpacked_seqlen - 1)
            if seq_len > 0:
                out_logprobs[i, :seq_len] = seq_probs[:seq_len]

    return out_logprobs


def _get_tokens_on_this_cp_rank(
    input_ids: torch.Tensor,
    cp_rank: int,
    cp_size: int,
    seq_dim: int = 1,
) -> torch.Tensor:
    """Get tokens on this context parallelism rank.

    Assumes that input_ids are already padded to a multiple of cp_size * 2 or cp_size == 1.

    Args:
        input_ids: Input token IDs [seq_length, ]
        cp_rank: Context parallelism rank
        cp_size: Context parallelism size

    Returns:
        Tokens on this context parallelism rank [1, seq_length // cp_size]
    """
    if cp_size == 1:
        return input_ids

    # load balance for causal attention
    shard_size = input_ids.shape[seq_dim] // (cp_size * 2)
    shard_inds = (cp_rank, (cp_size * 2) - cp_rank - 1)

    # Create slices for each dimension
    slices = [slice(None)] * input_ids.dim()
    ids_chunks = []

    for ind in shard_inds:
        slices[seq_dim] = slice(ind * shard_size, (ind + 1) * shard_size)
        ids_chunks.append(input_ids[slices])

    ids = torch.cat(ids_chunks, dim=seq_dim)
    return ids


def allgather_cp_sharded_tensor(
    tensor, cp_group, seq_dim=1
):  # , unpadded_seqlen=None):
    return AllGatherCPTensor.apply(tensor, cp_group, seq_dim)  # , unpadded_seqlen)


class AllGatherCPTensor(torch.autograd.Function):
    def forward(
        ctx, tensor, cp_group: torch.distributed.ProcessGroup, seq_dim=1
    ):  # , unpadded_seqlen: Optional[int] = None):
        cp_size = torch.distributed.get_world_size(cp_group)
        cp_rank_chunks = []
        for _ in range(cp_size):
            cp_rank_chunks.append(torch.empty_like(tensor))

        torch.distributed.all_gather(
            tensor_list=cp_rank_chunks, tensor=tensor, group=cp_group
        )

        # undo the CP load balancing chunking
        tensor_chunks = []
        for logit_chunk in cp_rank_chunks:
            tensor_chunks.extend(torch.chunk(logit_chunk, chunks=2, dim=seq_dim))

        chunk_indices = []
        for cp_rank in range(cp_size):
            chunk_indices.append(cp_rank)
            chunk_indices.append(2 * cp_size - cp_rank - 1)

        chunks_and_indices = list(zip(tensor_chunks, chunk_indices))
        chunks_and_indices = sorted(chunks_and_indices, key=lambda tup: tup[1])
        ret_tensor = [chunk for chunk, _ in chunks_and_indices]
        ret_tensor = torch.cat(ret_tensor, dim=seq_dim)

        ctx.seq_dim = seq_dim
        ctx.cp_group = cp_group
        # ctx.unpadded_seqlen = unpadded_seqlen

        return ret_tensor

    def backward(ctx, grad_output):
        cp_size = torch.distributed.get_world_size(ctx.cp_group)
        cp_rank = torch.distributed.get_rank(ctx.cp_group)
        torch.distributed.all_reduce(grad_output, group=ctx.cp_group)

        # chunk the seqdim in 2*cp chunks, and select with a CP load balanced indexing
        seq_dim = ctx.seq_dim
        # if ctx.unpadded_seqlen is not None:
        # # Zero out grad_output along the seq_dim after unpadded_seqlen
        # slicer = [slice(None)] * grad_output.dim()
        # slicer[seq_dim] = slice(ctx.unpadded_seqlen, None)
        #     grad_output[tuple(slicer)] = 0

        grad_output = grad_output.view(
            *grad_output.shape[0:seq_dim],
            2 * cp_size,
            grad_output.shape[seq_dim] // (2 * cp_size),
            *grad_output.shape[(seq_dim + 1) :],
        )

        index = torch.tensor(
            [cp_rank, (2 * cp_size - cp_rank - 1)], device="cpu", pin_memory=True
        ).cuda(non_blocking=True)

        grad_input = grad_output.index_select(seq_dim, index)
        grad_input = grad_input.view(
            *grad_input.shape[0:seq_dim], -1, *grad_input.shape[(seq_dim + 2) :]
        )

        return grad_input, None, None  # , None<|MERGE_RESOLUTION|>--- conflicted
+++ resolved
@@ -79,16 +79,8 @@
 
         vocab_parallel_logits = vocab_parallel_logits.to(dtype=torch.float32)
 
-<<<<<<< HEAD
-        log_softmax_output = _compute_distributed_log_softmax(
-            vocab_parallel_logits, group=group
-        )
-        log_probs = log_softmax_output.clone()
-        softmax_output = log_softmax_output.exp_()
-=======
         log_probs = _compute_distributed_log_softmax(vocab_parallel_logits, group=group)
         softmax_output = log_probs.exp()
->>>>>>> d746bbba
 
         log_probs = torch.gather(log_probs, -1, masked_target.unsqueeze(-1)).squeeze(-1)
         log_probs[target_mask] = 0.0
@@ -186,18 +178,10 @@
             logits = vocab_parallel_logits[:, chunk_start:chunk_end, :]
             logits = logits.to(dtype=torch.float32)
 
-<<<<<<< HEAD
-            log_softmax_output = _compute_distributed_log_softmax(
-                logits,
-                group=tp_group,
-            )
-            log_probs = log_softmax_output.clone()
-=======
             log_probs = _compute_distributed_log_softmax(
                 logits,
                 group=tp_group,
             )
->>>>>>> d746bbba
 
             log_probs = torch.gather(
                 log_probs, -1, masked_target[:, chunk_start:chunk_end].unsqueeze(-1)
@@ -245,20 +229,11 @@
             logits = vocab_parallel_logits[:, chunk_start:chunk_end, :]
             logits = logits.to(dtype=torch.float32)
 
-<<<<<<< HEAD
-            log_softmax_output = _compute_distributed_log_softmax(
-                logits,
-                group=tp_group,
-            )
-            log_probs = log_softmax_output.clone()
-            softmax_output = log_softmax_output.exp_()
-=======
             softmax_output = _compute_distributed_log_softmax(
                 logits,
                 group=tp_group,
             )
             softmax_output = softmax_output.exp()
->>>>>>> d746bbba
 
             # 1 if it's the chosen log prob, 0 otherwise
             is_chosen = (~(target_mask[:, chunk_start:chunk_end])).unsqueeze(
