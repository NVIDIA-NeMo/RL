# Copyright (c) 2025, NVIDIA CORPORATION.  All rights reserved.
#
# Licensed under the Apache License, Version 2.0 (the "License");
# you may not use this file except in compliance with the License.
# You may obtain a copy of the License at
#
#     http://www.apache.org/licenses/LICENSE-2.0
#
# Unless required by applicable law or agreed to in writing, software
# distributed under the License is distributed on an "AS IS" BASIS,
# WITHOUT WARRANTIES OR CONDITIONS OF ANY KIND, either express or implied.
# See the License for the specific language governing permissions and
# limitations under the License.
import os
import warnings
from collections import defaultdict
from functools import partial
from pathlib import Path
from typing import Optional, TypedDict

import numpy as np
import torch
from torchdata.stateful_dataloader import StatefulDataLoader
from transformers import AutoTokenizer

from nemo_rl.algorithms.loss_functions import (
    PreferenceLoss,
)
from nemo_rl.algorithms.utils import maybe_pad_last_batch, set_seed
from nemo_rl.data import DataConfig
from nemo_rl.data.datasets import (
    AllTaskProcessedDataset,
    preference_collate_fn,
)
from nemo_rl.data.interfaces import TaskDataSpec
from nemo_rl.distributed.virtual_cluster import ClusterConfig, RayVirtualCluster
from nemo_rl.models.policy import PolicyConfig
from nemo_rl.models.policy.interfaces import PolicyInterface
from nemo_rl.models.policy.lm_policy import Policy
from nemo_rl.utils.checkpoint import CheckpointingConfig, CheckpointManager
from nemo_rl.utils.logger import Logger, LoggerConfig
from nemo_rl.utils.nsys import maybe_gpu_profile_step
from nemo_rl.utils.timer import Timer


class RMSaveState(TypedDict):
    epoch: int  # Track current epoch
    step: int  # Track step within current epoch
    total_steps: int  # Track total number of steps across all epochs
    consumed_samples: int


def _default_rm_save_state() -> RMSaveState:
    return {
        "epoch": 0,
        "step": 0,
        "total_steps": 0,
        "consumed_samples": 0,
    }


class RMConfig(TypedDict):
    max_num_steps: int
    max_num_epochs: int
    val_period: int
    val_batches: int
    val_global_batch_size: int
    val_micro_batch_size: int
    val_at_start: bool
    seed: int


class MasterConfig(TypedDict):
    policy: PolicyConfig
    data: DataConfig
    rm: RMConfig
    logger: LoggerConfig
    cluster: ClusterConfig
    checkpointing: CheckpointingConfig


class RMValMetrics(TypedDict):
    loss: float
    accuracy: float
    rewards_chosen_mean: float
    rewards_rejected_mean: float
    num_valid_samples: float


# =======================================================
# Setup & Initialization
# =======================================================
def setup(
    master_config: MasterConfig,
    tokenizer: AutoTokenizer,
    train_dataset: AllTaskProcessedDataset,
    val_dataset: dict[str, AllTaskProcessedDataset],
) -> tuple[
    Policy,
    RayVirtualCluster,
    StatefulDataLoader,
    dict[str, StatefulDataLoader],
    PreferenceLoss,
    MasterConfig,
    Logger,
    TaskDataSpec,
    RMSaveState,
]:
    """Main entry point for running RM algorithm.

    Returns:
        Tuple of policy, cluster, dataloader, tokenizer, loss_fn, math_env, master_config, logger
    """
    set_seed(master_config["rm"]["seed"])

    # Extract individual configs for easier access
    policy_config = master_config["policy"]
    data_config = master_config["data"]
    logger_config = master_config["logger"]
    cluster_config = master_config["cluster"]
    rm_config = master_config["rm"]

    # ==========================
    #         Logger
    # ==========================
    logger = Logger(logger_config)
    logger.log_hyperparams(master_config)

    # ==========================
    #      Checkpointing
    # ==========================
    checkpointer = CheckpointManager(master_config["checkpointing"])
    last_checkpoint_path = checkpointer.get_latest_checkpoint_path()
    rm_save_state: Optional[RMSaveState] = checkpointer.load_training_info(
        last_checkpoint_path
    )

    # ==========================
    #           Data
    # ==========================
    train_dataloader = StatefulDataLoader(
        train_dataset,
        batch_size=policy_config["train_global_batch_size"],
        shuffle=data_config["shuffle"],
        collate_fn=partial(
            preference_collate_fn,
            tokenizer=tokenizer,
            make_sequence_length_divisible_by=policy_config[
                "make_sequence_length_divisible_by"
            ],
            add_loss_mask=False,
        ),
        drop_last=True,
    )

    if last_checkpoint_path is not None:
        dataloader_state_dict = torch.load(
            os.path.join(last_checkpoint_path, "train_dataloader.pt")
        )
        train_dataloader.load_state_dict(dataloader_state_dict)

<<<<<<< HEAD
    val_dataloader = StatefulDataLoader(
        val_dataset,
        batch_size=rm_config["val_global_batch_size"],
        shuffle=False,
        collate_fn=preference_collate_fn,
        drop_last=rm_config["val_drop_last"],
    )
=======
    val_dataloader = {
        k: StatefulDataLoader(
            v,
            batch_size=rm_config["val_global_batch_size"],
            shuffle=False,
            collate_fn=partial(
                preference_collate_fn,
                tokenizer=tokenizer,
                make_sequence_length_divisible_by=policy_config[
                    "make_sequence_length_divisible_by"
                ],
                add_loss_mask=False,
            ),
            drop_last=True,
        )
        for k, v in val_dataset.items()
    }
>>>>>>> 0358a86f

    # ==========================
    #          Cluster
    # ==========================
    print("\n▶ Setting up compute cluster...")
    cluster = RayVirtualCluster(
        name="rm_cluster",
        bundle_ct_per_node_list=[cluster_config["gpus_per_node"]]
        * cluster_config["num_nodes"],
        use_gpus=True,
        num_gpus_per_node=cluster_config["gpus_per_node"],
        max_colocated_worker_groups=1,
    )
    print(f"  ✓ Ray cluster initialized with {cluster_config['num_nodes']} nodes")

    # ==========================
    #   Training
    # ==========================
    print("\n▶ Setting up model...")
    policy = Policy(
        cluster=cluster,
        config=policy_config,
        tokenizer=tokenizer,
        weights_path=Path(last_checkpoint_path) / "policy" / "weights"
        if last_checkpoint_path
        else None,
        optimizer_path=Path(last_checkpoint_path) / "policy" / "optimizer"
        if last_checkpoint_path
        else None,
        init_optimizer=True,
        init_reference_model=False,
    )
    loss_fn = PreferenceLoss()
    print("  ✓ Model initialized")

    print("\n" + "=" * 60)
    print(" " * 18 + "SETUP COMPLETE")
    print("=" * 60 + "\n")

    return (
        policy,
        cluster,
        train_dataloader,
        val_dataloader,
        loss_fn,
        logger,
        checkpointer,
        rm_save_state,
        master_config,
    )


# =======================================================
# Training & Validation
# =======================================================
def validate(
    policy: PolicyInterface,
    val_dataloader: dict[str, StatefulDataLoader],
    tokenizer,
    loss_fn,
    step: int,
    master_config: MasterConfig,
    val_batches: int,
    val_batch_size: int,
    val_mbs: int,
    logger: Logger,
):
    val_metrics, validation_timings = {}, {}
    for val_dataset_name, v in val_dataloader.items():
        k_val_metrics, k_validation_timings = validate_one_dataset(
            policy=policy,
            val_dataloader=v,
            loss_fn=loss_fn,
            step=step,
            master_config=master_config,
            val_batches=val_batches,
            val_batch_size=val_batch_size,
            val_mbs=val_mbs,
            dataset_name=val_dataset_name,
        )
        prefix = f"validation-{val_dataset_name}"

        logger.log_metrics(k_val_metrics, step, prefix=prefix)
        logger.log_metrics(k_validation_timings, step, prefix=f"timing/{prefix}")

        for metric_name in RMValMetrics.__annotations__.keys():
            if metric_name != "num_valid_samples":
                val_metrics[f"{prefix}_{metric_name}"] = k_val_metrics[metric_name]
        validation_timings[prefix + "_total_validation_time"] = k_validation_timings[
            "total_validation_time"
        ]

    if len(validation_timings) > 0:
        total_validation_time = sum(validation_timings.values())
        logger.log_metrics(
            {"total_validation_time": total_validation_time},
            step,
            prefix="timing/validation",
        )
        validation_timings["total_validation_time"] = total_validation_time

    return val_metrics, validation_timings


def validate_one_dataset(
    policy: PolicyInterface,
    val_dataloader: StatefulDataLoader,
    loss_fn,
    step: int,
    master_config: MasterConfig,
    val_batches: int,
    val_batch_size: int,
    val_mbs: int,
    dataset_name: str,
):
    """Run validation on one validation dataset."""
    if val_dataloader is None:
        print("  ⚠️ No validation dataloader provided, skipping validation")
        return

    timer = Timer()

    with timer.time("total_validation_time"):
        print(f"▶ Starting validation at step {step} for `{dataset_name}` set..")

        # Show a progress indicator for validation
        # val_total = len(val_dataloader)

        dict_val_metrics = defaultdict(list)
        num_valid_batches = 0
        for batch_idx, val_batch in enumerate(val_dataloader):
<<<<<<< HEAD
            ## add loss mask based on role to every message
            add_loss_mask_to_message_log(
                val_batch["message_log"],
                roles_to_train_on=["assistant"],
            )

            cat_and_padded, input_lengths = batched_message_log_to_flat_message(
                val_batch["message_log"],
                pad_value_dict={"token_ids": tokenizer.pad_token_id},
                make_sequence_length_divisible_by=master_config["policy"][
                    "make_sequence_length_divisible_by"
                ],
            )

            val_data: BatchedDataDict = BatchedDataDict(
                {
                    "input_ids": cat_and_padded["token_ids"],
                    "input_lengths": input_lengths,
                    "token_mask": cat_and_padded["token_loss_mask"],
                    "sample_mask": val_batch["loss_multiplier"],
                }
            )

            # Check if we need to pad the final batch to make it divisible by micro_batch_size * dp_size
            if val_data.size < val_batch_size * 2:
                dp_size = policy.sharding_annotations.get_axis_size("data_parallel")
                val_data = maybe_pad_last_batch(val_data, dp_size, val_mbs * 2)

=======
>>>>>>> 0358a86f
            ## just run model fwd
            val_results = policy.train(
                val_batch,
                loss_fn,
                eval_mode=True,
                ## NOTE: we double the batch size here because each preference example corresponds to a pair of
                ## examples, chosen and rejected, and the pair needs to be processed as part of the same microbatch.
                gbs=val_data.size,
                mbs=val_mbs * 2,
            )

            if len(val_results["all_mb_metrics"]) == 0:
                warnings.warn(
                    "No validation metrics were collected for this batch."
                    " This is likely because there were no valid samples."
                )
            else:
                for metric_name in RMValMetrics.__annotations__.keys():
                    dict_val_metrics[metric_name] += [
                        sum(val_results["all_mb_metrics"][metric_name])
                    ]

                num_valid_batches += 1

            if val_batches > 0 and batch_idx >= val_batches - 1:
                break

        if num_valid_batches > 0:
            sum_num_valid_samples = sum(dict_val_metrics["num_valid_samples"])
            val_metrics = RMValMetrics(
                num_valid_samples=sum_num_valid_samples,
                **{
                    metric_name: sum(
                        [
                            value * weight
                            for value, weight in zip(
                                dict_val_metrics[metric_name],
                                dict_val_metrics["num_valid_samples"],
                            )
                        ]
                    )
                    / sum_num_valid_samples
                    for metric_name in RMValMetrics.__annotations__.keys()
                    if metric_name != "num_valid_samples"
                },
            )
        else:
            warnings.warn(
                "No validation metrics were collected."
                " This is likely because there were no valid samples in the validation set."
            )
            val_metrics = RMValMetrics(
                **{
                    metric_name: 0.0
                    for metric_name in RMValMetrics.__annotations__.keys()
                }
            )

        # Calculate validation metrics
        policy.prepare_for_training()

    # Get timing metrics
    timing_metrics = timer.get_timing_metrics(reduction_op="sum")
    validation_time = timing_metrics.get("total_validation_time", 0)

    if num_valid_batches > 0:
        # Print summary of validation results
        print(f"\n📊 Validation Results for `{dataset_name}` set:")
        for metric_name in RMValMetrics.__annotations__.keys():
            if metric_name != "num_valid_samples":
                print(f"    • Validation {metric_name}: {val_metrics[metric_name]:.4f}")
            else:
                print(
                    f"    • Validation num valid samples: {val_metrics['num_valid_samples']:.0f}"
                )

        # Print timing information
        print(f"\n  ⏱️  Validation Timing for `{dataset_name}` set:")
        validation_time = timing_metrics.get("total_validation_time", 0)
        print(f"    • Total validation time: {validation_time:.2f}s")

    # Make sure to reset the timer after validation
    timer.reset()

    return val_metrics, timing_metrics


def rm_train(
    policy,
    train_dataloader,
    val_dataloader,
    tokenizer,
    loss_fn,
    master_config,
    logger,
    rm_task_spec,
    checkpointer,
    rm_save_state,
):
    # Run basic rm training
    timer = Timer()

    if rm_save_state is None:
        rm_save_state = _default_rm_save_state()
        current_epoch = 0
        current_step = 0
        total_steps = 0
    else:
        current_epoch = rm_save_state["epoch"]
        current_step = rm_save_state["step"]
        total_steps = rm_save_state["total_steps"]

    rm_config = master_config["rm"]
    # Validation configuration
    val_period = rm_config["val_period"]
    val_at_start = rm_config["val_at_start"]
    max_num_epochs = rm_config["max_num_epochs"]

    # Run validation at the start if configured
    if val_at_start and total_steps == 0:
        print("\n🔍 Running initial validation...")
        val_metrics, validation_timings = validate(
            policy,
            val_dataloader,
            tokenizer,
            loss_fn,
            step=0,
            master_config=master_config,
            val_batches=rm_config["val_batches"],
            val_batch_size=rm_config["val_global_batch_size"],
            val_mbs=rm_config["val_micro_batch_size"],
            logger=logger,
        )

    policy.prepare_for_training()

    while current_epoch < max_num_epochs and (
        master_config["rm"]["max_num_steps"] == -1
        or total_steps < master_config["rm"]["max_num_steps"]
    ):
        print(f"\n{'=' * 25} Epoch {current_epoch + 1}/{max_num_epochs} {'=' * 25}")

        for batch in train_dataloader:
            print(
                f"\n{'=' * 25} Step {current_step + 1}/{min(len(train_dataloader), master_config['rm']['max_num_steps'] if master_config['rm']['max_num_steps'] != -1 else len(train_dataloader))} {'=' * 25}"
            )
            maybe_gpu_profile_step(policy, total_steps + 1)
            val_metrics, validation_timings = None, None

            with timer.time("total_step_time"):
                # Prepare batch and generate responses
                print("▶ Taking a training step...")

                train_results = policy.train(
                    batch,
                    loss_fn,
                    eval_mode=False,
                    ## NOTE: we double the batch size here because each preference example corresponds to a pair of
                    ## examples, chosen and rejected, and the pair needs to be processed as part of the same microbatch.
                    gbs=master_config["policy"]["train_global_batch_size"] * 2,
                    mbs=master_config["policy"]["train_micro_batch_size"] * 2,
                )

                is_last_step = (
                    master_config["rm"]["max_num_steps"] != -1
                    and total_steps + 1 >= master_config["rm"]["max_num_steps"]
                ) or (
                    current_epoch + 1 == max_num_epochs
                    and current_step + 1 == len(train_dataloader)
                )

                # Run validation if it's a validation step
                if val_period > 0 and (total_steps + 1) % val_period == 0:
                    val_metrics, validation_timings = validate(
                        policy,
                        val_dataloader,
                        tokenizer,
                        loss_fn,
                        step=total_steps + 1,
                        master_config=master_config,
                        val_batches=rm_config["val_batches"],
                        val_batch_size=rm_config["val_global_batch_size"],
                        val_mbs=rm_config["val_micro_batch_size"],
                        logger=logger,
                    )

                ## Checkpointing
                rm_save_state["consumed_samples"] += master_config["policy"][
                    "train_global_batch_size"
                ]
                if master_config["checkpointing"]["enabled"] and (
                    is_last_step
                    or (total_steps + 1) % master_config["checkpointing"]["save_period"]
                    == 0
                ):
                    ## +1 because step is 0-indexed
                    rm_save_state["step"] = (current_step + 1) % len(train_dataloader)
                    rm_save_state["total_steps"] = total_steps + 1
                    rm_save_state["epoch"] = current_epoch
                    # Remove outdated validation metrics
                    for key in list(rm_save_state):
                        if (
                            key.startswith("val")
                            and any(
                                [
                                    key.endswith(f"_{metric_name}")
                                    for metric_name in RMValMetrics.__annotations__.keys()
                                    if metric_name != "num_valid_samples"
                                ]
                            )
                            and (val_metrics is None or key not in val_metrics)
                        ):
                            del rm_save_state[key]
                    if val_metrics is not None:
                        rm_save_state.update(val_metrics)

                    if master_config["checkpointing"]["metric_name"] is not None:
                        if (
                            master_config["checkpointing"]["metric_name"]
                            not in rm_save_state
                        ):
                            warnings.warn(
                                f"You asked to save checkpoints based on {master_config['checkpointing']['metric_name']} but the metric is not found in the save state. "
                                "Saving most recent k checkpoints instead."
                            )
                            master_config["checkpointing"]["metric_name"] = None

                    with timer.time("checkpointing"):
                        print(f"Saving checkpoint for step {total_steps + 1}...")
                        checkpoint_path = checkpointer.init_tmp_checkpoint(
                            total_steps + 1, rm_save_state, master_config
                        )

                        policy.save_checkpoint(
                            weights_path=os.path.join(
                                checkpoint_path, "policy", "weights"
                            ),
                            optimizer_path=os.path.join(
                                checkpoint_path, "policy", "optimizer"
                            ),
                            tokenizer_path=os.path.join(
                                checkpoint_path, "policy", "tokenizer"
                            ),
                        )
                        torch.save(
                            train_dataloader.state_dict(),
                            os.path.join(checkpoint_path, "train_dataloader.pt"),
                        )
                        checkpointer.finalize_checkpoint(checkpoint_path)

            losses = train_results["loss"]
            metrics = {
                "loss": train_results["loss"].numpy(),
                "grad_norm": train_results["grad_norm"].numpy(),
            }
            metrics.update(train_results["all_mb_metrics"])
            for k, v in metrics.items():
                if k in {"lr", "wd", "global_valid_seqs", "global_valid_toks"}:
                    metrics[k] = np.mean(v).item()
                else:
                    metrics[k] = np.sum(v).item()
            timing_metrics = timer.get_timing_metrics(reduction_op="sum")

            print("\n📊 Training Results:")
            for metric_name in RMValMetrics.__annotations__.keys():
                if metric_name != "num_valid_samples":
                    print(f"  • {metric_name}: {float(metrics[metric_name]):.4f}")
                else:
                    print(f"  • num valid samples: {float(metrics[metric_name]):.0f}")

            print("\n⏱️  Timing:")
            # Display total time first, separately
            total_time = timing_metrics.get("total_step_time", 0)
            print(f"  • Total step time: {total_time:.2f}s")

            # Display all other timing metrics (if any)
            for k, v in sorted(
                timing_metrics.items(), key=lambda item: item[1], reverse=True
            ):
                if k != "total_step_time":
                    percent = (v / total_time * 100) if total_time > 0 else 0
                    print(f"  • {k}: {v:.2f}s ({percent:.1f}%)")

            logger.log_metrics(metrics, total_steps + 1, prefix="train")
            logger.log_metrics(timing_metrics, total_steps + 1, prefix="timing/train")

            timer.reset()
            current_step += 1
            total_steps += 1

            if (
                master_config["rm"]["max_num_steps"] != -1
                and total_steps >= master_config["rm"]["max_num_steps"]
            ):
                return

        current_epoch += 1
        current_step = 0  # Reset step counter for new epoch<|MERGE_RESOLUTION|>--- conflicted
+++ resolved
@@ -159,15 +159,6 @@
         )
         train_dataloader.load_state_dict(dataloader_state_dict)
 
-<<<<<<< HEAD
-    val_dataloader = StatefulDataLoader(
-        val_dataset,
-        batch_size=rm_config["val_global_batch_size"],
-        shuffle=False,
-        collate_fn=preference_collate_fn,
-        drop_last=rm_config["val_drop_last"],
-    )
-=======
     val_dataloader = {
         k: StatefulDataLoader(
             v,
@@ -181,11 +172,10 @@
                 ],
                 add_loss_mask=False,
             ),
-            drop_last=True,
+            drop_last=rm_config["val_drop_last"],
         )
         for k, v in val_dataset.items()
     }
->>>>>>> 0358a86f
 
     # ==========================
     #          Cluster
@@ -317,37 +307,11 @@
         dict_val_metrics = defaultdict(list)
         num_valid_batches = 0
         for batch_idx, val_batch in enumerate(val_dataloader):
-<<<<<<< HEAD
-            ## add loss mask based on role to every message
-            add_loss_mask_to_message_log(
-                val_batch["message_log"],
-                roles_to_train_on=["assistant"],
-            )
-
-            cat_and_padded, input_lengths = batched_message_log_to_flat_message(
-                val_batch["message_log"],
-                pad_value_dict={"token_ids": tokenizer.pad_token_id},
-                make_sequence_length_divisible_by=master_config["policy"][
-                    "make_sequence_length_divisible_by"
-                ],
-            )
-
-            val_data: BatchedDataDict = BatchedDataDict(
-                {
-                    "input_ids": cat_and_padded["token_ids"],
-                    "input_lengths": input_lengths,
-                    "token_mask": cat_and_padded["token_loss_mask"],
-                    "sample_mask": val_batch["loss_multiplier"],
-                }
-            )
-
             # Check if we need to pad the final batch to make it divisible by micro_batch_size * dp_size
-            if val_data.size < val_batch_size * 2:
+            if val_batch.size < val_batch_size * 2:
                 dp_size = policy.sharding_annotations.get_axis_size("data_parallel")
-                val_data = maybe_pad_last_batch(val_data, dp_size, val_mbs * 2)
-
-=======
->>>>>>> 0358a86f
+                val_batch = maybe_pad_last_batch(val_batch, dp_size, val_mbs * 2)
+
             ## just run model fwd
             val_results = policy.train(
                 val_batch,
@@ -355,7 +319,7 @@
                 eval_mode=True,
                 ## NOTE: we double the batch size here because each preference example corresponds to a pair of
                 ## examples, chosen and rejected, and the pair needs to be processed as part of the same microbatch.
-                gbs=val_data.size,
+                gbs=val_batch.size,
                 mbs=val_mbs * 2,
             )
 
