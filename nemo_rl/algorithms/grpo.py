# Copyright (c) 2025, NVIDIA CORPORATION.  All rights reserved.
#
# Licensed under the Apache License, Version 2.0 (the "License");
# you may not use this file except in compliance with the License.
# You may obtain a copy of the License at
#
#     http://www.apache.org/licenses/LICENSE-2.0
#
# Unless required by applicable law or agreed to in writing, software
# distributed under the License is distributed on an "AS IS" BASIS,
# WITHOUT WARRANTIES OR CONDITIONS OF ANY KIND, either express or implied.
# See the License for the specific language governing permissions and
# limitations under the License.
import gc
import os
import time
import warnings
from contextlib import nullcontext
from pathlib import Path
from typing import Any, NotRequired, Optional, TypedDict, TypeVar, cast

import numpy as np
import ray
import torch
from torchdata.stateful_dataloader import StatefulDataLoader
from transformers import AutoProcessor
from transformers.tokenization_utils_base import PreTrainedTokenizerBase

from nemo_rl.algorithms.interfaces import LossFunction
from nemo_rl.algorithms.loss_functions import (
    ClippedPGLossConfig,
    ClippedPGLossDataDict,
    ClippedPGLossFn,
)
from nemo_rl.algorithms.reward_functions import (
    RewardShapingConfig,
    apply_reward_shaping,
)
from nemo_rl.algorithms.utils import (
    calculate_baseline_and_std_per_prompt,
    print_performance_metrics,
    set_seed,
)
from nemo_rl.data import DataConfig
from nemo_rl.data.collate_fn import rl_collate_fn
from nemo_rl.data.datasets import AllTaskProcessedDataset
from nemo_rl.data.interfaces import DatumSpec
from nemo_rl.data.llm_message_utils import (
    batched_message_log_to_flat_message,
    get_keys_from_message_log,
)
from nemo_rl.distributed.batched_data_dict import BatchedDataDict
from nemo_rl.distributed.ray_actor_environment_registry import get_actor_python_env
from nemo_rl.distributed.virtual_cluster import ClusterConfig, RayVirtualCluster
from nemo_rl.environments.interfaces import EnvironmentInterface
from nemo_rl.experience.rollouts import (
    run_async_multi_turn_rollout,
    run_multi_turn_rollout,
)
from nemo_rl.models.generation.interfaces import GenerationInterface
from nemo_rl.models.generation.vllm import VllmConfig, VllmGeneration
from nemo_rl.models.policy import PolicyConfig
from nemo_rl.models.policy.interfaces import ColocatablePolicyInterface
from nemo_rl.models.policy.lm_policy import Policy
from nemo_rl.utils.checkpoint import CheckpointingConfig, CheckpointManager
from nemo_rl.utils.logger import (
    Logger,
    LoggerConfig,
    print_message_log_samples,
)
from nemo_rl.utils.nsys import maybe_gpu_profile_step
from nemo_rl.utils.timer import TimeoutChecker, Timer
from nemo_rl.utils.venvs import create_local_venv_on_each_node

# ===============================================================================
# Configuration
# ===============================================================================
TokenizerType = TypeVar("TokenizerType", bound=PreTrainedTokenizerBase)


class RewardScalingConfig(TypedDict):
    """Linearly rescales rewards from [r_min, r_max] to [min, max].

    Example:
        Original: [2.0, 5.0, 10.0], min=0.0, max=1.0
        → Scaled: [0.0, 0.33, 1.0]

    Formula:
        scaled = min + (reward - r_min) / (r_max - r_min) * (max - min)
    """

    enabled: bool
<<<<<<< HEAD
    min: NotRequired[float]
    max: NotRequired[float]
=======
    correct: NotRequired[float] # max value for reward
    incorrect: NotRequired[float] # min value for reward
>>>>>>> 329fe1c3


class AsyncGRPOConfig(TypedDict):
    enabled: bool
    # Maximum trajectory age in training steps for samples drawn from the
    # async replay buffer. Trajectories older than this are excluded during
    # sampling; buffer sizing also scales with this value.
    max_trajectory_age_steps: int


class GRPOConfig(TypedDict):
    num_prompts_per_step: int
    num_generations_per_prompt: int
    max_num_epochs: int
    max_num_steps: int
    max_rollout_turns: int
    normalize_rewards: bool
    use_leave_one_out_baseline: bool
    val_period: int
    val_batch_size: int
    val_at_start: bool
    max_val_samples: int
    seed: int
    async_grpo: NotRequired[AsyncGRPOConfig]
    overlong_filtering: NotRequired[bool]
    # whether to enable dynamic sampling, i.e.
    # whether to discard prompts whose rewards have zero standard deviation
    use_dynamic_sampling: bool
    # When using dynamic sampling, the maximum number of batches to generate
    # before throwing an error 
    max_num_gen_batches: NotRequired[int]
    # When using dynamic sampling, generation prompt batch size will equal 
    # num_prompts_per_step * dapo_batch_multiplier
    dapo_batch_multiplier: NotRequired[float]
    reward_shaping: RewardShapingConfig
    reward_scaling: RewardScalingConfig
<<<<<<< HEAD
    dapo_batch_multiplier: NotRequired[float]
=======
>>>>>>> 329fe1c3


class GRPOSaveState(TypedDict):
    consumed_samples: int
    current_step: int
    current_epoch: int
    total_steps: int
    total_valid_tokens: int  # Track total number of non-padding tokens during training
    val_reward: NotRequired[
        float
    ]  # Optional field - may not be present during training


def _default_grpo_save_state() -> GRPOSaveState:
    return {
        "consumed_samples": 0,
        "current_step": 0,
        "current_epoch": 0,
        "total_steps": 0,
        "total_valid_tokens": 0,
        "val_reward": -99999999.0,
    }


class GRPOLoggerConfig(LoggerConfig):
    num_val_samples_to_print: int  # number of val samples to print to stdout


class MasterConfig(TypedDict):
    policy: PolicyConfig
    loss_fn: ClippedPGLossConfig
    env: dict[str, Any]
    data: DataConfig
    grpo: GRPOConfig
    logger: GRPOLoggerConfig
    cluster: ClusterConfig
    checkpointing: CheckpointingConfig


# ===============================================================================
# Setup & Initialization
# ===============================================================================


def setup(
    master_config: MasterConfig,
    tokenizer: TokenizerType,
    dataset: AllTaskProcessedDataset,
    val_dataset: Optional[AllTaskProcessedDataset],
    processor: Optional[AutoProcessor] = None,
) -> tuple[
    ColocatablePolicyInterface,
    Optional[GenerationInterface],
    tuple[RayVirtualCluster, RayVirtualCluster],
    StatefulDataLoader,
    Optional[StatefulDataLoader],
    ClippedPGLossFn,
    Logger,
    CheckpointManager,
    GRPOSaveState,
    MasterConfig,
]:
    """Main entry point for running GRPO algorithm.

    Returns:
        tuple of policy, cluster, dataloader, tokenizer, loss_fn, math_env, logger, master_config, val_dataloader
    """
    # Extract individual configs for easier access
    policy_config = master_config["policy"]
    generation_config = master_config["policy"]["generation"]
    env_configs = master_config["env"]
    loss_config = master_config["loss_fn"]
    grpo_config = master_config["grpo"]
    data_config = master_config["data"]
    logger_config = master_config["logger"]
    cluster_config = master_config["cluster"]

    assert generation_config is not None, (
        "A generation config in the PolicyConfig is required for GRPO"
    )

    # Set seed for all random number generators
    set_seed(grpo_config["seed"])

    # ==========================
    #         Logger
    # ==========================
    logger = Logger(logger_config)
    logger.log_hyperparams(master_config)

    # ==========================
    #      Checkpointing
    # ==========================
    checkpointer = CheckpointManager(master_config["checkpointing"])
    last_checkpoint_path = checkpointer.get_latest_checkpoint_path()
    grpo_save_state: Optional[GRPOSaveState] = cast(
        Optional[GRPOSaveState], checkpointer.load_training_info(last_checkpoint_path)
    )
    if grpo_save_state is None:
        grpo_save_state = _default_grpo_save_state()

    # ==========================
    #           Data
    # ==========================
<<<<<<< HEAD
    # Validate dapo_batch_multiplier
    dapo_batch_multiplier = grpo_config.get("dapo_batch_multiplier", 1)
    assert dapo_batch_multiplier >= 1, (
        f"dapo_batch_multiplier must be >= 1, got {dapo_batch_multiplier}"
    )
    train_batch_size = int(
        grpo_config["num_prompts_per_step"] * dapo_batch_multiplier
        if grpo_config["use_dynamic_sampling"]
        else grpo_config["num_prompts_per_step"]
    )
=======
    train_batch_size = grpo_config["num_prompts_per_step"]
    if grpo_config["use_dynamic_sampling"]:
        dataloader_batch_size = int(train_batch_size * grpo_config["dapo_batch_multiplier"])
>>>>>>> 329fe1c3
    dataloader = StatefulDataLoader(
        dataset,
        batch_size=train_batch_size,
        shuffle=data_config["shuffle"],
        collate_fn=rl_collate_fn,
        drop_last=True,
    )
    if last_checkpoint_path is not None:
        dataloader_state_dict = torch.load(
            os.path.join(last_checkpoint_path, "train_dataloader.pt")
        )
        dataloader.load_state_dict(dataloader_state_dict)

    print(f"  ✓ Training dataloader loaded with {len(dataset)} samples", flush=True)

    # Load validation dataset if provided
    val_dataloader: Optional[StatefulDataLoader] = None
    # If validation is enabled, load the validation dataloader
    if grpo_config["val_period"] > 0 or grpo_config["val_at_start"]:
        assert val_dataset is not None, (
            "Validation dataset is required if validation is enabled"
        )
        val_dataloader = StatefulDataLoader(
            val_dataset,
            batch_size=grpo_config["val_batch_size"],
            shuffle=False,
            collate_fn=rl_collate_fn,
        )
        print(
            f"  ✓ Validation dataloader loaded with {len(val_dataset)} samples",
            flush=True,
        )

    # ==========================
    #          Cluster
    # ==========================
    print("\n▶ Setting up compute cluster...", flush=True)
    colocated_inference = generation_config["colocated"]["enabled"]
    reward_model_enabled = (
        "reward_model" in env_configs and env_configs["reward_model"]["enabled"]
    )

    total_nodes = cluster_config["num_nodes"]
    if reward_model_enabled:
        rm_resource = env_configs["reward_model"]["resources"]
        rm_nodes = rm_resource["num_nodes"]
        rm_gpus_per_node = rm_resource["gpus_per_node"]
    else:
        rm_nodes = 0
        rm_gpus_per_node = 0

    if total_nodes == 1:
        policy_nodes = total_nodes
    else:
        policy_nodes = total_nodes - rm_nodes
        assert policy_nodes > 0, (
            "policy_nodes must be > 0, but got "
            f"policy_nodes:{policy_nodes} + rm_nodes:{rm_nodes} = total_nodes:{total_nodes}"
        )

    if colocated_inference:
        if total_nodes == 1:
            policy_gpus_per_node = cluster_config["gpus_per_node"] - rm_gpus_per_node
            assert policy_gpus_per_node > 0, (
                "policy.generation.colocated.resources.gpus_per_node must be > 0 "
                "when cluster.num_nodes = 1, "
                f"but got {policy_gpus_per_node}."
            )
        else:
            policy_gpus_per_node = cluster_config["gpus_per_node"]

        cluster = RayVirtualCluster(
            name="grpo_policy_cluster",
            bundle_ct_per_node_list=[policy_gpus_per_node] * policy_nodes,
            use_gpus=True,
            num_gpus_per_node=policy_gpus_per_node,
            max_colocated_worker_groups=1
            if generation_config["backend"] == "megatron"
            else 2,
        )
        train_cluster = cluster
        inference_cluster = cluster
        print(
            f"  ✓ Ray cluster for policy initialized with {policy_nodes} nodes",
            flush=True,
        )

    else:
        assert generation_config["backend"] != "megatron", (
            "Non-colocated inference is not supported for Megatron generation backends. "
            "Please use vLLM backend for generation."
        )

        # train resources will be updated through overall and inference resources below
        train_gpus_per_node = cluster_config["gpus_per_node"]
        train_nodes = policy_nodes

        inference_resources = generation_config["colocated"]["resources"]
        inference_gpus_per_node = inference_resources["gpus_per_node"]
        inference_nodes = inference_resources["num_nodes"]

        # validate and configure resources
        if policy_nodes == 1:
            # When policy_nodes == 1, train and inference are on the same node
            assert (
                inference_gpus_per_node is not None and inference_gpus_per_node > 0
            ), (
                "policy.generation.colocated.resources.gpus_per_node must be explicitly set to a value > 0 "
                "when policy_nodes = 1 and inference is non-colocated, "
                f"but got {inference_gpus_per_node}."
            )
            assert inference_nodes is None or inference_nodes == 1, (
                "policy.generation.colocated.resources.num_nodes must be 1 or set to null "
                "when policy_nodes = 1 and inference is non-colocated, "
                f"but got {inference_nodes}."
            )

            inference_nodes = 1
            # If total_nodes == 1, reward model is also on the same node; otherwise it's on a different node
            reward_gpus_to_subtract = (
                rm_gpus_per_node if total_nodes == 1 and reward_model_enabled else 0
            )
            train_gpus_per_node -= inference_gpus_per_node + reward_gpus_to_subtract
            assert train_gpus_per_node > 0, (
                "No enough GPUs for training, "
                f"train_gpus_per_node:{train_gpus_per_node} = cluster_config['gpus_per_node']:{cluster_config['gpus_per_node']} - inference_gpus_per_node:{inference_gpus_per_node}"
                + (
                    f" - rm_gpus_per_node:{rm_gpus_per_node}"
                    if total_nodes == 1 and reward_model_enabled
                    else ""
                )
            )
        else:
            # train, inference, and reward model are all on different nodes
            assert inference_nodes > 0, (
                "policy.generation.colocated.resources.num_nodes must be > 0 "
                "when cluster.num_nodes > 1 and inference is non-colocated, "
                f"but got {inference_nodes}."
            )
            assert (
                inference_gpus_per_node is not None
                and inference_gpus_per_node == cluster_config["gpus_per_node"]
            ), (
                "policy.generation.colocated.resources.gpus_per_node must be explicitly set and equal to cluster.gpus_per_node "
                "when cluster.num_nodes > 1 and inference is non-colocated, "
                f"but got inference_gpus_per_node={inference_gpus_per_node}, cluster.gpus_per_node={cluster_config['gpus_per_node']}."
            )
            train_nodes -= inference_nodes

        # initialize train cluster
        train_cluster = RayVirtualCluster(
            name="grpo_train_cluster",
            bundle_ct_per_node_list=[train_gpus_per_node] * train_nodes,
            use_gpus=True,
            num_gpus_per_node=train_gpus_per_node,
            max_colocated_worker_groups=1,
        )
        print(
            f"  ✓ Ray train cluster initialized with {train_nodes} nodes with {train_gpus_per_node} GPUs per node",
            flush=True,
        )

        # initialize inference cluster
        inference_cluster = RayVirtualCluster(
            name="grpo_inference_cluster",
            bundle_ct_per_node_list=[inference_gpus_per_node] * inference_nodes,
            use_gpus=True,
            num_gpus_per_node=inference_gpus_per_node,
            max_colocated_worker_groups=1,
        )
        print(
            f"  ✓ Ray inference cluster initialized with {inference_nodes} nodes with {inference_gpus_per_node} GPUs per node",
            flush=True,
        )

    # ==========================
    #   Training and Inference
    # ==========================
    print("\n▶ Setting up model and training...", flush=True)

    # vllm model loading prefers clean environment, initialize policy_generation before policy (#52 will fix this)
    backend = generation_config["backend"]
    generation_config["model_name"] = policy_config["model_name"]  # Needed for vLLM

    if backend == "megatron":
        policy_generation = None
        print(
            f"  ✓ Using {backend} backend for generation with {policy_config['model_name']}",
            flush=True,
        )
    elif backend == "vllm":
        generation_config = cast(VllmConfig, generation_config)
        if generation_config["vllm_cfg"]["precision"] == "fp8":
            assert loss_config["use_importance_sampling_correction"] is True, (
                "Importance sampling must be enabled for vLLM FP8 generation for good convergence!"
            )
        ## make vllm hf overrides match the training policy
        generation_config["vllm_cfg"]["hf_overrides"] = policy_config.get(
            "hf_config_overrides", {}
        )

        policy_generation = VllmGeneration(
            cluster=inference_cluster, config=generation_config
        )
        # Worker groups are not initialized until the first call to run something on workergroups.
        # vllm 0.8 fails in initialization if its called in the first training step since it has no clean view of the GPU memory (HF is sharing the same memory).
        policy_generation.finish_generation()
        print(
            f"  ✓ Using vLLM backend for generation with {policy_config['model_name']}",
            flush=True,
        )

    if last_checkpoint_path:
        weights_path = Path(last_checkpoint_path) / "policy" / "weights"
        optimizer_path = Path(last_checkpoint_path) / "policy" / "optimizer"
    else:
        weights_path = None
        optimizer_path = None

    if policy_config.get("megatron_cfg", {}).get("enabled", False):
        ## NOTE: this is equal to the total number of scheduler steps
        total_train_iters = min(grpo_config["max_num_steps"], len(dataloader))
        policy_config["megatron_cfg"]["train_iters"] = total_train_iters

    policy = Policy(
        cluster=train_cluster,
        config=policy_config,
        tokenizer=tokenizer,
        processor=processor,
        weights_path=weights_path,
        optimizer_path=optimizer_path,
        init_optimizer=True,
    )

    # if it is not colocated inference, initialize collective communication for update weights
    if not colocated_inference:
        ip, port = train_cluster.get_master_address_and_port()
        print(f"Using ip: {ip}, port: {port} for collective communication", flush=True)
        # world includes all training workers and all inference workers
        train_world_size = train_cluster.world_size()
        inference_world_size = inference_nodes * inference_gpus_per_node
        world_size = train_world_size + inference_world_size
        # init collective
        futures_train = policy.init_collective(
            ip, port, world_size, train_world_size=train_world_size
        )
        futures_inference = policy_generation.init_collective(
            ip, port, world_size, train_world_size=train_world_size
        )  # type: ignore
        # wait for all futures to complete
        ray.get(futures_train + futures_inference)

    # prepare refit info
    state_dict_info = policy.prepare_refit_info()
    policy_generation.prepare_refit_info(state_dict_info)

    loss_fn = ClippedPGLossFn(loss_config)

    print("\n" + "=" * 60)
    print(" " * 18 + "SETUP COMPLETE")
    print("=" * 60 + "\n", flush=True)

    return (
        policy,
        policy_generation,
        (train_cluster, inference_cluster),
        dataloader,
        val_dataloader,
        loss_fn,
        logger,
        checkpointer,
        grpo_save_state,
        master_config,
    )


# ===============================================================================
# Core Algorithm Functions
# ===============================================================================


def dynamic_sampling(
    repeated_batch: BatchedDataDict[DatumSpec],
    prompts: torch.Tensor,
    std: torch.Tensor,
    baseline: torch.Tensor,
    num_gen_batches: int,
    master_config: MasterConfig,
    timer: Timer,
    batch_cache: BatchedDataDict[DatumSpec] = None,
) -> BatchedDataDict[DatumSpec]:
    """Implements the dynamic sampling algorithm to select prompts with non-zero standard deviation.

    This function filters the current batch to retain only those prompts that have a non-zero standard deviation.
    If the current batch has fewer number of prompts with non-zero standard deviation than the required batch size, defined as num_prompts_per_step * num_generations_per_prompt,
    we store it in the batch_cache to be used in later iterations.
    If the current batch has more number of prompts with non-zero standard deviation than the required batch size, defined as num_prompts_per_step * num_generations_per_prompt,
    the batch is sliced to ensure batch size is num_prompts_per_step * num_generations_per_prompt.
    is_batch_complete is set to False to indicate that the current batch is not enough to meet the required batch size. This is used as a signal in the GRPO training loop
    to continue sampling or proceed to training.
    This approach is based on the dynamic sampling algorithm from the DAPO paper:
    https://arxiv.org/pdf/2503.14476.

    Args:
        repeated_batch (BatchedDataDict[DatumSpec]): The current batch of data containing prompts, responses, rewards, baselines, and std.
        std (torch.Tensor): Tensor representing the standard deviation for each prompt group.
        baseline (torch.Tensor): Baseline values for each prompt group.
        num_gen_batches (int): Number of generation batches processed at the current step.
        master_config (MasterConfig): Configuration containing GRPO and policy settings.
        batch_cache (BatchedDataDict[DatumSpec], optional): Cache storing previously selected prompts with non-zero std.

    Returns:
        tuple: A tuple containing:
            - repeated_batch (BatchedDataDict[DatumSpec]): Updated batch with selected prompts.
            - is_batch_complete (bool): Indicates if the batch has enough samples with non-zero std for training.
            - batch_cache (BatchedDataDict[DatumSpec]): Updated cache for future iterations.
    """
    # is_batch_complete is used to indicate if the current batch was able to generate enough prompts with non-zero std.
    is_batch_complete = True

    # Store the baseline, std and total_reward for the current unfiltered batch.
    repeated_batch["baseline"] = baseline
    repeated_batch["std"] = std
    total_rewards = repeated_batch["total_reward"]
    # Dynamic sampling algorithm (used in DAPO algorithm)
    # This block implements dynamic sampling by selecting prompt groups with non-zero std.
    # If sampled prompts (with non-zero std) are fewer than num_prompts_per_step * num_generations_per_prompt, continue sampling until max_num_gen_batches is reached.
    if master_config["grpo"]["use_dynamic_sampling"]:
        with timer.time("dynamic_sampling"):
            # Get the prompt indices with non-zero std
            non_zero_std_mask = std != 0.0
            # Calculate the fraction of prompts with non-zero std
            num_non_zero_std = non_zero_std_mask.sum().item()
            total_prompts = len(non_zero_std_mask)
            non_zero_std_fraction = (
                num_non_zero_std / total_prompts if total_prompts > 0 else 0.0
            )

            # Log the fraction to stdout and wandb
            print(
                f"[Dynamic Sampling] {num_non_zero_std}/{total_prompts} prompts with non-zero std ({non_zero_std_fraction * 100:.1f}%)"
            )

            # Warn if the fraction is too low (i.e., too many prompts are being discarded)
            if non_zero_std_fraction < 0.5:
                print(
                    f"WARNING: Only {num_non_zero_std}/{total_prompts} prompts have non-zero std ({non_zero_std_fraction * 100:.1f}%). "
                    f"In the current batch, {total_prompts - num_non_zero_std}/{total_prompts} prompts have zero std, "
                    f"which are being discarded. Consider tuning dapo_batch_multiplier to improve sample diversity. Please refer to the DAPO guide for more details."
                )
            keep_prompt_indices = torch.arange(
                len(non_zero_std_mask), device=std.device
            )[non_zero_std_mask].tolist()

            # Only select the inputs that have non-zero std
            # total_reward is already a part of repeated_batch so we don't need to add it again
            filtered_repeated_batch = repeated_batch.select_indices(keep_prompt_indices)
            filtered_repeated_batch["std"] = std[keep_prompt_indices]
            filtered_repeated_batch["baseline"] = baseline[keep_prompt_indices]

            # Store filtered and total rewards to track them separately
            filtered_rewards = filtered_repeated_batch["total_reward"]
            filtered_repeated_batch["total_reward"] = total_rewards
            filtered_repeated_batch["filtered_reward"] = filtered_rewards

            # Store the total_reward for the current filtered batch.
            # If none of the prompts in current batch have non-zero std, filtered_repeated_batch.size will be 0.
            # In this case, the current batch will be ignored and the next batch will be processed and we generate responses for it.
            if filtered_repeated_batch.size > 0:
                # Concatenate the previous partially filled batch with the current batch. This serves as a cache to store and collect the prompts with non-zero std.
                # This is used in the next iteration when the current batch is not enough to fill the buffer.
                batch_cache = (
                    filtered_repeated_batch
                    if batch_cache is None
                    else BatchedDataDict.from_batches([batch_cache, filtered_repeated_batch])
                )
                filtered_repeated_batch = batch_cache

            generation_sample_buffer_size = filtered_repeated_batch.size
            train_prompts_size = (
                master_config["grpo"]["num_prompts_per_step"]
                * master_config["grpo"]["num_generations_per_prompt"]
            )

            # If the generation samples size is smaller than a fixed threshold (train_prompts_size), keep generating by processing the next batch
            if generation_sample_buffer_size < train_prompts_size:
                max_num_gen_batches = master_config["grpo"]["max_num_gen_batches"]
                assert max_num_gen_batches > 0, "When using grpo.use_dynamic_sampling, grpo.max_num_gen_batches must be > 0"
                if num_gen_batches <= max_num_gen_batches:
                    print(
                        f"Generation sample buffer size: {generation_sample_buffer_size} is smaller than train_prompts_size: {train_prompts_size}. Processed {num_gen_batches} batches so far out of {max_num_gen_batches}."
                    )
                    is_batch_complete = False
                else:
                    raise ValueError(
                        f"Dynamic sampling has reached the maximum allowed number of batches ({max_num_gen_batches}). Consider evaluating the complexity of your data or adjusting the num_prompts_per_step or num_generations_per_prompt parameters to enhance the diversity of the samples."
                    )
            else:
                #  Slice the batch, rewards, baselines and std to ensure batch size is train_prompts_size
                filtered_repeated_batch = filtered_repeated_batch.slice(0, train_prompts_size)
    
    batch_to_return = filtered_repeated_batch if master_config["grpo"]["use_dynamic_sampling"] else repeated_batch
    return batch_to_return, is_batch_complete, batch_cache


def scale_rewards(
    repeated_batch: BatchedDataDict[DatumSpec], master_config: MasterConfig
) -> BatchedDataDict[DatumSpec]:
    """Linearly rescale rewards from [r_min, r_max] to [config_min, config_max].

    If `reward_scaling.enabled` is True, this maps the original reward range
    [r_min, r_max] to [config_min, config_max]. Defaults: config_min=0.0,
    config_max=1.0.
    """
    rs_cfg = master_config["grpo"]["reward_scaling"]
    if rs_cfg["enabled"]:
        rewards = repeated_batch["total_reward"]
        r_min, r_max = rewards.min(), rewards.max()

        config_min = float(rs_cfg.get("min", 0.0))
        config_max = float(rs_cfg.get("max", 1.0))

        scaled = config_min + (rewards - r_min) / (r_max - r_min) * (
            config_max - config_min
        )
        repeated_batch["total_reward"] = scaled

    return repeated_batch


def _should_use_async_rollouts(master_config: MasterConfig) -> bool:
    """Determine if async rollouts should be used based on the configuration.

    Returns True if vLLM backend is used with async_engine enabled.
    """
    generation_config = master_config["policy"]["generation"]
    if generation_config is None:
        return False

    backend = generation_config.get("backend", "")
    if backend != "vllm":
        return False

    vllm_cfg = generation_config.get("vllm_cfg", {})
    return vllm_cfg.get("async_engine", False)


def refit_policy_generation(
    policy: ColocatablePolicyInterface,
    policy_generation: GenerationInterface,
    colocated_inference: bool,
    _refit_buffer_size_gb: Optional[int] = None,
    timer: Optional[Timer] = None,
) -> None:
    """Refit the policy generation interface with the latest policy weights.

    Args:
        policy: The policy to provide weights to the inference engine.
        policy_generation: The inference engine to refit.
        _refit_buffer_size_gb: The size of the buffer to use for refitting.
            If it is None, the buffer size will be computed by the remaining memory.
            This parameter is primarily used for testing.
    """
    if colocated_inference:
        policy.offload_before_refit()
        policy_generation.prepare_for_generation(tags=["weights"])

    # Create a context manager that does nothing when timer is None
    timer_context = (
        timer.time("prepare_for_generation/transfer_and_update_weights")
        if timer is not None
        else nullcontext()
    )
    with timer_context:
        # update weights
        update_success = False
        if colocated_inference:
            # get model param keys, which is grouped by size
            grouped_param_keys = policy.prepare_weights_for_ipc(
                _refit_buffer_size_gb=_refit_buffer_size_gb
            )
            total_num_keys = sum(len(k) for k in grouped_param_keys)
            print(
                f"[Refit] Split {total_num_keys} keys into {len(grouped_param_keys)} groups",
                flush=True,
            )
            # do update
            for keys in grouped_param_keys:
                ipc_handles = policy.get_weights_ipc_handles(keys)
                update_success = policy_generation.update_weights_from_ipc_handles(
                    ipc_handles
                )
                if not update_success:
                    break
        else:
            # update weights through nccl
            futures_train = policy.broadcast_weights_for_collective()
            futures_inference = policy_generation.update_weights_from_collective()
            # wait for all futures to complete
            ray.get(futures_train)
            results = ray.get(futures_inference)
            update_success = all(result for result in results if result is not None)

        # check if update is successful
        if not update_success:
            error_tag = "cuda-ipc" if colocated_inference else "nccl"
            error_message = (
                "❌ Error: Updating weights for the generation policy failed during refit.\n"
                f"This often indicates an issue with {error_tag} or "
                "a problem within the generation backend (e.g., vLLM worker).\n"
            )
            raise RuntimeError(error_message)

    if colocated_inference:
        policy.offload_after_refit()
        policy_generation.prepare_for_generation(tags=["kv_cache"])


# ===============================================================================
# Training & Validation
# ===============================================================================


def grpo_train(
    policy: ColocatablePolicyInterface,
    policy_generation: Optional[GenerationInterface],
    dataloader: StatefulDataLoader,
    val_dataloader: Optional[StatefulDataLoader],
    tokenizer: TokenizerType,
    loss_fn: LossFunction,
    task_to_env: dict[str, EnvironmentInterface],
    val_task_to_env: Optional[dict[str, EnvironmentInterface]],
    logger: Logger,
    checkpointer: CheckpointManager,
    grpo_save_state: GRPOSaveState,
    master_config: MasterConfig,
    processor: Optional[AutoProcessor] = None,
) -> None:
    """Run GRPO training algorithm."""
    timer = Timer()
    timeout = TimeoutChecker(
        timeout=master_config["checkpointing"]["checkpoint_must_save_by"],
        fit_last_save_time=True,
    )
    timeout.start_iterations()

    NEED_REFIT = True
    # If policy_generation is None, use the policy as the generation interface (megatron framework backend)
    if policy_generation is None:
        policy_generation = policy  # type: ignore
        NEED_REFIT = False
    POLICY_GENERATION_STALE = True  # tracks if generation needs a refit before running
    assert policy_generation is not None  # for mypy type check

    # common config/state itmes
    current_step = grpo_save_state["current_step"]  # current step within an epoch
    total_steps = grpo_save_state["total_steps"]  # total steps across all epochs
    max_num_steps = master_config["grpo"][
        "max_num_steps"
    ]  # max number of steps to train for
    current_epoch = grpo_save_state["current_epoch"]  # current epoch
    max_num_epochs = master_config["grpo"][
        "max_num_epochs"
    ]  # max number of epochs to train for
    consumed_samples = grpo_save_state[
        "consumed_samples"
    ]  # total samples consumed across all epochs
    total_valid_tokens = grpo_save_state.get(
        "total_valid_tokens", 0
    )  # total valid tokens processed across all epochs; default to 0 for backward compatibility with older checkpoints
    val_at_start = master_config["grpo"]["val_at_start"]
    val_period = master_config["grpo"]["val_period"]
    colocated_inference = master_config["policy"]["generation"]["colocated"]["enabled"]

    # Run validation at the start if configured
    if val_at_start and current_step == 0:
        print("\n🔍 Running initial validation...", flush=True)
        if NEED_REFIT and POLICY_GENERATION_STALE:
            refit_policy_generation(policy, policy_generation, colocated_inference)
            POLICY_GENERATION_STALE = False
        else:
            policy_generation.prepare_for_generation()
        val_metrics, validation_timings = validate(
            policy_generation,
            val_dataloader,
            tokenizer,
            val_task_to_env,
            step=0,
            master_config=master_config,
        )
        policy_generation.finish_generation()
        logger.log_metrics(val_metrics, current_step, prefix="validation")
        logger.log_metrics(validation_timings, current_step, prefix="timing/validation")

    while current_epoch < max_num_epochs and total_steps < max_num_steps:
        print(f"\n{'=' * 25} Epoch {current_epoch + 1}/{max_num_epochs} {'=' * 25}")
        # batch cache is used for DAPO. We store prompts with non-zero standard deviation in this cache.
        batch_cache: BatchedDataDict[DatumSpec] = None
        # This is the number of batches we processed so far at each step to generate responses whose std is non-zero. Maximum threshold is set by max_num_gen_batches. Used in the case of dynamic sampling.
        num_gen_batches = 0

        # Run grpo/dapo training loop (single-turn)
        for batch in dataloader:
            print(
                f"\n{'=' * 25} Step {current_step + 1}/{min(len(dataloader), max_num_steps)} {'=' * 25}",
                flush=True,
            )
            maybe_gpu_profile_step(policy, total_steps + 1)
            if policy != policy_generation:
                maybe_gpu_profile_step(policy_generation, total_steps + 1)
            val_metrics, validation_timings = None, None

            with timer.time("total_step_time"):
                # Prepare batch
                print("▶ Preparing batch...", flush=True)
                with timer.time("data_processing"):
                    # Repeat batch items
                    repeated_batch: BatchedDataDict[DatumSpec] = (
                        batch.repeat_interleave(
                            master_config["grpo"]["num_generations_per_prompt"]
                        )
                    )
                    # Convert LLMMessageLogType to FlatMessagesType for generation
                    batched_flat, input_lengths = batched_message_log_to_flat_message(
                        repeated_batch["message_log"],
                        pad_value_dict={"token_ids": tokenizer.pad_token_id},
                    )
                    input_ids = batched_flat["token_ids"]

                # Generate responses - this updates the LLMMessageLogType in repeated_batch
                print(
                    f"▶ Generating responses for batch of size {repeated_batch.size}...",
                    flush=True,
                )
                with timer.time("prepare_for_generation/total"):
                    if NEED_REFIT and POLICY_GENERATION_STALE:
                        refit_policy_generation(
                            policy, policy_generation, colocated_inference, timer=timer
                        )
                        POLICY_GENERATION_STALE = False
                    else:
                        if colocated_inference:
                            policy.offload_after_refit()  # unload optimizer to make space for generation
                        policy_generation.prepare_for_generation()

                num_gen_batches += 1
                with timer.time("generation"):
                    # Use async rollouts if vLLM async engine is enabled
                    if _should_use_async_rollouts(master_config):
                        (
                            repeated_batch,
                            rollout_metrics,
                        ) = run_async_multi_turn_rollout(
                            policy_generation=policy_generation,
                            input_batch=repeated_batch,
                            tokenizer=tokenizer,
                            task_to_env=task_to_env,
                            max_seq_len=master_config["policy"][
                                "max_total_sequence_length"
                            ],
                            max_rollout_turns=master_config["grpo"][
                                "max_rollout_turns"
                            ],
                            greedy=False,
                        )
                    else:
                        repeated_batch, rollout_metrics = run_multi_turn_rollout(
                            policy_generation=policy_generation,
                            input_batch=repeated_batch,
                            tokenizer=tokenizer,
                            task_to_env=task_to_env,
                            max_seq_len=master_config["policy"][
                                "max_total_sequence_length"
                            ],
                            max_rollout_turns=master_config["grpo"][
                                "max_rollout_turns"
                            ],
                            greedy=False,
                        )
                    policy_generation.finish_generation()

                repeated_batch = scale_rewards(repeated_batch, master_config)
                # Process rewards with custom reward function
                if master_config["grpo"]["reward_shaping"]["enabled"]:
                    repeated_batch = apply_reward_shaping(
                        repeated_batch, master_config["grpo"]["reward_shaping"]
                    )

                # Calculate rewards & advantages
                print("▶ Processing rewards...,", flush=True)
                with timer.time("reward_calculation"):
                    # Extract rewards from final_batch
                    rewards = repeated_batch["total_reward"]

                    print("▶ Computing advantages...", flush=True)
                    baseline, std = calculate_baseline_and_std_per_prompt(
                        input_ids,
                        rewards,
                        torch.ones_like(rewards),
                        leave_one_out_baseline=master_config["grpo"][
                            "use_leave_one_out_baseline"
                        ],
                    )
                    # Apply dynamic sampling to filter prompts with non-zero std (DAPO algorithm)
                    repeated_batch, is_batch_complete, batch_cache = dynamic_sampling(
                        repeated_batch,
                        input_ids,
                        std,
                        baseline,
                        num_gen_batches,
                        master_config,
                        timer,
                        batch_cache,
                    )
                    # Get the updated rewards and baselines. For DAPO, these rewards and baselines only correspond to the prompts with non-zero std.
                    rewards = (
                        repeated_batch["total_reward"]
                        if not master_config["grpo"]["use_dynamic_sampling"]
                        else repeated_batch["filtered_reward"]
                    )
                    baseline = repeated_batch["baseline"]
                    std = repeated_batch["std"]

                    # If the current batch is not enough to fill the buffer during dynamic sampling, we update the cache and process the next batch.
                    if not is_batch_complete:
                        continue
                    advantages = (rewards - baseline).unsqueeze(-1)

                    if master_config["grpo"]["normalize_rewards"]:
                        # don't sharpen the ones with no variation
                        zero_std_mask = std > 0
                        advantages[zero_std_mask] = (
                            advantages[zero_std_mask] / std.unsqueeze(-1)[zero_std_mask]
                        )

                with timer.time("data_processing"):
                    use_overlong_filtering = master_config["grpo"]["overlong_filtering"]
                    if use_overlong_filtering:
                        loss_multiplier = repeated_batch["loss_multiplier"].clone()
                        truncated = repeated_batch["truncated"]

                        if isinstance(truncated, list):
                            truncated = torch.tensor(truncated, dtype=torch.bool)

                        loss_multiplier[truncated] = 0
                        repeated_batch["loss_multiplier"] = loss_multiplier
                    # Add loss mask and advantages to each message in LLMMessageLogType
                    for i, message_log in enumerate(repeated_batch["message_log"]):
                        for j, message in enumerate(message_log):
                            if message["role"] == "assistant":
                                message["token_loss_mask"] = torch.ones_like(
                                    message["token_ids"]
                                )
                            else:
                                message["token_loss_mask"] = torch.zeros_like(
                                    message["token_ids"]
                                )
                            if "generation_logprobs" not in message:
                                message["generation_logprobs"] = torch.zeros_like(
                                    message["token_ids"], dtype=torch.float32
                                )
                            message["advantages"] = advantages[i].expand(
                                message["token_ids"].shape
                            )

                    # Convert updated LLMMessageLogType to FlatMessagesType for training
                    flat_messages, input_lengths = batched_message_log_to_flat_message(
                        repeated_batch["message_log"],
                        pad_value_dict={"token_ids": tokenizer.pad_token_id},
                        make_sequence_length_divisible_by=master_config["policy"][
                            "make_sequence_length_divisible_by"
                        ],
                    )

                    # Create training data from flattened messages
                    train_data = BatchedDataDict[ClippedPGLossDataDict](
                        {
                            "input_ids": flat_messages["token_ids"],
                            "input_lengths": input_lengths,
                            "advantages": flat_messages["advantages"],
                            "generation_logprobs": flat_messages["generation_logprobs"],
                            "token_mask": flat_messages["token_loss_mask"],
                            "sample_mask": repeated_batch["loss_multiplier"],
                        }
                    )
                    # this will be mini-batched inside the policy, so maintain the packed multimodal structure
                    train_data.update(
                        flat_messages.get_multimodal_dict(as_tensors=False)
                    )
                    train_data.to("cpu")

                print("▶ Preparing for logprob inference...", flush=True)
                with timer.time("logprob_inference_prep"):
                    policy.prepare_for_lp_inference()

                print("▶ Computing logprobs...", flush=True)
                with timer.time("policy_and_reference_logprobs"):
                    fprop_logprobs = policy.get_logprobs(train_data)["logprobs"]
                    reference_logprobs = policy.get_reference_policy_logprobs(
                        train_data
                    )["reference_logprobs"]
                    train_data["prev_logprobs"] = fprop_logprobs
                    train_data["reference_policy_logprobs"] = reference_logprobs

                print("▶ Preparing for training...", flush=True)
                with timer.time("training_prep"):
                    policy.prepare_for_training()  # set model train and reload optim to GPU
                    POLICY_GENERATION_STALE = True

                print("▶ Training policy...", flush=True)
                with timer.time("policy_training"):
                    train_results = policy.train(train_data, loss_fn)

                is_last_step = (total_steps + 1 >= max_num_steps) or (
                    (current_epoch + 1 == max_num_epochs)
                    and (current_step + 1 == len(dataloader))
                )

                # Run validation if it's a validation step
                if val_period > 0 and (total_steps + 1) % val_period == 0:
                    if NEED_REFIT and POLICY_GENERATION_STALE:
                        refit_policy_generation(
                            policy, policy_generation, colocated_inference
                        )
                        POLICY_GENERATION_STALE = False
                    else:
                        if colocated_inference:
                            policy.offload_after_refit()  # unload optimizer to make space for generation
                        policy_generation.prepare_for_generation()
                    val_metrics, validation_timings = validate(
                        policy_generation,
                        val_dataloader,
                        tokenizer,
                        val_task_to_env,
                        step=total_steps + 1,
                        master_config=master_config,
                    )
                    policy_generation.finish_generation()
                    logger.log_metrics(
                        validation_timings, total_steps + 1, prefix="timing/validation"
                    )
                    logger.log_metrics(
                        val_metrics, total_steps + 1, prefix="validation"
                    )

                metrics = {
                    "loss": train_results["loss"].numpy(),
                    "grad_norm": train_results["grad_norm"].numpy(),
                    "reward": rewards.numpy(),
                    "mean_prompt_length": repeated_batch["length"].numpy(),
                    "total_num_tokens": input_lengths.numpy(),
                }
                if master_config["grpo"]["use_dynamic_sampling"]:
                    metrics["filtered_reward"] = rewards.numpy()
                    metrics["reward"] = repeated_batch["total_reward"].numpy()

                metrics.update(train_results["all_mb_metrics"])
                for k, v in metrics.items():
                    if k in {
                        "lr",
                        "wd",
                        "reward",
                        "filtered_reward",
                        "global_valid_seqs",
                        "global_valid_toks",
                        "mean_prompt_length",
                    }:
                        metrics[k] = np.mean(v).item()
                    else:
                        metrics[k] = np.sum(v).item()
                metrics.update(rollout_metrics)
                total_valid_tokens += metrics["global_valid_toks"]

                ## Checkpointing
                consumed_samples += master_config["grpo"]["num_prompts_per_step"]
                timeout.mark_iteration()

                should_save_by_step = (
                    is_last_step
                    or (total_steps + 1) % master_config["checkpointing"]["save_period"]
                    == 0
                )
                # +1 because step is 0-indexed
                # Check if timeout-based checkpointing is enabled in config.
                should_save_by_timeout = timeout.check_save()

                if master_config["checkpointing"]["enabled"] and (
                    should_save_by_step or should_save_by_timeout
                ):
                    policy.prepare_for_training()

                    # +1 because step is 0-indexed
                    grpo_save_state["current_step"] = current_step + 1
                    grpo_save_state["total_steps"] = total_steps + 1
                    grpo_save_state["current_epoch"] = current_epoch
                    grpo_save_state["total_valid_tokens"] = total_valid_tokens
                    if val_metrics is not None:
                        grpo_save_state["val_reward"] = val_metrics["accuracy"]
                    elif "val_reward" in grpo_save_state:
                        del grpo_save_state["val_reward"]
                    grpo_save_state["consumed_samples"] = consumed_samples

                    if master_config["checkpointing"]["metric_name"] is not None:
                        if (
                            master_config["checkpointing"]["metric_name"]
                            not in grpo_save_state
                        ):
                            warnings.warn(
                                f"You asked to save checkpoints based on {master_config['checkpointing']['metric_name']} but the metric is not found in the save state. "
                                "This checkpoint will not be saved as top-k."
                            )

                    with timer.time("checkpointing"):
                        print(
                            f"Saving checkpoint for step {total_steps + 1}...",
                            flush=True,
                        )
                        checkpoint_path = checkpointer.init_tmp_checkpoint(
                            total_steps + 1, grpo_save_state, master_config
                        )
                        policy.save_checkpoint(
                            weights_path=os.path.join(
                                checkpoint_path, "policy", "weights"
                            ),
                            optimizer_path=os.path.join(
                                checkpoint_path, "policy", "optimizer"
                            ),
                            tokenizer_path=os.path.join(
                                checkpoint_path, "policy", "tokenizer"
                            ),
                            checkpointing_cfg=master_config["checkpointing"],
                        )
                        torch.save(
                            dataloader.state_dict(),
                            os.path.join(checkpoint_path, "train_dataloader.pt"),
                        )
                        checkpointer.finalize_checkpoint(checkpoint_path)

            # Logging
            # Log training data
            log_data = {"content": flat_messages["content"]}
            log_data["rewards"] = rewards.tolist()
            if master_config["grpo"]["use_dynamic_sampling"]:
                log_data["filtered_rewards"] = rewards.tolist()
                log_data["rewards"] = repeated_batch["total_reward"].tolist()
                log_data["non_zero_std_prompts_fraction"] = (
                    len(log_data["filtered_rewards"]) / len(log_data["rewards"])
                    if len(log_data["rewards"]) > 0
                    else 1.0
                )

            log_data["generation_logprobs"] = train_data["generation_logprobs"].tolist()
            log_data["prev_logprobs"] = train_data["prev_logprobs"].tolist()
            log_data["input_lengths"] = input_lengths.tolist()
            logger.log_batched_dict_as_jsonl(
                log_data, f"train_data_step{total_steps}.jsonl"
            )

            timing_metrics: dict[str, float] = timer.get_timing_metrics(
                reduction_op="sum"
            )  # type: ignore
            # track example with high token mult prob error above 1.05
            if metrics["token_mult_prob_error"] > 1.05:
                logger.log_plot_token_mult_prob_error(
                    {
                        "prompt_lengths": repeated_batch["length"],
                        "full_lengths": input_lengths,
                        "generation_logprobs": train_data["generation_logprobs"],
                        "prev_logprobs": train_data["prev_logprobs"],
                        "token_mask": train_data["token_mask"],
                        "sample_mask": train_data["sample_mask"],
                    },
                    total_steps + 1,
                    name="train/token_mult_prob_error_plot_sample",
                )
            print("\n📊 Training Results:")

            print(f"  • Loss: {metrics['loss']:.4f}")
            if master_config["grpo"]["use_dynamic_sampling"]:
                print(f"  • Avg Filtered Reward: {np.mean(rewards.numpy()):.4f}")
                print(
                    f"  • Avg Total Reward: {np.mean(repeated_batch['total_reward'].numpy()):.4f}"
                )
            else:
                print(f"  • Avg Reward: {np.mean(rewards.numpy()):.4f}")
            print(
                f"  • Mean Generation Length: {rollout_metrics['mean_gen_tokens_per_sample']:.4f}",
                flush=True,
            )

            print("\n⏱️  Timing:", flush=True)
            # Display total time first, separately
            total_time = timing_metrics.get("total_step_time", 0)

            number_of_samples_per_step = (
                master_config["grpo"]["num_prompts_per_step"]
                * master_config["grpo"]["num_generations_per_prompt"]
            )
            total_num_gpus = (
                master_config["cluster"]["num_nodes"]
                * master_config["cluster"]["gpus_per_node"]
            )

            print(f"  • Total step time: {total_time:.2f}s", flush=True)

            # Display all other timing metrics
            for k, v in sorted(
                timing_metrics.items(), key=lambda item: item[1], reverse=True
            ):
                if k != "total_step_time":
                    percent = (v / total_time * 100) if total_time > 0 else 0
                    print(f"  • {k}: {v:.2f}s ({percent:.1f}%)", flush=True)

            timing_metrics["valid_tokens_per_sec_per_gpu"] = (
                metrics["global_valid_toks"] / total_time / total_num_gpus
            )
            performance_metrics = print_performance_metrics(
                train_results, metrics, timing_metrics, master_config
            )

            logger.log_metrics(metrics, total_steps + 1, prefix="train")
            logger.log_metrics(
                performance_metrics, total_steps + 1, prefix="performance"
            )
            logger.log_metrics(timing_metrics, total_steps + 1, prefix="timing/train")

            # Reset the batch and set num_gen_batches to 0
            batch_cache = None
            num_gen_batches = 0

            timer.reset()
            current_step += 1
            total_steps += 1
            if should_save_by_timeout:
                break
            if total_steps >= max_num_steps:
                break

        current_epoch += 1
        current_step = 0  # Reset step counter for new epoch


def validate(
    policy_generation: GenerationInterface,
    val_dataloader: Optional[StatefulDataLoader],
    tokenizer,
    val_task_to_env: Optional[dict[str, EnvironmentInterface]],
    step: int,
    master_config: MasterConfig,
) -> tuple[dict[str, Any], dict[str, Any]]:
    """Run validation on the validation dataset."""
    if val_dataloader is None:
        assert val_dataloader is not None or master_config["dpo"]["val_period"] == 0, (
            "val_dataloader is None, so dpo.val_period must be 0"
        )
        print("  ⚠️ No validation dataloader provided, skipping validation", flush=True)
        return {}, {}

    timer = Timer()
    with timer.time("total_validation_time"):
        print(f"▶ Starting validation at step {step}...", flush=True)

        total_rewards = []
        total_lengths = []
        all_message_logs = []  # Collect all message logs

        max_batches = (
            master_config["grpo"]["max_val_samples"]
            // master_config["grpo"]["val_batch_size"]
        )
        for batch_idx, val_batch in enumerate(val_dataloader):
            if batch_idx >= max_batches:
                break

            # Generate responses (updates the LLMMessageLogType in batch_with_msg_logs)
            # Use async rollouts if vLLM async engine is enabled
            if _should_use_async_rollouts(master_config):
                val_batch, gen_metrics = run_async_multi_turn_rollout(
                    policy_generation,
                    val_batch,
                    tokenizer,
                    val_task_to_env,
                    max_seq_len=master_config["policy"]["max_total_sequence_length"],
                    max_rollout_turns=master_config["grpo"]["max_rollout_turns"],
                    greedy=False,
                )
            else:
                val_batch, gen_metrics = run_multi_turn_rollout(
                    policy_generation,
                    val_batch,
                    tokenizer,
                    val_task_to_env,
                    max_seq_len=master_config["policy"]["max_total_sequence_length"],
                    max_rollout_turns=master_config["grpo"]["max_rollout_turns"],
                    greedy=False,
                )

            total_rewards.extend(val_batch["total_reward"].tolist())
            total_lengths.append(gen_metrics["mean_gen_tokens_per_sample"])

            # Collect message logs for later display
            to_env = [
                get_keys_from_message_log(
                    val_batch["message_log"][i], ["role", "content"]
                )
                for i in range(len(val_batch["message_log"]))
            ]

            all_message_logs.extend(to_env)

        # Calculate validation metrics
        num_samples = len(total_rewards)
        if num_samples > 0:
            rewards_t = torch.tensor(total_rewards, dtype=torch.float32)
            # Unscaled binary reward values range = {0.0, 1.0}
            correct_response_reward = torch.tensor(1.0, dtype=torch.float32)
            accuracy = (rewards_t == correct_response_reward).float().mean().item()
        else:
            accuracy = 0.0

        avg_length = (
            sum(total_lengths) / len(total_lengths) if len(total_lengths) > 0 else 0.0
        )

        val_metrics = {
            "accuracy": accuracy,
            "avg_length": avg_length,
        }

        # Print sample conversations only once at the end of validation
        try:
            print_message_log_samples(
                all_message_logs,
                total_rewards,
                num_samples=min(
                    master_config["logger"]["num_val_samples_to_print"],
                    len(all_message_logs),
                ),
                step=step,
            )
        except Exception as e:
            print(f"\n  ⚠️ Error displaying message samples: {str(e)}")
            print("  ⚠️ Continuing validation without displaying samples...", flush=True)

    # Get timing metrics
    timing_metrics = timer.get_timing_metrics(reduction_op="sum")
    validation_time = timing_metrics.get("total_validation_time", 0)

    # Print summary of validation results
    print("\n📊 Validation Results:")
    print(f"    • Accuracy: {accuracy:.4f}")
    print(f"    • Average response length: {avg_length:.1f} tokens")
    print(f"    • Samples processed: {len(total_rewards)}", flush=True)

    # Print timing information
    print("\n  ⏱️  Validation Timing:")
    validation_time = timing_metrics.get("total_validation_time", 0)
    print(f"    • Total validation time: {validation_time:.2f}s", flush=True)

    # Make sure to reset the timer after validation
    timer.reset()

    # Explicit GPU memory cleanup after validation
    gc.collect()
    torch.cuda.empty_cache()

    return val_metrics, timing_metrics


def async_grpo_train(
    policy: ColocatablePolicyInterface,
    policy_generation: Optional[GenerationInterface],
    dataloader: StatefulDataLoader,
    val_dataloader: Optional[StatefulDataLoader],
    tokenizer: TokenizerType,
    loss_fn: LossFunction,
    task_to_env: dict[str, EnvironmentInterface],
    val_task_to_env: Optional[dict[str, EnvironmentInterface]],
    logger: Logger,
    checkpointer: CheckpointManager,
    grpo_save_state: GRPOSaveState,
    master_config: MasterConfig,
    max_trajectory_age_steps: int = 1,
) -> None:
    """Run asynchronous GRPO training with replay buffer.

    Args:
        policy: Training policy
        policy_generation: Generation interface
        dataloader: Training data loader
        val_dataloader: Validation data loader
        tokenizer: Tokenizer
        loss_fn: Loss function
        task_to_env: Training environments
        val_task_to_env: Validation environments
        logger: Logger
        checkpointer: Checkpoint manager
        grpo_save_state: Training state
        master_config: Master configuration
        max_trajectory_age_steps: Maximum age (in training steps) for trajectories to be used in training
    """
    # Ensure we are running with a compatible async generation backend
    assert _should_use_async_rollouts(master_config), (
        "Async GRPO requires vLLM backend with vllm_cfg.async_engine=True. "
        "Set policy.generation.vllm_cfg.async_engine to true in your config."
    )
    assert master_config["loss_fn"]["use_importance_sampling_correction"] is True, (
        "Importance sampling correction must be enabled for async GRPO for good convergence due to off-policy samples!"
    )
    # Import async utilities only when needed
    from nemo_rl.algorithms.async_utils import AsyncTrajectoryCollector, ReplayBuffer

    timer = Timer()
    NEED_REFIT = True

    # Setup generation interface
    if policy_generation is None:
        policy_generation = policy
        NEED_REFIT = False
    POLICY_GENERATION_STALE = True
    assert policy_generation is not None

    # Training state
    step = grpo_save_state["current_step"]
    weight_version = step  # Tracks refitted weight versions
    consumed_samples = grpo_save_state["consumed_samples"]
    total_valid_tokens = grpo_save_state.get(
        "total_valid_tokens", 0
    )  # Default to 0 for backward compatibility with older checkpoints
    val_period = master_config["grpo"]["val_period"]
    val_at_start = master_config["grpo"]["val_at_start"]
    colocated_inference = master_config["policy"]["generation"]["colocated"]["enabled"]

    assert not colocated_inference, (
        "Colocated inference is not supported for async GRPO. Please use non-colocated inference."
    )

    # Calculate minimum buffer size from training requirements
    # In per-prompt buffer mode, one buffer entry is 1 prompt * num_generations_per_prompt
    num_prompts_per_step = master_config["grpo"]["num_prompts_per_step"]
    samples_per_prompt_group = master_config["grpo"]["num_generations_per_prompt"]
    train_gbs = master_config["policy"]["train_global_batch_size"]

    # Ensure the buffer has at least one step worth of prompt-groups before training
    min_trajectories_needed = num_prompts_per_step

    print("📊 Buffer requirements calculation:")
    print(f"   - num_prompts_per_step: {num_prompts_per_step}")
    print(f"   - num_generations_per_prompt: {samples_per_prompt_group}")
    print(f"   - samples_per_prompt_group: {samples_per_prompt_group}")
    print(f"   - train_global_batch_size: {train_gbs}")
    print(f"   - min_trajectories_needed: {min_trajectories_needed} (async mode)")

    _replay_py_exec = get_actor_python_env(
        "nemo_rl.algorithms.async_utils.ReplayBuffer"
    )
    if _replay_py_exec.startswith("uv"):
        # Lazily build a dedicated venv across all Ray nodes on-demand.
        _replay_py_exec = create_local_venv_on_each_node(
            _replay_py_exec,
            "nemo_rl.algorithms.async_utils.ReplayBuffer",
        )

    _replay_runtime_env = {
        "py_executable": _replay_py_exec,
        "env_vars": {
            **os.environ,
            "VIRTUAL_ENV": _replay_py_exec,
            "UV_PROJECT_ENVIRONMENT": _replay_py_exec,
        },
    }

    # Calculate optimal buffer size based on generation limits to prevent length bias
    # Each weight version generates exactly num_prompts_per_step trajectories
    # With max_age_steps, we keep trajectories from multiple weight versions
    num_prompts_per_step = master_config["grpo"]["num_prompts_per_step"]
    late_arrival_slack = 2
    optimal_buffer_size = (
        num_prompts_per_step * max_trajectory_age_steps * late_arrival_slack
    )

    replay_buffer = ReplayBuffer.options(runtime_env=_replay_runtime_env).remote(
        max_size=optimal_buffer_size
    )

    _tc_py_exec = get_actor_python_env(
        "nemo_rl.algorithms.async_utils.AsyncTrajectoryCollector"
    )
    if _tc_py_exec.startswith("uv"):
        _tc_py_exec = create_local_venv_on_each_node(
            _tc_py_exec,
            "nemo_rl.algorithms.async_utils.AsyncTrajectoryCollector",
        )

    _tc_runtime_env = {
        "py_executable": _tc_py_exec,
        "env_vars": {
            **os.environ,
            "VIRTUAL_ENV": _tc_py_exec,
            "UV_PROJECT_ENVIRONMENT": _tc_py_exec,
        },
    }

    # Initialize trajectory collector with synchronized collection
    trajectory_collector = AsyncTrajectoryCollector.options(
        runtime_env=_tc_runtime_env
    ).remote(
        policy_generation=policy_generation,
        tokenizer=tokenizer,
        task_to_env=task_to_env,
        master_config=master_config,
        replay_buffer=replay_buffer,
        start_step=step,
    )

    # Start trajectory collection in background
    collection_task = trajectory_collector.start_collection.remote(dataloader)

    # Ensure collector knows initial weight version
    trajectory_collector.set_weight_version.remote(weight_version)

    print("📦 Started continuous background trajectory collection")

    print(
        f"🚀 Starting async GRPO training with buffer_size={optimal_buffer_size}, max_age={max_trajectory_age_steps} steps"
    )

    print("⏳ Preparing policy generation for training...")
    if NEED_REFIT and POLICY_GENERATION_STALE:
        print("🔄 Refitting policy generation with actual model weights...")
        try:
            refit_policy_generation(policy, policy_generation, colocated_inference)
            print("✅ Policy generation refit completed successfully")
            POLICY_GENERATION_STALE = False
        except Exception as e:
            print(f"❌ Policy generation refit failed: {e}")
            import traceback

            traceback.print_exc()
            return
    else:
        print("🔄 Preparing policy generation for inference...")
        try:
            policy_generation.prepare_for_generation()
            print("✅ Policy generation preparation completed successfully")
        except Exception as e:
            print(f"❌ Policy generation preparation failed: {e}")
            import traceback

            traceback.print_exc()
            return

    print("✅ Policy generation setup complete, proceeding to validation...")

    # Run validation at start if configured
    if val_at_start and step == 0:
        print("\n🔍 Running initial validation...")
        # Pause trajectory collection during initial validation
        trajectory_collector.pause.remote()

        try:
            val_metrics, validation_timings = validate(
                policy_generation,
                val_dataloader,
                tokenizer,
                val_task_to_env,
                step=0,
                master_config=master_config,
            )
            policy_generation.finish_generation()
            logger.log_metrics(val_metrics, step, prefix="validation")
            logger.log_metrics(validation_timings, step, prefix="timing/validation")
            print("✅ Initial validation completed successfully")
        except Exception as e:
            print(f"❌ Initial validation failed: {e}")
            import traceback

            traceback.print_exc()
            # Continue anyway since validation is optional
        finally:
            # Resume trajectory collection after initial validation
            trajectory_collector.resume.remote()

    print("✅ All setup complete, starting buffer wait...")

    # Wait for initial buffer fill
    print(
        f"⏳ Waiting for replay buffer to have sufficient trajectories ({min_trajectories_needed} trajectories)..."
    )
    wait_iterations = 0
    while True:
        buffer_size_current = ray.get(replay_buffer.size.remote())

        print(
            f"  Wait iteration {wait_iterations}: buffer_filled_ratio={buffer_size_current}/{min_trajectories_needed}"
        )

        if buffer_size_current >= min_trajectories_needed:
            break

        time.sleep(1.0)

    print("✅ Buffer ready! Starting training loop...")

    # Main training loop
    try:
        while step < master_config["grpo"]["max_num_steps"]:
            print(
                f"\n{'=' * 25} Step {step + 1}/{master_config['grpo']['max_num_steps']} {'=' * 25}"
            )
            maybe_gpu_profile_step(policy, step + 1)
            if policy != policy_generation:
                maybe_gpu_profile_step(policy_generation, step + 1)

            with timer.time("total_step_time"):
                # Sample trajectories from replay buffer
                print("📦 Sampling from replay buffer...")
                with timer.time("buffer_sampling"):
                    buffer_size_current = ray.get(replay_buffer.size.remote())
                    print(
                        f"📊 Step coordination: training_step={step}, max_age={max_trajectory_age_steps}, buffer_size={buffer_size_current}"
                    )

                    # Sample the required number of per-prompt groups.
                    num_prompt_groups_needed = master_config["grpo"][
                        "num_prompts_per_step"
                    ]
                    sample_result = ray.get(
                        replay_buffer.sample.remote(
                            num_prompt_groups=num_prompt_groups_needed,
                            current_weight_version=weight_version,
                            max_age_steps=max_trajectory_age_steps,
                        )
                    )

                    if (
                        sample_result is None
                        or len(sample_result["trajectories"])
                        != num_prompt_groups_needed
                    ):
                        print(
                            "⏳ Buffer empty or not enough groups to form a full step, waiting..."
                        )

                        # Get buffer debug info to help diagnose the issue
                        buffer_debug = ray.get(replay_buffer.get_debug_info.remote())
                        buffer_size = buffer_debug["total_trajectories"]

                        if buffer_size > 0:
                            print(
                                f"🔍 Debug: Buffer has {buffer_size} trajectories but sampling requires exactly {num_prompt_groups_needed}."
                            )
                            print(f"   Current weight version: {weight_version}")
                            print(f"   Max trajectory age: {max_trajectory_age_steps}")
                            print(
                                f"   Trajectory versions in buffer: {buffer_debug['trajectory_versions']}"
                            )

                        time.sleep(0.5)
                        continue

                    # Extract trajectories and metadata from sample result
                    trajectories = sample_result["trajectories"]
                    avg_trajectory_age = sample_result["avg_trajectory_age"]

                    print(
                        f"✅ Sampled {len(trajectories)} trajectory groups from buffer (avg age: {avg_trajectory_age:.2f} steps)"
                    )

                    # Concatenate per-prompt groups into a single training batch
                    per_prompt_batches = [t["batch"] for t in trajectories]
                    repeated_batch = BatchedDataDict.from_batches(per_prompt_batches)
                    # Aggregate rollout metrics across groups (simple mean where applicable)
                    rollout_metrics = {}
                    for t in trajectories:
                        for k, v in t["rollout_metrics"].items():
                            rollout_metrics.setdefault(k, []).append(v)
                    # TODO: this simple averaging might cause misleading information for such data as max_gen_tokens, etc.
                    rollout_metrics = {
                        k: (sum(v) / len(v) if isinstance(v[0], (int, float)) else v)
                        for k, v in rollout_metrics.items()
                    }

                # Enforce fixed training batch: num_prompts_per_step * num_generations_per_prompt
                expected_batch_size = (
                    master_config["grpo"]["num_prompts_per_step"]
                    * master_config["grpo"]["num_generations_per_prompt"]
                )
                if repeated_batch.size != expected_batch_size:
                    print(
                        f"❌ Unexpected training batch size: got {repeated_batch.size}, expected {expected_batch_size}. Skipping step and waiting for correct buffer content."
                    )
                    time.sleep(0.5)
                    continue

                # Optional sanity: ensure DP divisibility to avoid sharding issues
                dp_size = policy.sharding_annotations.get_axis_size("data_parallel")
                if expected_batch_size % dp_size != 0:
                    raise AssertionError(
                        f"Configuration error: (num_prompts_per_step * num_generations_per_prompt) = {expected_batch_size} must be divisible by data_parallel size {dp_size}."
                    )

                print(f"Got trajectory batch (size: {repeated_batch.size})")

                print("▶ Processing rewards...")
                with timer.time("reward_calculation"):
                    prompt_only_message_logs = []
                    for message_log in repeated_batch["message_log"]:
                        prompt_only_log = []
                        for message in message_log:
                            if message["role"] == "user" or message["role"] == "system":
                                prompt_only_log.append(message)
                        prompt_only_message_logs.append(prompt_only_log)

                    prompt_batched_flat, prompt_input_lengths = (
                        batched_message_log_to_flat_message(
                            prompt_only_message_logs,
                            pad_value_dict={"token_ids": tokenizer.pad_token_id},
                        )
                    )
                    prompt_only_ids = prompt_batched_flat["token_ids"]

                    rewards = repeated_batch["total_reward"]

                    print("▶ Computing advantages...")

                    baseline, std = calculate_baseline_and_std_per_prompt(
                        prompt_only_ids,
                        rewards,
                        torch.ones_like(rewards),
                        leave_one_out_baseline=master_config["grpo"][
                            "use_leave_one_out_baseline"
                        ],
                    )
                    advantages = (rewards - baseline).unsqueeze(-1)

                    print(
                        f"  📊 Rewards stats: min={rewards.min():.4f}, max={rewards.max():.4f}, mean={rewards.mean():.4f}, std={rewards.std():.4f}"
                    )
                    print(
                        f"  📊 Baseline stats: min={baseline.min():.4f}, max={baseline.max():.4f}, mean={baseline.mean():.4f}"
                    )
                    print(
                        f"  📊 Advantages stats: min={advantages.min():.4f}, max={advantages.max():.4f}, mean={advantages.mean():.4f}, std={advantages.std():.4f}"
                    )

                    if master_config["grpo"]["normalize_rewards"]:
                        zero_std_mask = std > 0
                        advantages[zero_std_mask] = (
                            advantages[zero_std_mask] / std.unsqueeze(-1)[zero_std_mask]
                        )
                        print(
                            f"  📊 Normalized advantages stats: min={advantages.min():.4f}, max={advantages.max():.4f}, mean={advantages.mean():.4f}, std={advantages.std():.4f}"
                        )

                # Prepare training data (same as sync version)
                with timer.time("data_processing"):
                    # Add loss mask and advantages to each message
                    for i, message_log in enumerate(repeated_batch["message_log"]):
                        for j, message in enumerate(message_log):
                            if message["role"] == "assistant":
                                message["token_loss_mask"] = torch.ones_like(
                                    message["token_ids"]
                                )
                            else:
                                message["token_loss_mask"] = torch.zeros_like(
                                    message["token_ids"]
                                )
                            if "generation_logprobs" not in message:
                                message["generation_logprobs"] = torch.zeros_like(
                                    message["token_ids"], dtype=torch.float32
                                )
                            message["advantages"] = advantages[i].expand(
                                message["token_ids"].shape
                            )

                    # Convert to flat format for training
                    flat_messages, input_lengths = batched_message_log_to_flat_message(
                        repeated_batch["message_log"],
                        pad_value_dict={"token_ids": tokenizer.pad_token_id},
                        make_sequence_length_divisible_by=master_config["policy"][
                            "make_sequence_length_divisible_by"
                        ],
                    )

                    # Create training data
                    train_data = BatchedDataDict[ClippedPGLossDataDict](
                        {
                            "input_ids": flat_messages["token_ids"],
                            "input_lengths": input_lengths,
                            "advantages": flat_messages["advantages"],
                            "generation_logprobs": flat_messages["generation_logprobs"],
                            "token_mask": flat_messages["token_loss_mask"],
                            "sample_mask": repeated_batch["loss_multiplier"],
                        }
                    )
                    train_data.to("cpu")

                # Training phase (same as sync version)
                print("▶ Preparing for logprob inference...")
                with timer.time("logprob_inference_prep"):
                    policy.prepare_for_lp_inference()

                print("▶ Computing logprobs...")
                with timer.time("policy_and_reference_logprobs"):
                    fprop_logprobs = policy.get_logprobs(train_data)["logprobs"]
                    reference_logprobs = policy.get_reference_policy_logprobs(
                        train_data
                    )["reference_logprobs"]
                    train_data["prev_logprobs"] = fprop_logprobs
                    train_data["reference_policy_logprobs"] = reference_logprobs

                print("▶ Preparing for training...")
                with timer.time("training_prep"):
                    policy.prepare_for_training()
                    POLICY_GENERATION_STALE = True

                print("▶ Training policy...")
                with timer.time("policy_training"):
                    train_results = policy.train(train_data, loss_fn)

                print("🔄 Synchronizing policy weights to trajectory collector…")
                if NEED_REFIT:
                    # Measure pending-generation wait as exposed_generation time
                    print("🔄 Coordinating with trajectory collector before refit...")
                    with timer.time("exposed_generation"):
                        ray.get(trajectory_collector.prepare_for_refit.remote())

                    # Only the actual refit/weight transfer should be counted as weight_sync
                    print("🔄 Performing policy generation refit...")
                    with timer.time("weight_sync"):
                        refit_policy_generation(
                            policy, policy_generation, colocated_inference
                        )
                        POLICY_GENERATION_STALE = False

                        # Update weight version before resuming trajectory collection so that all trajectories are updated with the new correct weight version
                        weight_version += 1
                        trajectory_collector.set_weight_version.remote(weight_version)
                        trajectory_collector.resume_after_refit.remote()

                # Validation
                val_metrics, validation_timings = None, None
                is_last_step = step + 1 == master_config["grpo"]["max_num_steps"]

                if val_period > 0 and (step + 1) % val_period == 0:
                    # Pause trajectory collection during validation to reduce memory pressure
                    trajectory_collector.pause.remote()

                    if NEED_REFIT and POLICY_GENERATION_STALE:
                        refit_policy_generation(
                            policy, policy_generation, colocated_inference
                        )
                        POLICY_GENERATION_STALE = False
                    else:
                        policy_generation.prepare_for_generation()
                    val_metrics, validation_timings = validate(
                        policy_generation,
                        val_dataloader,
                        tokenizer,
                        val_task_to_env,
                        step=step + 1,
                        master_config=master_config,
                    )
                    policy_generation.finish_generation()
                    logger.log_metrics(
                        validation_timings, step + 1, prefix="timing/validation"
                    )
                    logger.log_metrics(val_metrics, step + 1, prefix="validation")

                    # Explicit GPU memory cleanup after validation in async mode
                    import gc

                    gc.collect()
                    torch.cuda.empty_cache()

                    # Resume trajectory collection after validation
                    trajectory_collector.resume.remote()
                metrics = {
                    "loss": train_results["loss"].numpy(),
                    "reward": rewards.numpy(),
                    "grad_norm": train_results["grad_norm"].numpy(),
                    "mean_prompt_length": repeated_batch["length"].numpy(),
                    "total_num_tokens": input_lengths.numpy(),
                }
                metrics.update(train_results["all_mb_metrics"])
                for k, v in metrics.items():
                    if k in {
                        "lr",
                        "wd",
                        "reward",
                        "global_valid_seqs",
                        "global_valid_toks",
                    }:
                        metrics[k] = np.mean(v).item()
                    else:
                        metrics[k] = np.sum(v).item()
                metrics.update(rollout_metrics)
                total_valid_tokens += metrics["global_valid_toks"]

                # Checkpointing (same as sync version)
                consumed_samples += master_config["grpo"]["num_prompts_per_step"]
                if master_config["checkpointing"]["enabled"] and (
                    is_last_step
                    or (step + 1) % master_config["checkpointing"]["save_period"] == 0
                ):
                    policy.prepare_for_training()

                    grpo_save_state["current_step"] = step + 1
                    grpo_save_state["total_valid_tokens"] = total_valid_tokens
                    if val_metrics is not None:
                        grpo_save_state["val_reward"] = val_metrics["accuracy"]
                    elif "val_reward" in grpo_save_state:
                        del grpo_save_state["val_reward"]
                    grpo_save_state["consumed_samples"] = consumed_samples

                    if master_config["checkpointing"]["metric_name"] is not None:
                        if (
                            master_config["checkpointing"]["metric_name"]
                            not in grpo_save_state
                        ):
                            warnings.warn(
                                f"You asked to save checkpoints based on {master_config['checkpointing']['metric_name']} but the metric is not found in the save state. "
                                "Saving most recent k checkpoints instead."
                            )
                            master_config["checkpointing"]["metric_name"] = None

                    with timer.time("checkpointing"):
                        print(f"Saving checkpoint for step {step + 1}...")
                        checkpoint_path = checkpointer.init_tmp_checkpoint(
                            step + 1, grpo_save_state, master_config
                        )
                        policy.save_checkpoint(
                            weights_path=os.path.join(
                                checkpoint_path, "policy", "weights"
                            ),
                            optimizer_path=os.path.join(
                                checkpoint_path, "policy", "optimizer"
                            ),
                            tokenizer_path=os.path.join(
                                checkpoint_path, "policy", "tokenizer"
                            ),
                        )
                        # Get dataloader state from trajectory collector
                        actual_dataloader_state = ray.get(
                            trajectory_collector.get_dataloader_state.remote()
                        )
                        torch.save(
                            actual_dataloader_state,
                            os.path.join(checkpoint_path, "train_dataloader.pt"),
                        )
                        checkpointer.finalize_checkpoint(checkpoint_path)
                    policy.offload_after_refit()

            log_data = {"content": flat_messages["content"]}
            log_data["rewards"] = rewards.tolist()
            log_data["generation_logprobs"] = train_data["generation_logprobs"].tolist()
            log_data["prev_logprobs"] = train_data["prev_logprobs"].tolist()
            log_data["input_lengths"] = input_lengths.tolist()
            logger.log_batched_dict_as_jsonl(log_data, f"train_data_step{step}.jsonl")

            timing_metrics: dict[str, float] = timer.get_timing_metrics(
                reduction_op="sum"
            )

            # Add buffer stats
            buffer_size_current = ray.get(replay_buffer.size.remote())
            metrics["buffer_size"] = buffer_size_current
            metrics["avg_trajectory_age"] = avg_trajectory_age

            print("\n📊 Training Results:")
            print(f"  • Loss: {metrics['loss']:.4f}")
            print(f"  • Avg Reward: {np.mean(rewards.numpy()):.4f}")
            print(f"  • Buffer Size: {buffer_size_current}")
            print(f"  • Avg Trajectory Age: {avg_trajectory_age:.2f} steps")

            print("\n⏱️  Timing:")
            total_time = timing_metrics.get("total_step_time", 0)
            print(f"  • Total step time: {total_time:.2f}s")
            for k, v in sorted(
                timing_metrics.items(), key=lambda item: item[1], reverse=True
            ):
                if k != "total_step_time":
                    percent = (v / total_time * 100) if total_time > 0 else 0
                    print(f"  • {k}: {v:.2f}s ({percent:.1f}%)")

            total_num_gpus = (
                master_config["cluster"]["num_nodes"]
                * master_config["cluster"]["gpus_per_node"]
            )
            timing_metrics["valid_tokens_per_sec_per_gpu"] = (
                metrics["global_valid_toks"] / total_time / total_num_gpus
            )
            performance_metrics = print_performance_metrics(
                train_results, metrics, timing_metrics, master_config
            )

            if "per_worker_token_counts" in metrics:
                del metrics["per_worker_token_counts"]

            logger.log_metrics(performance_metrics, step + 1, prefix="performance")
            logger.log_metrics(metrics, step + 1, prefix="train")
            logger.log_metrics(timing_metrics, step + 1, prefix="timing/train")

            timer.reset()
            step += 1

    except Exception as e:
        print(f"❌ Error in async loop: {e}")
        import traceback

        traceback.print_exc()

    finally:
        # Clean up
        print("🛑 Stopping trajectory collection...")
        try:
            ray.kill(trajectory_collector)
        except Exception as e:
            print(f"Error stopping trajectory collector: {e}")

        try:
            ray.kill(replay_buffer)
        except Exception as e:
            print(f"Error stopping replay buffer: {e}")

        print("Async GRPO training complete!")<|MERGE_RESOLUTION|>--- conflicted
+++ resolved
@@ -90,13 +90,8 @@
     """
 
     enabled: bool
-<<<<<<< HEAD
     min: NotRequired[float]
     max: NotRequired[float]
-=======
-    correct: NotRequired[float] # max value for reward
-    incorrect: NotRequired[float] # min value for reward
->>>>>>> 329fe1c3
 
 
 class AsyncGRPOConfig(TypedDict):
@@ -126,17 +121,13 @@
     # whether to discard prompts whose rewards have zero standard deviation
     use_dynamic_sampling: bool
     # When using dynamic sampling, the maximum number of batches to generate
-    # before throwing an error 
+    # before throwing an error
     max_num_gen_batches: NotRequired[int]
-    # When using dynamic sampling, generation prompt batch size will equal 
+    # When using dynamic sampling, generation prompt batch size will equal
     # num_prompts_per_step * dapo_batch_multiplier
     dapo_batch_multiplier: NotRequired[float]
     reward_shaping: RewardShapingConfig
     reward_scaling: RewardScalingConfig
-<<<<<<< HEAD
-    dapo_batch_multiplier: NotRequired[float]
-=======
->>>>>>> 329fe1c3
 
 
 class GRPOSaveState(TypedDict):
@@ -241,7 +232,6 @@
     # ==========================
     #           Data
     # ==========================
-<<<<<<< HEAD
     # Validate dapo_batch_multiplier
     dapo_batch_multiplier = grpo_config.get("dapo_batch_multiplier", 1)
     assert dapo_batch_multiplier >= 1, (
@@ -252,11 +242,6 @@
         if grpo_config["use_dynamic_sampling"]
         else grpo_config["num_prompts_per_step"]
     )
-=======
-    train_batch_size = grpo_config["num_prompts_per_step"]
-    if grpo_config["use_dynamic_sampling"]:
-        dataloader_batch_size = int(train_batch_size * grpo_config["dapo_batch_multiplier"])
->>>>>>> 329fe1c3
     dataloader = StatefulDataLoader(
         dataset,
         batch_size=train_batch_size,
@@ -631,7 +616,9 @@
                 batch_cache = (
                     filtered_repeated_batch
                     if batch_cache is None
-                    else BatchedDataDict.from_batches([batch_cache, filtered_repeated_batch])
+                    else BatchedDataDict.from_batches(
+                        [batch_cache, filtered_repeated_batch]
+                    )
                 )
                 filtered_repeated_batch = batch_cache
 
@@ -644,7 +631,9 @@
             # If the generation samples size is smaller than a fixed threshold (train_prompts_size), keep generating by processing the next batch
             if generation_sample_buffer_size < train_prompts_size:
                 max_num_gen_batches = master_config["grpo"]["max_num_gen_batches"]
-                assert max_num_gen_batches > 0, "When using grpo.use_dynamic_sampling, grpo.max_num_gen_batches must be > 0"
+                assert max_num_gen_batches > 0, (
+                    "When using grpo.use_dynamic_sampling, grpo.max_num_gen_batches must be > 0"
+                )
                 if num_gen_batches <= max_num_gen_batches:
                     print(
                         f"Generation sample buffer size: {generation_sample_buffer_size} is smaller than train_prompts_size: {train_prompts_size}. Processed {num_gen_batches} batches so far out of {max_num_gen_batches}."
@@ -656,9 +645,15 @@
                     )
             else:
                 #  Slice the batch, rewards, baselines and std to ensure batch size is train_prompts_size
-                filtered_repeated_batch = filtered_repeated_batch.slice(0, train_prompts_size)
-    
-    batch_to_return = filtered_repeated_batch if master_config["grpo"]["use_dynamic_sampling"] else repeated_batch
+                filtered_repeated_batch = filtered_repeated_batch.slice(
+                    0, train_prompts_size
+                )
+
+    batch_to_return = (
+        filtered_repeated_batch
+        if master_config["grpo"]["use_dynamic_sampling"]
+        else repeated_batch
+    )
     return batch_to_return, is_batch_complete, batch_cache
 
 
