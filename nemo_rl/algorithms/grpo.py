# Copyright (c) 2025, NVIDIA CORPORATION.  All rights reserved.
#
# Licensed under the Apache License, Version 2.0 (the "License");
# you may not use this file except in compliance with the License.
# You may obtain a copy of the License at
#
#     http://www.apache.org/licenses/LICENSE-2.0
#
# Unless required by applicable law or agreed to in writing, software
# distributed under the License is distributed on an "AS IS" BASIS,
# WITHOUT WARRANTIES OR CONDITIONS OF ANY KIND, either express or implied.
# See the License for the specific language governing permissions and
# limitations under the License.
import os
import warnings
from contextlib import nullcontext
from pathlib import Path
from typing import Any, NotRequired, Optional, TypedDict, TypeVar, cast

import numpy as np
import ray
import torch
from torchdata.stateful_dataloader import StatefulDataLoader
from transformers import AutoProcessor
from transformers.tokenization_utils_base import PreTrainedTokenizerBase

from nemo_rl.algorithms.interfaces import LossFunction
from nemo_rl.algorithms.loss_functions import (
    ClippedPGLossConfig,
    ClippedPGLossDataDict,
    ClippedPGLossFn,
)
from nemo_rl.algorithms.utils import calculate_baseline_and_std_per_prompt, set_seed
from nemo_rl.data import DataConfig
from nemo_rl.data.datasets import AllTaskProcessedDataset, rl_collate_fn
from nemo_rl.data.interfaces import (
    DatumSpec,
)
from nemo_rl.data.llm_message_utils import (
    batched_message_log_to_flat_message,
    get_keys_from_message_log,
)
from nemo_rl.distributed.batched_data_dict import BatchedDataDict
from nemo_rl.distributed.virtual_cluster import (
    ClusterConfig,
    RayVirtualCluster,
)
from nemo_rl.environments.interfaces import (
    EnvironmentInterface,
)
from nemo_rl.experience.rollouts import (
    run_async_multi_turn_rollout,
    run_multi_turn_rollout,
    run_async_nemo_gym_rollout,
)
from nemo_rl.models.generation.interfaces import (
    GenerationInterface,
)
from nemo_rl.models.generation.vllm import VllmConfig, VllmGeneration
from nemo_rl.models.policy import PolicyConfig
from nemo_rl.models.policy.interfaces import ColocatablePolicyInterface
from nemo_rl.models.policy.lm_policy import Policy
from nemo_rl.utils.checkpoint import CheckpointingConfig, CheckpointManager
from nemo_rl.utils.logger import (
    Logger,
    LoggerConfig,
    print_message_log_samples,
)
from nemo_rl.utils.nsys import maybe_gpu_profile_step
from nemo_rl.utils.timer import TimeoutChecker, Timer

# ===============================================================================
# Configuration
# ===============================================================================
TokenizerType = TypeVar("TokenizerType", bound=PreTrainedTokenizerBase)


class GRPOConfig(TypedDict):
    num_prompts_per_step: int
    num_generations_per_prompt: int
    max_num_steps: int
    max_rollout_turns: int
    normalize_rewards: bool
    use_leave_one_out_baseline: bool
    val_period: int
    val_batch_size: int
    val_at_start: bool
    max_val_samples: int
    seed: int


class GRPOSaveState(TypedDict):
    step: int
    val_reward: NotRequired[
        float
    ]  # Optional field - may not be present during training
    consumed_samples: int


def _default_grpo_save_state() -> GRPOSaveState:
    return {
        "step": 0,
        "val_reward": -99999999.0,
        "consumed_samples": 0,
    }


class GRPOLoggerConfig(LoggerConfig):
    num_val_samples_to_print: int  # number of val samples to print to stdout


class MasterConfig(TypedDict):
    policy: PolicyConfig
    loss_fn: ClippedPGLossConfig
    env: dict[str, Any]
    data: DataConfig
    grpo: GRPOConfig
    logger: GRPOLoggerConfig
    cluster: ClusterConfig
    checkpointing: CheckpointingConfig


# ===============================================================================
# Setup & Initialization
# ===============================================================================


def setup(
    master_config: MasterConfig,
    tokenizer: TokenizerType,
    dataset: AllTaskProcessedDataset,
    val_dataset: Optional[AllTaskProcessedDataset],
<<<<<<< HEAD
    collate_fn: callable = rl_collate_fn,
=======
    processor: Optional[AutoProcessor] = None,
>>>>>>> 071ebfc9
) -> tuple[
    ColocatablePolicyInterface,
    Optional[GenerationInterface],
    tuple[RayVirtualCluster, RayVirtualCluster],
    StatefulDataLoader,
    Optional[StatefulDataLoader],
    ClippedPGLossFn,
    Logger,
    CheckpointManager,
    GRPOSaveState,
    MasterConfig,
]:
    """Main entry point for running GRPO algorithm.

    Returns:
        tuple of policy, cluster, dataloader, tokenizer, loss_fn, math_env, logger, master_config, val_dataloader
    """
    # Extract individual configs for easier access
    policy_config = master_config["policy"]
    generation_config = master_config["policy"]["generation"]
    loss_config = master_config["loss_fn"]
    grpo_config = master_config["grpo"]
    data_config = master_config["data"]
    logger_config = master_config["logger"]
    cluster_config = master_config["cluster"]

    assert generation_config is not None, (
        "A generation config in the PolicyConfig is required for GRPO"
    )

    # Set seed for all random number generators
    set_seed(grpo_config["seed"])

    # ==========================
    #         Logger
    # ==========================
    logger = Logger(logger_config)
    logger.log_hyperparams(master_config)

    # ==========================
    #      Checkpointing
    # ==========================
    checkpointer = CheckpointManager(master_config["checkpointing"])
    last_checkpoint_path = checkpointer.get_latest_checkpoint_path()
    grpo_save_state: Optional[GRPOSaveState] = cast(
        Optional[GRPOSaveState], checkpointer.load_training_info(last_checkpoint_path)
    )
    if grpo_save_state is None:
        grpo_save_state = _default_grpo_save_state()

    # ==========================
    #           Data
    # ==========================
    dataloader = StatefulDataLoader(
        dataset,
        batch_size=grpo_config["num_prompts_per_step"],
        shuffle=data_config["shuffle"],
        collate_fn=collate_fn,
        drop_last=True,
    )
    if last_checkpoint_path is not None:
        dataloader_state_dict = torch.load(
            os.path.join(last_checkpoint_path, "train_dataloader.pt")
        )
        dataloader.load_state_dict(dataloader_state_dict)

    print(f"  ✓ Training dataloader loaded with {len(dataset)} samples")

    # Load validation dataset if provided
    val_dataloader: Optional[StatefulDataLoader] = None
    # If validation is enabled, load the validation dataloader
    if grpo_config["val_period"] > 0 or grpo_config["val_at_start"]:
        assert val_dataset is not None, (
            "Validation dataset is required if validation is enabled"
        )
        val_dataloader = StatefulDataLoader(
            val_dataset,
            batch_size=grpo_config["val_batch_size"],
            shuffle=False,
            collate_fn=collate_fn,
        )
        print(f"  ✓ Validation dataloader loaded with {len(val_dataset)} samples")

    # ==========================
    #          Cluster
    # ==========================
    print("\n▶ Setting up compute cluster...")
    colocated_inference = generation_config["colocated"]["enabled"]

    if colocated_inference:
        cluster = RayVirtualCluster(
            name="grpo_policy_cluster",
            bundle_ct_per_node_list=[cluster_config["gpus_per_node"]]
            * cluster_config["num_nodes"],
            use_gpus=True,
            num_gpus_per_node=cluster_config["gpus_per_node"],
            max_colocated_worker_groups=1
            if generation_config["backend"] == "megatron"
            else 2,
        )
        train_cluster = cluster
        inference_cluster = cluster
        print(f"  ✓ Ray cluster initialized with {cluster_config['num_nodes']} nodes")

    else:
        assert generation_config["backend"] != "megatron", (
            "Non-colocated inference is not supported for Megatron generation backends. "
            "Please use vLLM backend for generation."
        )

        # train resources will be updated through overall and inference resources below
        train_gpus_per_node = cluster_config["gpus_per_node"]
        train_nodes = cluster_config["num_nodes"]

        inference_resources = generation_config["colocated"]["resources"]
        inference_gpus_per_node = inference_resources["gpus_per_node"]
        inference_nodes = inference_resources["num_nodes"]

        # validate and configure resources
        if cluster_config["num_nodes"] == 1:
            assert inference_gpus_per_node > 0, (
                "policy.generation.colocated.resources.gpus_per_node must be > 0 "
                "when cluster.num_nodes = 1 and inference is non-colocated, "
                f"but got {inference_gpus_per_node}."
            )
            assert inference_nodes is None or inference_nodes == 1, (
                "policy.generation.colocated.resources.num_nodes must be 1 or set to null "
                "when cluster.num_nodes = 1 and inference is non-colocated, "
                f"but got {inference_nodes}."
            )
            inference_nodes = 1
            train_gpus_per_node -= inference_gpus_per_node
        else:
            assert inference_nodes > 0, (
                "policy.generation.colocated.resources.num_nodes must be > 0 "
                "when cluster.num_nodes > 1 and inference is non-colocated, "
                f"but got {inference_nodes}."
            )
            assert (
                inference_gpus_per_node is None
                or inference_gpus_per_node == cluster_config["gpus_per_node"]
            ), (
                "policy.generation.colocated.resources.gpus_per_node must be equal to cluster.gpus_per_node or set to null "
                "when cluster.num_nodes > 1 and inference is non-colocated, "
                f"but got {inference_gpus_per_node}."
            )
            inference_gpus_per_node = cluster_config["gpus_per_node"]
            train_nodes -= inference_nodes

        # initialize train cluster
        train_cluster = RayVirtualCluster(
            name="grpo_train_cluster",
            bundle_ct_per_node_list=[train_gpus_per_node] * train_nodes,
            use_gpus=True,
            num_gpus_per_node=train_gpus_per_node,
            max_colocated_worker_groups=1,
        )
        print(
            f"  ✓ Ray train cluster initialized with {train_nodes} nodes with {train_gpus_per_node} GPUs per node"
        )

        # initialize inference cluster
        inference_cluster = RayVirtualCluster(
            name="grpo_inference_cluster",
            bundle_ct_per_node_list=[inference_gpus_per_node] * inference_nodes,
            use_gpus=True,
            num_gpus_per_node=inference_gpus_per_node,
            max_colocated_worker_groups=1,
        )
        print(
            f"  ✓ Ray inference cluster initialized with {inference_nodes} nodes with {inference_gpus_per_node} GPUs per node"
        )

    # ==========================
    #   Training and Inference
    # ==========================
    print("\n▶ Setting up model and training...")

    # vllm model loading prefers clean environment, initialize policy_generation before policy (#52 will fix this)
    backend = generation_config["backend"]
    generation_config["model_name"] = policy_config["model_name"]  # Needed for vLLM

    if backend == "megatron":
        policy_generation = None
        print(
            f"  ✓ Using {backend} backend for generation with {policy_config['model_name']}"
        )
    elif backend == "vllm":
        generation_config = cast(VllmConfig, generation_config)
        if generation_config["vllm_cfg"]["precision"] == "fp8":
            assert loss_config["use_importance_sampling_correction"] is True, (
                "Importance sampling must be enabled for vLLM FP8 generation for good convergence!"
            )

        policy_generation = VllmGeneration(
            cluster=inference_cluster, config=generation_config
        )
        # Worker groups are not initialized until the first call to run something on workergroups.
        # vllm 0.8 fails in initialization if its called in the first training step since it has no clean view of the GPU memory (HF is sharing the same memory).
        policy_generation.finish_generation()
        print(
            f"  ✓ Using vLLM backend for generation with {policy_config['model_name']}"
        )

    if last_checkpoint_path:
        weights_path = Path(last_checkpoint_path) / "policy" / "weights"
        optimizer_path = Path(last_checkpoint_path) / "policy" / "optimizer"
    else:
        weights_path = None
        optimizer_path = None

    policy = Policy(
        cluster=train_cluster,
        config=policy_config,
        tokenizer=tokenizer,
        processor=processor,
        weights_path=weights_path,
        optimizer_path=optimizer_path,
        init_optimizer=True,
    )

    # if it is not colocated inference, initialize collective communication for update weights
    if not colocated_inference:
        ip, port = train_cluster.get_master_address_and_port()
        print(f"Using ip: {ip}, port: {port} for collective communication")
        # inference cluster + head node of the train cluster
        world_size = inference_nodes * inference_gpus_per_node + 1
        # init collective
        futures_train = policy.init_collective(ip, port, world_size)
        futures_inference = policy_generation.init_collective(ip, port, world_size)  # type: ignore
        # wait for all futures to complete
        ray.get(futures_train + futures_inference)

    # prepare refit info
    state_dict_info = policy.prepare_refit_info()
    policy_generation.prepare_refit_info(state_dict_info)

    loss_fn = ClippedPGLossFn(loss_config)

    print("\n" + "=" * 60)
    print(" " * 18 + "SETUP COMPLETE")
    print("=" * 60 + "\n")

    return (
        policy,
        policy_generation,
        (train_cluster, inference_cluster),
        dataloader,
        val_dataloader,
        loss_fn,
        logger,
        checkpointer,
        grpo_save_state,
        master_config,
    )


# ===============================================================================
# Core Algorithm Functions
# ===============================================================================


def _should_use_async_rollouts(master_config: MasterConfig) -> bool:
    """Determine if async rollouts should be used based on the configuration.

    Returns True if vLLM backend is used with async_engine enabled.
    """
    generation_config = master_config["policy"]["generation"]
    if generation_config is None:
        return False

    backend = generation_config.get("backend", "")
    if backend != "vllm":
        return False

    vllm_cfg = generation_config.get("vllm_cfg", {})
    return vllm_cfg.get("async_engine", False)


def _should_use_nemo_gym(master_config: MasterConfig) -> bool:
    """Determine if NeMo Gym should be used for rollouts and validation based on the configuration.

    Returns True if the data config contains a non-empty nemo_gym key/value.
    """
    data_config = master_config["data"]
    return data_config.get("nemo_gym", None) is not None


def refit_policy_generation(
    policy: ColocatablePolicyInterface,
    policy_generation: GenerationInterface,
    colocated_inference: bool,
    _refit_buffer_size_gb: Optional[int] = None,
    timer: Optional[Timer] = None,
) -> None:
    """Refit the policy generation interface with the latest policy weights.

    Args:
        policy: The policy to provide weights to the inference engine.
        policy_generation: The inference engine to refit.
        _refit_buffer_size_gb: The size of the buffer to use for refitting.
            If it is None, the buffer size will be computed by the remaining memory.
            This parameter is primarily used for testing.
    """
    if colocated_inference:
        policy.offload_before_refit()
        policy_generation.prepare_for_generation(tags=["weights"])

    # Create a context manager that does nothing when timer is None
    timer_context = (
        timer.time("prepare_for_generation/transfer_and_update_weights")
        if timer is not None
        else nullcontext()
    )
    with timer_context:
        # update weights
        update_success = False
        if colocated_inference:
            # get model param keys, which is grouped by size
            grouped_param_keys = policy.prepare_weights_for_ipc(
                _refit_buffer_size_gb=_refit_buffer_size_gb
            )
            total_num_keys = sum(len(k) for k in grouped_param_keys)
            print(
                f"[Refit] Split {total_num_keys} keys into {len(grouped_param_keys)} groups"
            )
            # do update
            for keys in grouped_param_keys:
                ipc_handles = policy.get_weights_ipc_handles(keys)
                update_success = policy_generation.update_weights_from_ipc_handles(
                    ipc_handles
                )
                if not update_success:
                    break
        else:
            # update weights through nccl
            futures_train = policy.broadcast_weights_for_collective()
            futures_inference = policy_generation.update_weights_from_collective()
            # wait for all futures to complete
            ray.get(futures_train)
            results = ray.get(futures_inference)
            update_success = all(result for result in results if result is not None)

        # check if update is successful
        if not update_success:
            error_tag = "cuda-ipc" if colocated_inference else "nccl"
            error_message = (
                "❌ Error: Updating weights for the generation policy failed during refit.\n"
                f"This often indicates an issue with {error_tag} or "
                "a problem within the generation backend (e.g., vLLM worker).\n"
            )
            raise RuntimeError(error_message)

    if colocated_inference:
        policy.offload_after_refit()
        policy_generation.prepare_for_generation(tags=["kv_cache"])


# ===============================================================================
# Training & Validation
# ===============================================================================


def grpo_data_preprocessing(
    master_config: MasterConfig,
    batch: BatchedDataDict[DatumSpec],
    tokenizer: TokenizerType,
) -> tuple[BatchedDataDict[DatumSpec], torch.Tensor, torch.Tensor]:
    # Repeat batch items
    repeated_batch: BatchedDataDict[DatumSpec] = batch.repeat_interleave(
        master_config["grpo"]["num_generations_per_prompt"]
    )
    # Convert LLMMessageLogType to FlatMessagesType for generation
    batched_flat, input_lengths = batched_message_log_to_flat_message(
        repeated_batch["message_log"],
        pad_value_dict={"token_ids": tokenizer.pad_token_id},
    )
    input_ids = batched_flat["token_ids"]

    return repeated_batch, input_ids, input_lengths


def grpo_train_data_preprocessing(
    master_config: MasterConfig,
    repeated_batch: BatchedDataDict[DatumSpec],
    tokenizer: TokenizerType,
    advantages: torch.Tensor,
) -> BatchedDataDict[ClippedPGLossDataDict]:
    # Add loss mask and advantages to each message in LLMMessageLogType
    for i, message_log in enumerate(repeated_batch["message_log"]):
        for j, message in enumerate(message_log):
            if message["role"] == "assistant":
                message["token_loss_mask"] = torch.ones_like(
                    message["token_ids"]
                )
            else:
                message["token_loss_mask"] = torch.zeros_like(
                    message["token_ids"]
                )
            if "generation_logprobs" not in message:
                message["generation_logprobs"] = torch.zeros_like(
                    message["token_ids"], dtype=torch.float32
                )
            message["advantages"] = advantages[i].expand(
                message["token_ids"].shape
            )

    # Convert updated LLMMessageLogType to FlatMessagesType for training
    flat_messages, input_lengths = batched_message_log_to_flat_message(
        repeated_batch["message_log"],
        pad_value_dict={"token_ids": tokenizer.pad_token_id},
        make_sequence_length_divisible_by=master_config["policy"][
            "make_sequence_length_divisible_by"
        ],
    )

    # Create training data from flattened messages
    train_data = BatchedDataDict[ClippedPGLossDataDict](
        {
            "input_ids": flat_messages["token_ids"],
            "input_lengths": input_lengths,
            "advantages": flat_messages["advantages"],
            "generation_logprobs": flat_messages["generation_logprobs"],
            "token_mask": flat_messages["token_loss_mask"],
            "sample_mask": repeated_batch["loss_multiplier"],
        }
    )

    return train_data


def grpo_train(
    policy: ColocatablePolicyInterface,
    policy_generation: Optional[GenerationInterface],
    dataloader: StatefulDataLoader,
    val_dataloader: Optional[StatefulDataLoader],
    tokenizer: TokenizerType,
    loss_fn: LossFunction,
    task_to_env: dict[str, EnvironmentInterface],
    val_task_to_env: Optional[dict[str, EnvironmentInterface]],
    logger: Logger,
    checkpointer: CheckpointManager,
    grpo_save_state: GRPOSaveState,
    master_config: MasterConfig,
    processor: Optional[AutoProcessor] = None,
) -> None:
    """Run GRPO training algorithm."""
    timer = Timer()
    timeout = TimeoutChecker(
        timeout=master_config["checkpointing"]["checkpoint_must_save_by"],
        fit_last_save_time=True,
    )
    timeout.start_iterations()

    NEED_REFIT = True
    # If policy_generation is None, use the policy as the generation interface (megatron framework backend)
    if policy_generation is None:
        policy_generation = policy  # type: ignore
        NEED_REFIT = False
    POLICY_GENERATION_STALE = True  # tracks if generation needs a refit before running
    assert policy_generation is not None  # for mypy type check

    # common config/state itmes
    step = grpo_save_state["step"]
    consumed_samples = grpo_save_state["consumed_samples"]
    val_period = master_config["grpo"]["val_period"]
    val_at_start = master_config["grpo"]["val_at_start"]
    colocated_inference = master_config["policy"]["generation"]["colocated"]["enabled"]

    # Run validation at the start if configured
    if val_at_start and step == 0:
        print("\n🔍 Running initial validation...")
        if NEED_REFIT and POLICY_GENERATION_STALE:
            refit_policy_generation(policy, policy_generation, colocated_inference)
            POLICY_GENERATION_STALE = False
        else:
            policy_generation.prepare_for_generation()

        # TODO may need to fork here or inside the validate function for NeMo Gym.
        val_metrics, validation_timings = validate(
            policy_generation,
            val_dataloader,
            tokenizer,
            val_task_to_env,
            step=0,
            master_config=master_config,
        )
        policy_generation.finish_generation()
        logger.log_metrics(val_metrics, step, prefix="validation")
        logger.log_metrics(validation_timings, step, prefix="timing/validation")

    should_use_nemo_gym = _should_use_nemo_gym(master_config)

    # Run grpo training (single-turn)
    batch: BatchedDataDict[DatumSpec]
    for batch in dataloader:
        print(
            f"\n{'=' * 25} Step {step + 1}/{min(len(dataloader), master_config['grpo']['max_num_steps'])} {'=' * 25}"
        )
        maybe_gpu_profile_step(policy, step + 1)
        if policy != policy_generation:
            maybe_gpu_profile_step(policy_generation, step + 1)
        val_metrics, validation_timings = None, None

        with timer.time("total_step_time"):
            # Prepare batch
            print("▶ Preparing batch...")
            with timer.time("data_processing"):
                if should_use_nemo_gym:
                    pass
                else:
                    repeated_batch, input_ids, input_lengths = grpo_data_preprocessing(
                        master_config=master_config,
                        batch=batch,
                        tokenizer=tokenizer,
                    )

            # Generate responses - this updates the LLMMessageLogType in repeated_batch
            print(f"▶ Generating responses for batch of size {repeated_batch.size}...")
            with timer.time("prepare_for_generation"):
                if NEED_REFIT and POLICY_GENERATION_STALE:
                    refit_policy_generation(
                        policy, policy_generation, colocated_inference, timer=timer
                    )
                    POLICY_GENERATION_STALE = False
                else:
                    policy_generation.prepare_for_generation()

            with timer.time("generation"):
                # Use async rollouts if vLLM async engine is enabled
                if _should_use_async_rollouts(master_config):
                    (
                        repeated_batch,
                        rollout_metrics,
                    ) = run_async_multi_turn_rollout(
                        policy_generation=policy_generation,
                        input_batch=repeated_batch,
                        tokenizer=tokenizer,
                        task_to_env=task_to_env,
                        max_seq_len=master_config["policy"][
                            "max_total_sequence_length"
                        ],
                        max_rollout_turns=master_config["grpo"]["max_rollout_turns"],
                        greedy=False,
                    )
                elif should_use_nemo_gym:
                    # input_ids is a tensor of shape (batch_size * num_generations, max_seq_len)
                    # input_lengths is a tensor of shape (batch_size * num_generations,)
                    # repeated_batch has a single key `total_reward`, a tensor of shape (batch_size * num_generations,)
                    (
                        input_ids,
                        input_lengths,
                        train_data,
                        repeated_batch,
                        rollout_metrics,
                    ) = run_async_nemo_gym_rollout(
                        policy_generation=policy_generation,
                        input_batch=repeated_batch,
                        tokenizer=tokenizer,
                        max_seq_len=master_config["policy"][
                            "max_total_sequence_length"
                        ],
                    )
                else:
                    repeated_batch, rollout_metrics = run_multi_turn_rollout(
                        policy_generation=policy_generation,
                        input_batch=repeated_batch,
                        tokenizer=tokenizer,
                        task_to_env=task_to_env,
                        max_seq_len=master_config["policy"][
                            "max_total_sequence_length"
                        ],
                        max_rollout_turns=master_config["grpo"]["max_rollout_turns"],
                        greedy=False,
                    )
                policy_generation.finish_generation()

            # Calculate rewards & advantages
            print("▶ Processing rewards...")
            with timer.time("reward_calculation"):
                # Extract rewards from final_batch
                rewards = repeated_batch["total_reward"]

                print("▶ Computing advantages...")
                baseline, std = calculate_baseline_and_std_per_prompt(
                    input_ids,
                    rewards,
                    torch.ones_like(rewards),
                    leave_one_out_baseline=master_config["grpo"][
                        "use_leave_one_out_baseline"
                    ],
                )
                advantages = (rewards - baseline).unsqueeze(-1)

                if master_config["grpo"]["normalize_rewards"]:
                    # don't sharpen the ones with no variation
                    zero_std_mask = std > 0
                    advantages[zero_std_mask] = (
                        advantages[zero_std_mask] / std.unsqueeze(-1)[zero_std_mask]
                    )

            with timer.time("data_processing"):
<<<<<<< HEAD
                if should_use_nemo_gym:
                    pass
                else:
                    train_data = grpo_train_data_preprocessing(
                        master_config=master_config,
                        repeated_batch=repeated_batch,
                        tokenizer=tokenizer,
                        advantages=advantages,
                    )
=======
                # Add loss mask and advantages to each message in LLMMessageLogType
                for i, message_log in enumerate(repeated_batch["message_log"]):
                    for j, message in enumerate(message_log):
                        if message["role"] == "assistant":
                            message["token_loss_mask"] = torch.ones_like(
                                message["token_ids"]
                            )
                        else:
                            message["token_loss_mask"] = torch.zeros_like(
                                message["token_ids"]
                            )
                        if "generation_logprobs" not in message:
                            message["generation_logprobs"] = torch.zeros_like(
                                message["token_ids"], dtype=torch.float32
                            )
                        message["advantages"] = advantages[i].expand(
                            message["token_ids"].shape
                        )

                # Convert updated LLMMessageLogType to FlatMessagesType for training
                flat_messages, input_lengths = batched_message_log_to_flat_message(
                    repeated_batch["message_log"],
                    pad_value_dict={"token_ids": tokenizer.pad_token_id},
                    make_sequence_length_divisible_by=master_config["policy"][
                        "make_sequence_length_divisible_by"
                    ],
                )

                # Create training data from flattened messages
                train_data = BatchedDataDict[ClippedPGLossDataDict](
                    {
                        "input_ids": flat_messages["token_ids"],
                        "input_lengths": input_lengths,
                        "advantages": flat_messages["advantages"],
                        "generation_logprobs": flat_messages["generation_logprobs"],
                        "token_mask": flat_messages["token_loss_mask"],
                        "sample_mask": repeated_batch["loss_multiplier"],
                    }
                )
                # this will be mini-batched inside the policy, so maintain the packed multimodal structure
                train_data.update(flat_messages.get_multimodal_dict(as_tensors=False))
                train_data.to("cpu")
>>>>>>> 071ebfc9

            print("▶ Preparing for logprob inference...")
            with timer.time("logprob_inference_prep"):
                policy.prepare_for_lp_inference()

            print("▶ Computing logprobs...")
            with timer.time("policy_and_reference_logprobs"):
                fprop_logprobs = policy.get_logprobs(train_data)["logprobs"]
                reference_logprobs = policy.get_reference_policy_logprobs(train_data)[
                    "reference_logprobs"
                ]
                train_data["prev_logprobs"] = fprop_logprobs
                train_data["reference_policy_logprobs"] = reference_logprobs

            print("▶ Preparing for training...")
            with timer.time("training_prep"):
                policy.prepare_for_training()  # set model train and reload optim to GPU
                POLICY_GENERATION_STALE = True

            print("▶ Training policy...")
            with timer.time("policy_training"):
                train_results = policy.train(train_data, loss_fn)

            is_last_step = step + 1 == min(
                master_config["grpo"]["max_num_steps"], len(dataloader)
            )

            # Run validation if it's a validation step
            if val_period > 0 and (step + 1) % val_period == 0:
                if NEED_REFIT and POLICY_GENERATION_STALE:
                    refit_policy_generation(
                        policy, policy_generation, colocated_inference
                    )
                    POLICY_GENERATION_STALE = False
                else:
                    policy_generation.prepare_for_generation()
                # TODO may need to fork here or inside the validate function for NeMo Gym.
                val_metrics, validation_timings = validate(
                    policy_generation,
                    val_dataloader,
                    tokenizer,
                    val_task_to_env,
                    step=step + 1,
                    master_config=master_config,
                )
                policy_generation.finish_generation()
                logger.log_metrics(
                    validation_timings, step + 1, prefix="timing/validation"
                )
                logger.log_metrics(val_metrics, step + 1, prefix="validation")

            ## Checkpointing
            consumed_samples += master_config["grpo"]["num_prompts_per_step"]
            timeout.mark_iteration()

            should_save_by_step = (
                is_last_step
                or (step + 1) % master_config["checkpointing"]["save_period"] == 0
            )
            # +1 because step is 0-indexed
            # Check if timeout-based checkpointing is enabled in config.
            should_save_by_timeout = timeout.check_save()

            if master_config["checkpointing"]["enabled"] and (
                should_save_by_step or should_save_by_timeout
            ):
                policy.prepare_for_training()

                grpo_save_state["step"] = step + 1
                if val_metrics is not None:
                    grpo_save_state["val_reward"] = val_metrics["accuracy"]
                elif "val_reward" in grpo_save_state:
                    del grpo_save_state["val_reward"]
                grpo_save_state["consumed_samples"] = consumed_samples

                if master_config["checkpointing"]["metric_name"] is not None:
                    if (
                        master_config["checkpointing"]["metric_name"]
                        not in grpo_save_state
                    ):
                        warnings.warn(
                            f"You asked to save checkpoints based on {master_config['checkpointing']['metric_name']} but the metric is not found in the save state. "
                            "Saving most recent k checkpoints instead."
                        )
                        master_config["checkpointing"]["metric_name"] = None

                with timer.time("checkpointing"):
                    print(f"Saving checkpoint for step {step + 1}...")
                    checkpoint_path = checkpointer.init_tmp_checkpoint(
                        step + 1, grpo_save_state, master_config
                    )
                    policy.save_checkpoint(
                        weights_path=os.path.join(checkpoint_path, "policy", "weights"),
                        optimizer_path=os.path.join(
                            checkpoint_path, "policy", "optimizer"
                        ),
                        tokenizer_path=os.path.join(
                            checkpoint_path, "policy", "tokenizer"
                        ),
                    )
                    torch.save(
                        dataloader.state_dict(),
                        os.path.join(checkpoint_path, "train_dataloader.pt"),
                    )
                    checkpointer.finalize_checkpoint(checkpoint_path)

        # Logging
        # Log training data
        log_data = {"content": flat_messages["content"]}
        log_data["rewards"] = rewards.tolist()
        log_data["generation_logprobs"] = train_data["generation_logprobs"].tolist()
        log_data["prev_logprobs"] = train_data["prev_logprobs"].tolist()
        log_data["input_lengths"] = input_lengths.tolist()
        logger.log_batched_dict_as_jsonl(log_data, f"train_data_step{step}.jsonl")

        metrics = {
            "loss": train_results["loss"].numpy(),
            "reward": rewards.numpy(),
            "grad_norm": train_results["grad_norm"].numpy(),
            "mean_prompt_length": repeated_batch["length"].numpy(),
            "total_num_tokens": input_lengths.numpy(),
        }
        metrics.update(train_results["all_mb_metrics"])
        for k, v in metrics.items():
            if k in {
                "lr",
                "wd",
                "reward",
                "global_valid_seqs",
                "global_valid_toks",
                "mean_prompt_length",
            }:
                metrics[k] = np.mean(v).item()
            else:
                metrics[k] = np.sum(v).item()
        metrics.update(rollout_metrics)

        timing_metrics: dict[str, float] = timer.get_timing_metrics(reduction_op="sum")  # type: ignore
        # track example with high token mult prob error above 1.05
        if metrics["token_mult_prob_error"] > 1.05:
            logger.log_plot_token_mult_prob_error(
                {
                    "prompt_lengths": repeated_batch["length"],
                    "full_lengths": input_lengths,
                    "generation_logprobs": train_data["generation_logprobs"],
                    "prev_logprobs": train_data["prev_logprobs"],
                    "token_mask": train_data["token_mask"],
                    "sample_mask": train_data["sample_mask"],
                },
                step + 1,
                name="train/token_mult_prob_error_plot_sample",
            )

        print("\n📊 Training Results:")

        print(f"  • Loss: {metrics['loss']:.4f}")
        print(f"  • Avg Reward: {np.mean(rewards.numpy()):.4f}")
        print(
            f"  • Mean Generation Length: {rollout_metrics['mean_gen_tokens_per_sample']:.4f}"
        )
        if "total_flops" in train_results:
            total_tflops = (
                train_results["total_flops"] / timing_metrics["policy_training"] / 1e12
            )
            num_ranks = train_results["num_ranks"]
            print(
                f"  • Training FLOPS: {total_tflops:.2f} TFLOPS ({total_tflops / num_ranks:.2f} TFLOPS per rank)"
            )
            if "theoretical_tflops" in train_results:
                theoretical_tflops = train_results["theoretical_tflops"]
                print(
                    f"  • Training Model Floating Point Utilization: {100 * total_tflops / theoretical_tflops:.2f}%"
                )
                metrics["train_fp_utilization"] = total_tflops / theoretical_tflops

        print("\n⏱️  Timing:")
        # Display total time first, separately
        total_time = timing_metrics.get("total_step_time", 0)

        total_num_gpus = (
            master_config["cluster"]["num_nodes"]
            * master_config["cluster"]["gpus_per_node"]
        )
        metrics.update(
            {
                "tokens_per_sec_per_gpu": metrics["total_num_tokens"]
                / total_time
                / total_num_gpus
            }
        )

        print(f"  • Total step time: {total_time:.2f}s")

        # Display all other timing metrics
        for k, v in sorted(
            timing_metrics.items(), key=lambda item: item[1], reverse=True
        ):
            if k != "total_step_time":
                percent = (v / total_time * 100) if total_time > 0 else 0
                print(f"  • {k}: {v:.2f}s ({percent:.1f}%)")

        logger.log_metrics(metrics, step + 1, prefix="train")
        logger.log_metrics(timing_metrics, step + 1, prefix="timing/train")

        timer.reset()
        step += 1
        if step >= master_config["grpo"]["max_num_steps"]:
            break


def validate(
    policy_generation: GenerationInterface,
    val_dataloader: Optional[StatefulDataLoader],
    tokenizer,
    val_task_to_env: Optional[dict[str, EnvironmentInterface]],
    step: int,
    master_config: MasterConfig,
) -> tuple[dict[str, Any], dict[str, Any]]:
    """Run validation on the validation dataset."""
    if val_dataloader is None:
        print("  ⚠️ No validation dataloader provided, skipping validation")
        return {}, {}

    timer = Timer()
    with timer.time("total_validation_time"):
        print(f"▶ Starting validation at step {step}...")

        total_rewards = []
        total_lengths = []
        all_message_logs = []  # Collect all message logs

        max_batches = (
            master_config["grpo"]["max_val_samples"]
            // master_config["grpo"]["val_batch_size"]
        )
        for batch_idx, val_batch in enumerate(val_dataloader):
            if batch_idx >= max_batches:
                break

            # Generate responses (updates the LLMMessageLogType in batch_with_msg_logs)
            # Use async rollouts if vLLM async engine is enabled
            if _should_use_async_rollouts(master_config):
                val_batch, gen_metrics = run_async_multi_turn_rollout(
                    policy_generation,
                    val_batch,
                    tokenizer,
                    val_task_to_env,
                    max_seq_len=master_config["policy"]["max_total_sequence_length"],
                    max_rollout_turns=master_config["grpo"]["max_rollout_turns"],
                    greedy=False,
                )
            else:
                val_batch, gen_metrics = run_multi_turn_rollout(
                    policy_generation,
                    val_batch,
                    tokenizer,
                    val_task_to_env,
                    max_seq_len=master_config["policy"]["max_total_sequence_length"],
                    max_rollout_turns=master_config["grpo"]["max_rollout_turns"],
                    greedy=False,
                )
            rewards = val_batch["total_reward"]

            total_rewards.extend(rewards.tolist())
            total_lengths.append(gen_metrics["mean_gen_tokens_per_sample"])

            # Collect message logs for later display
            to_env = [
                get_keys_from_message_log(
                    val_batch["message_log"][i], ["role", "content"]
                )
                for i in range(len(val_batch["message_log"]))
            ]

            all_message_logs.extend(to_env)

        # Calculate validation metrics
        accuracy = sum(total_rewards) / len(total_rewards)
        avg_length = sum(total_lengths) / len(total_lengths)

        val_metrics = {
            "accuracy": accuracy,
            "avg_length": avg_length,
        }

        # Print sample conversations only once at the end of validation
        try:
            print_message_log_samples(
                all_message_logs,
                total_rewards,
                num_samples=min(
                    master_config["logger"]["num_val_samples_to_print"],
                    len(all_message_logs),
                ),
                step=step,
            )
        except Exception as e:
            print(f"\n  ⚠️ Error displaying message samples: {str(e)}")
            print("  ⚠️ Continuing validation without displaying samples...")

    # Get timing metrics
    timing_metrics = timer.get_timing_metrics(reduction_op="sum")
    validation_time = timing_metrics.get("total_validation_time", 0)

    # Print summary of validation results
    print("\n📊 Validation Results:")
    print(f"    • Accuracy: {accuracy:.4f}")
    print(f"    • Average response length: {avg_length:.1f} tokens")
    print(f"    • Samples processed: {len(total_rewards)}")

    # Print timing information
    print("\n  ⏱️  Validation Timing:")
    validation_time = timing_metrics.get("total_validation_time", 0)
    print(f"    • Total validation time: {validation_time:.2f}s")

    # Make sure to reset the timer after validation
    timer.reset()

    return val_metrics, timing_metrics<|MERGE_RESOLUTION|>--- conflicted
+++ resolved
@@ -130,11 +130,8 @@
     tokenizer: TokenizerType,
     dataset: AllTaskProcessedDataset,
     val_dataset: Optional[AllTaskProcessedDataset],
-<<<<<<< HEAD
+    processor: Optional[AutoProcessor] = None,
     collate_fn: callable = rl_collate_fn,
-=======
-    processor: Optional[AutoProcessor] = None,
->>>>>>> 071ebfc9
 ) -> tuple[
     ColocatablePolicyInterface,
     Optional[GenerationInterface],
@@ -737,7 +734,6 @@
                     )
 
             with timer.time("data_processing"):
-<<<<<<< HEAD
                 if should_use_nemo_gym:
                     pass
                 else:
@@ -747,50 +743,6 @@
                         tokenizer=tokenizer,
                         advantages=advantages,
                     )
-=======
-                # Add loss mask and advantages to each message in LLMMessageLogType
-                for i, message_log in enumerate(repeated_batch["message_log"]):
-                    for j, message in enumerate(message_log):
-                        if message["role"] == "assistant":
-                            message["token_loss_mask"] = torch.ones_like(
-                                message["token_ids"]
-                            )
-                        else:
-                            message["token_loss_mask"] = torch.zeros_like(
-                                message["token_ids"]
-                            )
-                        if "generation_logprobs" not in message:
-                            message["generation_logprobs"] = torch.zeros_like(
-                                message["token_ids"], dtype=torch.float32
-                            )
-                        message["advantages"] = advantages[i].expand(
-                            message["token_ids"].shape
-                        )
-
-                # Convert updated LLMMessageLogType to FlatMessagesType for training
-                flat_messages, input_lengths = batched_message_log_to_flat_message(
-                    repeated_batch["message_log"],
-                    pad_value_dict={"token_ids": tokenizer.pad_token_id},
-                    make_sequence_length_divisible_by=master_config["policy"][
-                        "make_sequence_length_divisible_by"
-                    ],
-                )
-
-                # Create training data from flattened messages
-                train_data = BatchedDataDict[ClippedPGLossDataDict](
-                    {
-                        "input_ids": flat_messages["token_ids"],
-                        "input_lengths": input_lengths,
-                        "advantages": flat_messages["advantages"],
-                        "generation_logprobs": flat_messages["generation_logprobs"],
-                        "token_mask": flat_messages["token_loss_mask"],
-                        "sample_mask": repeated_batch["loss_multiplier"],
-                    }
-                )
-                # this will be mini-batched inside the policy, so maintain the packed multimodal structure
-                train_data.update(flat_messages.get_multimodal_dict(as_tensors=False))
-                train_data.to("cpu")
->>>>>>> 071ebfc9
 
             print("▶ Preparing for logprob inference...")
             with timer.time("logprob_inference_prep"):
