# Copyright (c) 2025, NVIDIA CORPORATION.  All rights reserved.
#
# Licensed under the Apache License, Version 2.0 (the "License");
# you may not use this file except in compliance with the License.
# You may obtain a copy of the License at
#
#     http://www.apache.org/licenses/LICENSE-2.0
#
# Unless required by applicable law or agreed to in writing, software
# distributed under the License is distributed on an "AS IS" BASIS,
# WITHOUT WARRANTIES OR CONDITIONS OF ANY KIND, either express or implied.
# See the License for the specific language governing permissions and
# limitations under the License.
import gc
import os
import time
import warnings
from concurrent.futures import ThreadPoolExecutor
from contextlib import nullcontext
from pathlib import Path
from typing import Any, NotRequired, Optional, TypedDict, TypeVar, cast

import numpy as np
import ray
import torch
from torchdata.stateful_dataloader import StatefulDataLoader
from transformers import AutoProcessor
from transformers.tokenization_utils_base import PreTrainedTokenizerBase

from nemo_rl.algorithms.interfaces import LossFunction
from nemo_rl.algorithms.loss_functions import (
    ClippedPGLossConfig,
    ClippedPGLossDataDict,
    ClippedPGLossFn,
)
from nemo_rl.algorithms.reward_functions import (
    RewardShapingConfig,
    apply_reward_shaping,
)
from nemo_rl.algorithms.utils import (
    calculate_baseline_and_std_per_prompt,
    print_performance_metrics,
    set_seed,
)
from nemo_rl.data import DataConfig
from nemo_rl.data.collate_fn import rl_collate_fn
from nemo_rl.data.datasets import AllTaskProcessedDataset
from nemo_rl.data.interfaces import DatumSpec
from nemo_rl.data.llm_message_utils import (
    batched_message_log_to_flat_message,
    get_keys_from_message_log,
)
from nemo_rl.distributed.batched_data_dict import BatchedDataDict
from nemo_rl.distributed.ray_actor_environment_registry import get_actor_python_env
from nemo_rl.distributed.virtual_cluster import ClusterConfig, RayVirtualCluster
from nemo_rl.environments.interfaces import EnvironmentInterface
from nemo_rl.experience.rollouts import (
    run_async_multi_turn_rollout,
    run_async_penguin_rollout,
    run_multi_turn_rollout,
)
from nemo_rl.models.generation.interfaces import GenerationInterface
from nemo_rl.models.generation.vllm import VllmConfig, VllmGeneration
from nemo_rl.models.policy import PolicyConfig
from nemo_rl.models.policy.interfaces import ColocatablePolicyInterface
from nemo_rl.models.policy.lm_policy import Policy
from nemo_rl.utils.checkpoint import CheckpointingConfig, CheckpointManager
from nemo_rl.utils.logger import (
    Logger,
    LoggerConfig,
    print_message_log_samples,
)
from nemo_rl.utils.nsys import maybe_gpu_profile_step
from nemo_rl.utils.timer import TimeoutChecker, Timer
from nemo_rl.utils.venvs import create_local_venv_on_each_node

# ===============================================================================
# Configuration
# ===============================================================================
TokenizerType = TypeVar("TokenizerType", bound=PreTrainedTokenizerBase)


class RewardScalingConfig(TypedDict):
    """Configure linear reward scaling with clamping.

    When `enabled` is True, each reward is clamped to the source interval
    [source_min, source_max] and linearly mapped to the target interval
    [target_min, target_max]. Refer to the scale_rewards function for the implementation.

    Defaults:
        source_min=0.0, source_max=1.0, target_min=0.0, target_max=1.0
    """

    enabled: bool
    source_min: NotRequired[float]
    source_max: NotRequired[float]
    target_min: NotRequired[float]
    target_max: NotRequired[float]


class AsyncGRPOConfig(TypedDict):
    enabled: bool
    # Maximum trajectory age in training steps for samples drawn from the
    # async replay buffer. Trajectories older than this are excluded during
    # sampling; buffer sizing also scales with this value.
    max_trajectory_age_steps: int
    # Does the weight synchronization as soon as the training is done
    # without waiting for the pending generations to finish.
    in_flight_weight_updates: NotRequired[bool]
    # Recomputes the KV cache after the in-flight weight updates.
    recompute_kv_cache_after_weight_updates: NotRequired[bool]


class GRPOConfig(TypedDict):
    num_prompts_per_step: int
    num_generations_per_prompt: int
    max_num_epochs: int
    max_num_steps: int
    max_rollout_turns: int
    normalize_rewards: bool
    use_leave_one_out_baseline: bool
    val_period: int
    val_batch_size: int
    val_at_start: bool
    max_val_samples: int
    seed: int
    async_grpo: NotRequired[AsyncGRPOConfig]
    overlong_filtering: NotRequired[bool]
    # whether to enable dynamic sampling, i.e.
    # whether to discard prompts whose rewards have zero standard deviation
    use_dynamic_sampling: bool
    # When using dynamic sampling, the maximum number of batches to generate
    # before throwing an error
    dynamic_sampling_max_gen_batches: NotRequired[int]
    # When using dynamic sampling, generation prompt batch size will equal
    # num_prompts_per_step * batch_multiplier
    batch_multiplier: NotRequired[float]
    reward_shaping: RewardShapingConfig
    reward_scaling: RewardScalingConfig


class GRPOSaveState(TypedDict):
    consumed_samples: int
    current_step: int
    current_epoch: int
    total_steps: int
    total_valid_tokens: int  # Track total number of non-padding tokens during training
    val_reward: NotRequired[
        float
    ]  # Optional field - may not be present during training


def _default_grpo_save_state() -> GRPOSaveState:
    return {
        "consumed_samples": 0,
        "current_step": 0,
        "current_epoch": 0,
        "total_steps": 0,
        "total_valid_tokens": 0,
        "val_reward": -99999999.0,
    }


class GRPOLoggerConfig(LoggerConfig):
    num_val_samples_to_print: int  # number of val samples to print to stdout


class MasterConfig(TypedDict):
    policy: PolicyConfig
    loss_fn: ClippedPGLossConfig
    env: dict[str, Any]
    data: DataConfig
    grpo: GRPOConfig
    logger: GRPOLoggerConfig
    cluster: ClusterConfig
    checkpointing: CheckpointingConfig


# ===============================================================================
# Setup & Initialization
# ===============================================================================


def setup(
    master_config: MasterConfig,
    tokenizer: TokenizerType,
    dataset: AllTaskProcessedDataset,
    val_dataset: Optional[AllTaskProcessedDataset],
    processor: Optional[AutoProcessor] = None,
) -> tuple[
    ColocatablePolicyInterface,
    Optional[GenerationInterface],
    tuple[RayVirtualCluster, RayVirtualCluster],
    StatefulDataLoader,
    Optional[StatefulDataLoader],
    ClippedPGLossFn,
    Logger,
    CheckpointManager,
    GRPOSaveState,
    MasterConfig,
]:
    """Main entry point for running GRPO algorithm.

    Returns:
        tuple of policy, cluster, dataloader, tokenizer, loss_fn, math_env, logger, master_config, val_dataloader
    """
    # Start timing the entire setup process
    setup_start_time = time.perf_counter()

    # Extract individual configs for easier access
    policy_config = master_config["policy"]
    generation_config = master_config["policy"]["generation"]
    env_configs = master_config["env"]
    loss_config = master_config["loss_fn"]
    grpo_config = master_config["grpo"]
    data_config = master_config["data"]
    logger_config = master_config["logger"]
    cluster_config = master_config["cluster"]

    assert generation_config is not None, (
        "A generation config in the PolicyConfig is required for GRPO"
    )

    # Set seed for all random number generators
    set_seed(grpo_config["seed"])

    # ==========================
    #         Logger
    # ==========================
    logger = Logger(logger_config)
    logger.log_hyperparams(master_config)

    # ==========================
    #      Checkpointing
    # ==========================
    checkpointer = CheckpointManager(master_config["checkpointing"])
    last_checkpoint_path = checkpointer.get_latest_checkpoint_path()
    grpo_save_state: Optional[GRPOSaveState] = cast(
        Optional[GRPOSaveState], checkpointer.load_training_info(last_checkpoint_path)
    )
    if grpo_save_state is None:
        grpo_save_state = _default_grpo_save_state()

    # ==========================
    #           Data
    # ==========================
    # Validate batch_multiplier
    batch_multiplier = grpo_config["batch_multiplier"]
    dataloader_batch_size = grpo_config["num_prompts_per_step"]
    if not grpo_config["use_dynamic_sampling"]:
        assert batch_multiplier == 1, (
            "batch_multiplier>1 can only be used if use_dynamic_sampling=True"
        )
    else:
        dataloader_batch_size = int(dataloader_batch_size * batch_multiplier)

    dataloader = StatefulDataLoader(
        dataset,
        batch_size=dataloader_batch_size,
        shuffle=data_config["shuffle"],
        collate_fn=rl_collate_fn,
        drop_last=True,
        num_workers=data_config["num_workers"],
    )
    if last_checkpoint_path is not None:
        dataloader_state_dict = torch.load(
            os.path.join(last_checkpoint_path, "train_dataloader.pt")
        )
        dataloader.load_state_dict(dataloader_state_dict)

    print(f"  ✓ Training dataloader loaded with {len(dataset)} samples", flush=True)

    # Load validation dataset if provided
    val_dataloader: Optional[StatefulDataLoader] = None
    # If validation is enabled, load the validation dataloader
    if grpo_config["val_period"] > 0 or grpo_config["val_at_start"]:
        assert val_dataset is not None, (
            "Validation dataset is required if validation is enabled"
        )
        val_dataloader = StatefulDataLoader(
            val_dataset,
            batch_size=grpo_config["val_batch_size"],
            shuffle=False,
            collate_fn=rl_collate_fn,
            num_workers=data_config["num_workers"],
        )
        print(
            f"  ✓ Validation dataloader loaded with {len(val_dataset)} samples",
            flush=True,
        )

    # ==========================
    #          Cluster
    # ==========================
    print("\n▶ Setting up compute cluster...", flush=True)
    colocated_inference = generation_config["colocated"]["enabled"]
    reward_model_enabled = (
        "reward_model" in env_configs and env_configs["reward_model"]["enabled"]
    )

    total_nodes = cluster_config["num_nodes"]
    if reward_model_enabled:
        rm_resource = env_configs["reward_model"]["resources"]
        rm_nodes = rm_resource["num_nodes"]
        rm_gpus_per_node = rm_resource["gpus_per_node"]
    else:
        rm_nodes = 0
        rm_gpus_per_node = 0

    if total_nodes == 1:
        policy_nodes = total_nodes
    else:
        policy_nodes = total_nodes - rm_nodes
        assert policy_nodes > 0, (
            "policy_nodes must be > 0, but got "
            f"policy_nodes:{policy_nodes} + rm_nodes:{rm_nodes} = total_nodes:{total_nodes}"
        )

    if colocated_inference:
        if total_nodes == 1:
            policy_gpus_per_node = cluster_config["gpus_per_node"] - rm_gpus_per_node
            assert policy_gpus_per_node > 0, (
                "policy.generation.colocated.resources.gpus_per_node must be > 0 "
                "when cluster.num_nodes = 1, "
                f"but got {policy_gpus_per_node}."
            )
        else:
            policy_gpus_per_node = cluster_config["gpus_per_node"]

        cluster = RayVirtualCluster(
            name="grpo_policy_cluster",
            bundle_ct_per_node_list=[policy_gpus_per_node] * policy_nodes,
            use_gpus=True,
            num_gpus_per_node=policy_gpus_per_node,
            max_colocated_worker_groups=1
            if generation_config["backend"] == "megatron"
            else 2,
        )
        train_cluster = cluster
        inference_cluster = cluster
        print(
            f"  ✓ Ray cluster for policy initialized with {policy_nodes} nodes",
            flush=True,
        )

    else:
        assert generation_config["backend"] != "megatron", (
            "Non-colocated inference is not supported for Megatron generation backends. "
            "Please use vLLM backend for generation."
        )

        # train resources will be updated through overall and inference resources below
        train_gpus_per_node = cluster_config["gpus_per_node"]
        train_nodes = policy_nodes

        inference_resources = generation_config["colocated"]["resources"]
        inference_gpus_per_node = inference_resources["gpus_per_node"]
        inference_nodes = inference_resources["num_nodes"]

        # validate and configure resources
        if policy_nodes == 1:
            # When policy_nodes == 1, train and inference are on the same node
            assert (
                inference_gpus_per_node is not None and inference_gpus_per_node > 0
            ), (
                "policy.generation.colocated.resources.gpus_per_node must be explicitly set to a value > 0 "
                "when policy_nodes = 1 and inference is non-colocated, "
                f"but got {inference_gpus_per_node}."
            )
            assert inference_nodes is None or inference_nodes == 1, (
                "policy.generation.colocated.resources.num_nodes must be 1 or set to null "
                "when policy_nodes = 1 and inference is non-colocated, "
                f"but got {inference_nodes}."
            )

            inference_nodes = 1
            # If total_nodes == 1, reward model is also on the same node; otherwise it's on a different node
            reward_gpus_to_subtract = (
                rm_gpus_per_node if total_nodes == 1 and reward_model_enabled else 0
            )
            train_gpus_per_node -= inference_gpus_per_node + reward_gpus_to_subtract
            assert train_gpus_per_node > 0, (
                "No enough GPUs for training, "
                f"train_gpus_per_node:{train_gpus_per_node} = cluster_config['gpus_per_node']:{cluster_config['gpus_per_node']} - inference_gpus_per_node:{inference_gpus_per_node}"
                + (
                    f" - rm_gpus_per_node:{rm_gpus_per_node}"
                    if total_nodes == 1 and reward_model_enabled
                    else ""
                )
            )
        else:
            # train, inference, and reward model are all on different nodes
            assert inference_nodes > 0, (
                "policy.generation.colocated.resources.num_nodes must be > 0 "
                "when cluster.num_nodes > 1 and inference is non-colocated, "
                f"but got {inference_nodes}."
            )
            assert (
                inference_gpus_per_node is not None
                and inference_gpus_per_node == cluster_config["gpus_per_node"]
            ), (
                "policy.generation.colocated.resources.gpus_per_node must be explicitly set and equal to cluster.gpus_per_node "
                "when cluster.num_nodes > 1 and inference is non-colocated, "
                f"but got inference_gpus_per_node={inference_gpus_per_node}, cluster.gpus_per_node={cluster_config['gpus_per_node']}."
            )
            train_nodes -= inference_nodes

        # initialize train cluster
        train_cluster = RayVirtualCluster(
            name="grpo_train_cluster",
            bundle_ct_per_node_list=[train_gpus_per_node] * train_nodes,
            use_gpus=True,
            num_gpus_per_node=train_gpus_per_node,
            max_colocated_worker_groups=1,
        )
        print(
            f"  ✓ Ray train cluster initialized with {train_nodes} nodes with {train_gpus_per_node} GPUs per node",
            flush=True,
        )

        # initialize inference cluster
        inference_cluster = RayVirtualCluster(
            name="grpo_inference_cluster",
            bundle_ct_per_node_list=[inference_gpus_per_node] * inference_nodes,
            use_gpus=True,
            num_gpus_per_node=inference_gpus_per_node,
            max_colocated_worker_groups=1,
        )
        print(
            f"  ✓ Ray inference cluster initialized with {inference_nodes} nodes with {inference_gpus_per_node} GPUs per node",
            flush=True,
        )

    # ==========================
    #   Training and Inference
    # ==========================
    print("\n▶ Setting up model and training...", flush=True)

    # vllm model loading prefers clean environment, initialize policy_generation before policy in colocated mode
    backend = generation_config["backend"]
    generation_config["model_name"] = policy_config["model_name"]  # Needed for vLLM

    # Dictionary to store worker initialization timing stats for logging
    worker_init_timing_metrics = {}

    # Prepare checkpoint paths
    if last_checkpoint_path:
        weights_path = Path(last_checkpoint_path) / "policy" / "weights"
        optimizer_path = Path(last_checkpoint_path) / "policy" / "optimizer"
    else:
        weights_path = None
        optimizer_path = None

    if policy_config.get("megatron_cfg", {}).get("enabled", False):
        ## NOTE: this is equal to the total number of scheduler steps
        total_train_iters = min(
            grpo_config["max_num_steps"],
            grpo_config["max_num_epochs"] * len(dataloader),
        )
        policy_config["megatron_cfg"]["train_iters"] = total_train_iters

    # Define initialization functions that will be used in all paths
    def init_policy():
        """Initialize policy training workers."""
        t0 = time.perf_counter()
        p = Policy(
            cluster=train_cluster,
            config=policy_config,
            tokenizer=tokenizer,
            processor=processor,
            weights_path=weights_path,
            optimizer_path=optimizer_path,
            init_optimizer=True,
        )
        return p, time.perf_counter() - t0

    def init_vllm():
        """Initialize vLLM generation workers."""
        t0 = time.perf_counter()
        pg = VllmGeneration(cluster=inference_cluster, config=generation_config)
        pg.finish_generation()
        return pg, time.perf_counter() - t0

    # Handle backend-specific setup
    if backend == "megatron":
        # Megatron backend: policy_generation is None, only initialize policy
        policy_generation = None
        print(
            f"  ✓ Using {backend} backend for generation with {policy_config['model_name']}",
            flush=True,
        )

        policy, policy_time = init_policy()
        worker_init_timing_metrics["policy_init_time_s"] = policy_time

    elif backend == "vllm":
        # vLLM backend: setup config, then decide parallel vs sequential init
        generation_config = cast(VllmConfig, generation_config)
        if generation_config["vllm_cfg"]["precision"] == "fp8":
            assert loss_config["use_importance_sampling_correction"] is True, (
                "Importance sampling must be enabled for vLLM FP8 generation for good convergence!"
            )
        generation_config["vllm_cfg"]["hf_overrides"] = policy_config.get(
            "hf_config_overrides", {}
        )

        # Determine if parallel initialization is possible (non-colocated mode)
        use_parallel_init = not colocated_inference

        if use_parallel_init:
            # Parallel initialization: vLLM and Policy can initialize simultaneously
            print(
                "  ⚡ Using parallel worker initialization (non-colocated mode)",
                flush=True,
            )

            # Execute both initializations in parallel
            parallel_start_time = time.perf_counter()
            with ThreadPoolExecutor(max_workers=2) as executor:
                vllm_future = executor.submit(init_vllm)
                policy_future = executor.submit(init_policy)
                policy_generation, vllm_time = vllm_future.result()
                policy, policy_time = policy_future.result()
            parallel_wall_time = time.perf_counter() - parallel_start_time

            # Store timing metrics
            worker_init_timing_metrics["vllm_init_time_s"] = vllm_time
            worker_init_timing_metrics["policy_init_time_s"] = policy_time
            worker_init_timing_metrics["parallel_wall_time_s"] = parallel_wall_time
            worker_init_timing_metrics["parallel_init_enabled"] = True

        else:
            # Sequential initialization: colocated mode (GPU memory requires vLLM first)
            print(
                "  ⚙️  Using sequential worker initialization (colocated mode)",
                flush=True,
            )

            # Initialize vLLM first (clean GPU memory), then policy
            policy_generation, vllm_time = init_vllm()
            worker_init_timing_metrics["vllm_init_time_s"] = vllm_time

            policy, policy_time = init_policy()
            worker_init_timing_metrics["policy_init_time_s"] = policy_time
            worker_init_timing_metrics["parallel_init_enabled"] = 0.0

        print(
            f"  ✓ Using vLLM backend for generation with {policy_config['model_name']}",
            flush=True,
        )

    # Record when worker initialization completes (for calculating other setup time)
    worker_init_complete_time = time.perf_counter() - setup_start_time

    # print the node IP and GPU ID of the policy workers for debugging
    policy.print_node_ip_and_gpu_id()

    # if it is not colocated inference, initialize collective communication for update weights
    if not colocated_inference:
        t0 = time.perf_counter()
        ip, port = train_cluster.get_master_address_and_port()
        print(f"Using ip: {ip}, port: {port} for collective communication", flush=True)
        # world includes all training workers and all inference workers
        train_world_size = train_cluster.world_size()
        inference_world_size = inference_nodes * inference_gpus_per_node
        world_size = train_world_size + inference_world_size
        # init collective
        futures_train = policy.init_collective(
            ip, port, world_size, train_world_size=train_world_size
        )
        futures_inference = policy_generation.init_collective(
            ip, port, world_size, train_world_size=train_world_size
        )  # type: ignore
        # wait for all futures to complete
        ray.get(futures_train + futures_inference)
        worker_init_timing_metrics["collective_init_time_s"] = time.perf_counter() - t0

    # prepare refit info
    state_dict_info = policy.prepare_refit_info()
    policy_generation.prepare_refit_info(state_dict_info)

    loss_fn = ClippedPGLossFn(loss_config)

<<<<<<< HEAD
    # Validate force_on_policy_ratio
    if loss_config.get("force_on_policy_ratio", False):
        assert (
            grpo_config["num_prompts_per_step"]
            * grpo_config["num_generations_per_prompt"]
            == policy_config["train_global_batch_size"]
        ), (
            "force_on_policy_ratio requires train_global_batch_size == num_prompts_per_step * num_generations_per_prompt"
        )
        print("  ✓ force_on_policy_ratio enabled")
=======
    # Calculate total setup time
    total_setup_time = time.perf_counter() - setup_start_time
    worker_init_timing_metrics["total_setup_time_s"] = total_setup_time

    # Log worker initialization timing metrics to logger
    if worker_init_timing_metrics:
        print("\n▶ Worker Initialization Timing:")

        vllm_time = worker_init_timing_metrics.get("vllm_init_time_s", 0)
        policy_time = worker_init_timing_metrics.get("policy_init_time_s", 0)
        total_setup = worker_init_timing_metrics.get("total_setup_time_s", 0)

        if vllm_time:
            print(f"  vLLM init: {vllm_time:.1f}s")

        if policy_time:
            print(f"  Policy init: {policy_time:.1f}s")

        # Calculate "other" time (time after worker init completes)
        other_time = total_setup - worker_init_complete_time
        worker_init_timing_metrics["other_setup_time_s"] = other_time
        print(f"  Other setup: {other_time:.1f}s")

        print(f"  Total setup: {total_setup:.1f}s")

        # Log all metrics to the logger for analysis
        logger.log_metrics(worker_init_timing_metrics, step=0, prefix="timing/setup")
>>>>>>> c32778d8

    print("\n" + "=" * 60)
    print(" " * 18 + "SETUP COMPLETE")
    print(f"  Total setup time: {total_setup_time:.1f}s")
    print("=" * 60 + "\n", flush=True)

    return (
        policy,
        policy_generation,
        (train_cluster, inference_cluster),
        dataloader,
        val_dataloader,
        loss_fn,
        logger,
        checkpointer,
        grpo_save_state,
        master_config,
    )


# ===============================================================================
# Core Algorithm Functions
# ===============================================================================


def normalize_advantages_with_epsilon(
    advantages: torch.Tensor,
    std: torch.Tensor,
    epsilon: float = 1e-6,
) -> torch.Tensor:
    """Normalize advantages by standard deviation, skipping samples with zero std.

    When std is exactly zero (from leave-one-out baseline with identical rewards),
    normalization is skipped for those samples to prevent numerical instability.
    This makes normalize_rewards compatible with use_leave_one_out_baseline.

    Args:
        advantages: Tensor of shape (batch_size, 1) containing advantage values
        std: Tensor of shape (batch_size,) containing standard deviation values
        epsilon: Small value to avoid division by very small std, defaults to 1e-6

    Returns:
        Normalized advantages tensor of same shape as input advantages
    """
    # Only normalize where std > 0 to avoid division by near-zero
    non_zero_std_mask = std > 0
    advantages[non_zero_std_mask] = advantages[non_zero_std_mask] / (
        std.unsqueeze(-1)[non_zero_std_mask] + epsilon
    )
    return advantages


def dynamic_sampling(
    repeated_batch: BatchedDataDict[DatumSpec],
    std: torch.Tensor,
    baseline: torch.Tensor,
    dynamic_sampling_num_gen_batches: int,
    master_config: MasterConfig,
    timer: Timer,
    batch_cache: BatchedDataDict[DatumSpec] = None,
) -> BatchedDataDict[DatumSpec]:
    """Implements the dynamic sampling algorithm to select prompts with non-zero standard deviation.

    This function filters the current batch to retain only those prompts that have a non-zero standard deviation.
    If the current batch has fewer number of prompts with non-zero standard deviation than the required batch size, defined as num_prompts_per_step * num_generations_per_prompt,
    we store it in the batch_cache to be used in later iterations.
    If the current batch has more number of prompts with non-zero standard deviation than the required batch size, defined as num_prompts_per_step * num_generations_per_prompt,
    the batch is sliced to ensure batch size is num_prompts_per_step * num_generations_per_prompt.
    is_batch_complete is set to False to indicate that the current batch is not enough to meet the required batch size. This is used as a signal in the GRPO training loop
    to continue sampling or proceed to training.
    This approach is based on the dynamic sampling algorithm from the DAPO paper:
    https://arxiv.org/pdf/2503.14476.

    Args:
        repeated_batch (BatchedDataDict[DatumSpec]): The current batch of data containing prompts, responses, rewards, baselines, and std.
        std (torch.Tensor): Tensor representing the standard deviation for each prompt group.
        baseline (torch.Tensor): Baseline values for each prompt group.
        dynamic_sampling_num_gen_batches (int): Number of generation batches processed at the current step.
        master_config (MasterConfig): Configuration containing GRPO and policy settings.
        batch_cache (BatchedDataDict[DatumSpec], optional): Cache storing previously selected prompts with non-zero std.

    Returns:
        tuple: A tuple containing:
            - repeated_batch (BatchedDataDict[DatumSpec]): Updated batch with selected prompts.
            - is_batch_complete (bool): Indicates if the batch has enough samples with non-zero std for training.
            - batch_cache (BatchedDataDict[DatumSpec]): Updated cache for future iterations.
    """
    # is_batch_complete is used to indicate if the current batch was able to generate enough prompts with non-zero std.
    is_batch_complete = True

    # Required batch size for training
    train_prompts_size = (
        master_config["grpo"]["num_prompts_per_step"]
        * master_config["grpo"]["num_generations_per_prompt"]
    )
    # Store the baseline, std and total_reward for the current unfiltered batch.
    repeated_batch["baseline"] = baseline
    repeated_batch["std"] = std
    total_rewards = repeated_batch["total_reward"]
    dynamic_sampling_metrics = {}

    # Dynamic sampling algorithm (used in DAPO algorithm)
    # This block implements dynamic sampling by selecting prompt groups with non-zero std.
    # If sampled prompts (with non-zero std) are fewer than num_prompts_per_step * num_generations_per_prompt, continue sampling until dynamic_sampling_max_gen_batches is reached.
    if master_config["grpo"]["use_dynamic_sampling"]:
        with timer.time("dynamic_sampling"):
            # Get the prompt indices with non-zero std
            non_zero_std_mask = std != 0.0

            keep_prompt_indices = torch.arange(
                len(non_zero_std_mask), device=std.device
            )[non_zero_std_mask].tolist()

            # Only select the inputs that have non-zero std
            # total_reward is already a part of repeated_batch so we don't need to add it again
            filtered_repeated_batch = repeated_batch.select_indices(keep_prompt_indices)
            filtered_repeated_batch["std"] = std[keep_prompt_indices]
            filtered_repeated_batch["baseline"] = baseline[keep_prompt_indices]

            # Store filtered and total rewards to track them separately
            filtered_rewards = filtered_repeated_batch["total_reward"]
            filtered_repeated_batch["total_reward"] = total_rewards
            filtered_repeated_batch["filtered_reward"] = filtered_rewards

            # Store the total_reward for the current filtered batch.
            # If none of the prompts in current batch have non-zero std, filtered_repeated_batch.size will be 0.
            # In this case, the current batch will be ignored and the next batch will be processed and we generate responses for it.
            if filtered_repeated_batch.size > 0:
                # Concatenate the previous partially filled batch with the current batch. This serves as a cache to store and collect the prompts with non-zero std.
                # This is used in the next iteration when the current batch is not enough to fill the buffer.
                batch_cache = (
                    filtered_repeated_batch
                    if batch_cache is None
                    else BatchedDataDict.from_batches(
                        [batch_cache, filtered_repeated_batch]
                    )
                )
                filtered_repeated_batch = batch_cache

            filtered_prompts_size = filtered_repeated_batch.size
            print(
                f"Detected {filtered_prompts_size} prompts with non-zero std; "
                f"{train_prompts_size} are required and used for training."
            )

            # If the generation samples size is smaller than a fixed threshold (train_prompts_size), keep generating by processing the next batch
            if filtered_prompts_size < train_prompts_size:
                dynamic_sampling_max_gen_batches = master_config["grpo"][
                    "dynamic_sampling_max_gen_batches"
                ]
                assert dynamic_sampling_max_gen_batches > 0, (
                    "When using grpo.use_dynamic_sampling, grpo.dynamic_sampling_max_gen_batches must be > 0"
                )
                if dynamic_sampling_num_gen_batches <= dynamic_sampling_max_gen_batches:
                    print(
                        f"Generation sample buffer size: {filtered_prompts_size} is smaller than train_prompts_size: {train_prompts_size}. Processed {dynamic_sampling_num_gen_batches} batches so far out of {dynamic_sampling_max_gen_batches}."
                    )
                    is_batch_complete = False
                else:
                    raise ValueError(
                        f"Dynamic sampling has reached the maximum allowed number of batches ({dynamic_sampling_max_gen_batches}). Consider evaluating the complexity of your data or adjusting the num_prompts_per_step or num_generations_per_prompt parameters to enhance the diversity of the samples."
                    )
            else:
                num_discarded_valid_samples = filtered_prompts_size - train_prompts_size
                dynamic_sampling_metrics[
                    "dynamic_sampling_num_discarded_valid_samples"
                ] = num_discarded_valid_samples

                #  Slice the batch, rewards, baselines and std to ensure batch size is train_prompts_size
                filtered_repeated_batch = filtered_repeated_batch.slice(
                    0, train_prompts_size
                )

    batch_to_return = (
        filtered_repeated_batch
        if master_config["grpo"]["use_dynamic_sampling"]
        else repeated_batch
    )
    return batch_to_return, is_batch_complete, batch_cache, dynamic_sampling_metrics


def scale_rewards(
    repeated_batch: BatchedDataDict[DatumSpec], reward_scaling_cfg: RewardScalingConfig
) -> BatchedDataDict[DatumSpec]:
    """Linearly scales rewards from a source range to a target range.

    If `reward_scaling.enabled` is True, each reward in `repeated_batch["total_reward"]`
    is clamped to the configured source interval [source_min, source_max] and then
    rescaled to the target interval [target_min, target_max].

    Default configuration:
        source_min = 0.0
        source_max = 1.0
        target_min = 0.0
        target_max = 1.0
    """
    if reward_scaling_cfg["enabled"]:
        rewards = repeated_batch["total_reward"]
        source_min = float(reward_scaling_cfg["source_min"])
        source_max = float(reward_scaling_cfg["source_max"])
        target_min = float(reward_scaling_cfg["target_min"])
        target_max = float(reward_scaling_cfg["target_max"])

        # Detect out-of-range values
        out_of_range_mask = (rewards < source_min) | (rewards > source_max)
        if torch.any(out_of_range_mask):
            print(
                f"[reward_scaling] WARNING: {int(out_of_range_mask.sum())} rewards "
                f"are outside the configured source range [{source_min}, {source_max}]. "
                f"Values will be clipped before scaling."
            )

        # Clamp and scale
        rewards = torch.clamp(rewards, min=source_min, max=source_max)
        scaled_rewards = target_min + (rewards - source_min) / (
            source_max - source_min
        ) * (target_max - target_min)
        repeated_batch["total_reward"] = scaled_rewards

    return repeated_batch


def _should_use_async_rollouts(master_config: MasterConfig) -> bool:
    """Determine if async rollouts should be used based on the configuration.

    Returns True if vLLM backend is used with async_engine enabled.
    """
    generation_config = master_config["policy"]["generation"]
    if generation_config is None:
        return False

    backend = generation_config.get("backend", "")
    if backend != "vllm":
        return False

    vllm_cfg = generation_config.get("vllm_cfg", {})
    return vllm_cfg.get("async_engine", False)


def _should_use_penguin(master_config: MasterConfig) -> bool:
    """Determine if Penguin should be used for rollouts and validation based on the configuration."""
    env_config = master_config.get("env") or dict()
    should_use_penguin = bool(env_config.get("should_use_penguin"))
    if not should_use_penguin:
        return should_use_penguin

    # Validate the setup for training with Penguin
    assert _should_use_async_rollouts(master_config), (
        "❌ Error: In order to use Penguin, you must use vllm generation backend with `async_engine: true`!"
    )

    generation_config = master_config["policy"]["generation"]

    # We piggyback off of `_should_use_async_rollouts` to guarantee the existence of these configs.
    should_expose_http_server = generation_config["vllm_cfg"].get("expose_http_server")
    assert should_expose_http_server, (
        "In order to use Penguin, you must expose the vllm server via `expose_http_server: true`!"
    )

    return should_use_penguin


def refit_policy_generation(
    policy: ColocatablePolicyInterface,
    policy_generation: GenerationInterface,
    colocated_inference: bool,
    _refit_buffer_size_gb: Optional[int] = None,
    timer: Optional[Timer] = None,
) -> None:
    """Refit the policy generation interface with the latest policy weights.

    Args:
        policy: The policy to provide weights to the inference engine.
        policy_generation: The inference engine to refit.
        _refit_buffer_size_gb: The size of the buffer to use for refitting.
            If it is None, the buffer size will be computed by the remaining memory.
            This parameter is primarily used for testing.
        timer: Optional Timer used to time the prepare/transfer/update phase
    """
    if colocated_inference:
        policy.offload_before_refit()
        policy_generation.prepare_for_generation(tags=["weights"])

    # Create a context manager that does nothing when timer is None
    timer_context = (
        timer.time("prepare_for_generation/transfer_and_update_weights")
        if timer is not None
        else nullcontext()
    )
    with timer_context:
        # update weights
        update_success = False
        if colocated_inference:
            # get model param keys, which is grouped by size
            if _refit_buffer_size_gb is not None:
                buffer_size_bytes = _refit_buffer_size_gb * (1024**3)
            else:
                # Empirically sets ratio as 30% to maximize efficiency.
                # The remaining 70% is a necessary buffer reserved for the parameter all-gathering across the expert-parallelism dimension.
                memory_ratio = os.getenv("NRL_REFIT_BUFFER_MEMORY_RATIO", "0.3")
                buffer_size_bytes = int(
                    policy.get_free_memory_bytes() * float(memory_ratio)
                )

            futures_train = policy.stream_weights_via_ipc_zmq(
                buffer_size_bytes=buffer_size_bytes
            )
            futures_inference = policy_generation.update_weights_via_ipc_zmq()
            # wait for all futures to complete
            ray.get(futures_train)
            results = ray.get(futures_inference)
            update_success = all(result for result in results if result is not None)
        else:
            # update weights through nccl
            futures_train = policy.broadcast_weights_for_collective()
            futures_inference = policy_generation.update_weights_from_collective()
            # wait for all futures to complete
            ray.get(futures_train)
            results = ray.get(futures_inference)
            update_success = all(result for result in results if result is not None)

        # check if update is successful
        if not update_success:
            error_tag = "cuda-ipc" if colocated_inference else "nccl"
            error_message = (
                "❌ Error: Updating weights for the generation policy failed during refit.\n"
                f"This often indicates an issue with {error_tag} or "
                "a problem within the generation backend (e.g., vLLM worker).\n"
            )
            raise RuntimeError(error_message)

    if colocated_inference:
        policy.offload_after_refit()
        policy_generation.prepare_for_generation(tags=["kv_cache"])


# ===============================================================================
# Training & Validation
# ===============================================================================


def grpo_train(
    policy: ColocatablePolicyInterface,
    policy_generation: Optional[GenerationInterface],
    dataloader: StatefulDataLoader,
    val_dataloader: Optional[StatefulDataLoader],
    tokenizer: TokenizerType,
    loss_fn: LossFunction,
    task_to_env: dict[str, EnvironmentInterface],
    val_task_to_env: Optional[dict[str, EnvironmentInterface]],
    logger: Logger,
    checkpointer: CheckpointManager,
    grpo_save_state: GRPOSaveState,
    master_config: MasterConfig,
    processor: Optional[AutoProcessor] = None,
) -> None:
    """Run GRPO training algorithm."""
    timer = Timer()
    timeout = TimeoutChecker(
        timeout=master_config["checkpointing"]["checkpoint_must_save_by"],
        fit_last_save_time=True,
    )
    timeout.start_iterations()

    NEED_REFIT = True
    # If policy_generation is None, use the policy as the generation interface (megatron framework backend)
    if policy_generation is None:
        policy_generation = policy  # type: ignore
        NEED_REFIT = False
    POLICY_GENERATION_STALE = True  # tracks if generation needs a refit before running
    assert policy_generation is not None  # for mypy type check

    # common config/state itmes
    current_step = grpo_save_state["current_step"]  # current step within an epoch
    total_steps = grpo_save_state["total_steps"]  # total steps across all epochs
    max_num_steps = master_config["grpo"][
        "max_num_steps"
    ]  # max number of steps to train for
    current_epoch = grpo_save_state["current_epoch"]  # current epoch
    max_num_epochs = master_config["grpo"][
        "max_num_epochs"
    ]  # max number of epochs to train for
    consumed_samples = grpo_save_state[
        "consumed_samples"
    ]  # total samples consumed across all epochs
    total_valid_tokens = grpo_save_state.get(
        "total_valid_tokens", 0
    )  # total valid tokens processed across all epochs; default to 0 for backward compatibility with older checkpoints
    val_at_start = master_config["grpo"]["val_at_start"]
    val_period = master_config["grpo"]["val_period"]
    colocated_inference = master_config["policy"]["generation"]["colocated"]["enabled"]

    # Run validation at the start if configured
    if val_at_start and current_step == 0:
        print("\n🔍 Running initial validation...", flush=True)
        if NEED_REFIT and POLICY_GENERATION_STALE:
            refit_policy_generation(policy, policy_generation, colocated_inference)
            POLICY_GENERATION_STALE = False
        else:
            policy_generation.prepare_for_generation()
        val_metrics, validation_timings = validate(
            policy_generation,
            val_dataloader,
            tokenizer,
            val_task_to_env,
            step=0,
            master_config=master_config,
        )
        policy_generation.finish_generation()
        logger.log_metrics(val_metrics, current_step, prefix="validation")
        logger.log_metrics(validation_timings, current_step, prefix="timing/validation")

    while current_epoch < max_num_epochs and total_steps < max_num_steps:
        print(f"\n{'=' * 25} Epoch {current_epoch + 1}/{max_num_epochs} {'=' * 25}")
        # batch cache is used for DAPO. We store prompts with non-zero standard deviation in this cache.
        batch_cache: BatchedDataDict[DatumSpec] = None
        # This is the number of batches we processed so far at each step to generate responses whose std is non-zero. Maximum threshold is set by dynamic_sampling_max_gen_batches. Used in the case of dynamic sampling.
        dynamic_sampling_num_gen_batches = 0

        # Run grpo/dapo training loop (single-turn)
        for batch in dataloader:
            print(
                f"\n{'=' * 25} Step {current_step + 1}/{min(len(dataloader), max_num_steps)} {'=' * 25}",
                flush=True,
            )
            maybe_gpu_profile_step(policy, total_steps + 1)
            if policy != policy_generation:
                maybe_gpu_profile_step(policy_generation, total_steps + 1)
            val_metrics, validation_timings = None, None

            with timer.time("total_step_time"):
                # Prepare batch
                print("▶ Preparing batch...", flush=True)
                with timer.time("data_processing"):
                    # Repeat batch items
                    repeated_batch: BatchedDataDict[DatumSpec] = (
                        batch.repeat_interleave(
                            master_config["grpo"]["num_generations_per_prompt"]
                        )
                    )
                    # Convert LLMMessageLogType to FlatMessagesType for generation
                    batched_flat, input_lengths = batched_message_log_to_flat_message(
                        repeated_batch["message_log"],
                        pad_value_dict={"token_ids": tokenizer.pad_token_id},
                    )
                    input_ids = batched_flat["token_ids"]

                # Generate responses - this updates the LLMMessageLogType in repeated_batch
                print(
                    f"▶ Generating responses for batch of size {repeated_batch.size}...",
                    flush=True,
                )
                with timer.time("prepare_for_generation/total"):
                    if NEED_REFIT and POLICY_GENERATION_STALE:
                        refit_policy_generation(
                            policy, policy_generation, colocated_inference, timer=timer
                        )
                        POLICY_GENERATION_STALE = False
                    else:
                        if colocated_inference:
                            policy.offload_after_refit()  # unload optimizer to make space for generation
                        policy_generation.prepare_for_generation()

                dynamic_sampling_num_gen_batches += 1
                with timer.time("generation"):
                    # Use penguin rollouts if enabled. We cascade penguin first since penguin requires async rollouts.
                    if _should_use_penguin(master_config):
                        generation_config = master_config["policy"]["generation"]
                        penguin_rollout_result = run_async_penguin_rollout(
                            policy_generation=policy_generation,
                            input_batch=repeated_batch,
                            tokenizer=tokenizer,
                            task_to_env=task_to_env,
                            max_seq_len=None,
                            generation_config=generation_config,
                            max_rollout_turns=None,
                            greedy=False,
                        )
                        input_ids = penguin_rollout_result.input_ids
                        repeated_batch = penguin_rollout_result.final_batch
                        rollout_metrics = penguin_rollout_result.rollout_metrics
                    # Use async rollouts if vLLM async engine is enabled
                    elif _should_use_async_rollouts(master_config):
                        (
                            repeated_batch,
                            rollout_metrics,
                        ) = run_async_multi_turn_rollout(
                            policy_generation=policy_generation,
                            input_batch=repeated_batch,
                            tokenizer=tokenizer,
                            task_to_env=task_to_env,
                            max_seq_len=master_config["policy"][
                                "max_total_sequence_length"
                            ],
                            max_rollout_turns=master_config["grpo"][
                                "max_rollout_turns"
                            ],
                            greedy=False,
                        )
                    else:
                        repeated_batch, rollout_metrics = run_multi_turn_rollout(
                            policy_generation=policy_generation,
                            input_batch=repeated_batch,
                            tokenizer=tokenizer,
                            task_to_env=task_to_env,
                            max_seq_len=master_config["policy"][
                                "max_total_sequence_length"
                            ],
                            max_rollout_turns=master_config["grpo"][
                                "max_rollout_turns"
                            ],
                            greedy=False,
                        )
                    policy_generation.finish_generation()

                repeated_batch = scale_rewards(
                    repeated_batch, master_config["grpo"]["reward_scaling"]
                )
                # Process rewards with custom reward function
                if master_config["grpo"]["reward_shaping"]["enabled"]:
                    repeated_batch = apply_reward_shaping(
                        repeated_batch, master_config["grpo"]["reward_shaping"]
                    )

                # Calculate rewards & advantages
                print("▶ Processing rewards...,", flush=True)
                with timer.time("reward_calculation"):
                    # Extract rewards from final_batch
                    rewards = repeated_batch["total_reward"]

                    print("▶ Computing advantages...", flush=True)
                    baseline, std = calculate_baseline_and_std_per_prompt(
                        input_ids,
                        rewards,
                        torch.ones_like(rewards),
                        leave_one_out_baseline=master_config["grpo"][
                            "use_leave_one_out_baseline"
                        ],
                    )
                    # Apply dynamic sampling to filter prompts with non-zero std (DAPO algorithm)
                    repeated_batch, is_batch_complete, batch_cache, ds_metrics = (
                        dynamic_sampling(
                            repeated_batch,
                            std,
                            baseline,
                            dynamic_sampling_num_gen_batches,
                            master_config,
                            timer,
                            batch_cache,
                        )
                    )
                    if ds_metrics:
                        ds_metrics["dynamic_sampling_num_gen_batches"] = (
                            dynamic_sampling_num_gen_batches
                        )
                    # Get the updated rewards and baselines. For DAPO, these rewards and baselines only correspond to the prompts with non-zero std.
                    rewards = (
                        repeated_batch["total_reward"]
                        if not master_config["grpo"]["use_dynamic_sampling"]
                        else repeated_batch["filtered_reward"]
                    )
                    baseline = repeated_batch["baseline"]
                    std = repeated_batch["std"]

                    # If the current batch is not enough to fill the buffer during dynamic sampling, we update the cache and process the next batch.
                    if not is_batch_complete:
                        continue
                    advantages = (rewards - baseline).unsqueeze(-1)

                    if master_config["grpo"]["normalize_rewards"]:
                        advantages = normalize_advantages_with_epsilon(
                            advantages=advantages,
                            std=std,
                        )

                with timer.time("data_processing"):
                    use_overlong_filtering = master_config["grpo"]["overlong_filtering"]
                    if use_overlong_filtering:
                        loss_multiplier = repeated_batch["loss_multiplier"].clone()
                        truncated = repeated_batch["truncated"]

                        if isinstance(truncated, list):
                            truncated = torch.tensor(truncated, dtype=torch.bool)

                        loss_multiplier[truncated] = 0
                        repeated_batch["loss_multiplier"] = loss_multiplier
                    # Add loss mask and advantages to each message in LLMMessageLogType
                    for i, message_log in enumerate(repeated_batch["message_log"]):
                        for j, message in enumerate(message_log):
                            if message["role"] == "assistant":
                                message["token_loss_mask"] = torch.ones_like(
                                    message["token_ids"]
                                )
                            else:
                                message["token_loss_mask"] = torch.zeros_like(
                                    message["token_ids"]
                                )
                            if "generation_logprobs" not in message:
                                message["generation_logprobs"] = torch.zeros_like(
                                    message["token_ids"], dtype=torch.float32
                                )
                            message["advantages"] = advantages[i].expand(
                                message["token_ids"].shape
                            )

                    # Convert updated LLMMessageLogType to FlatMessagesType for training
                    flat_messages, input_lengths = batched_message_log_to_flat_message(
                        repeated_batch["message_log"],
                        pad_value_dict={"token_ids": tokenizer.pad_token_id},
                        make_sequence_length_divisible_by=master_config["policy"][
                            "make_sequence_length_divisible_by"
                        ],
                    )

                    # Create training data from flattened messages
                    train_data = BatchedDataDict[ClippedPGLossDataDict](
                        {
                            "input_ids": flat_messages["token_ids"],
                            "input_lengths": input_lengths,
                            "advantages": flat_messages["advantages"],
                            "generation_logprobs": flat_messages["generation_logprobs"],
                            "token_mask": flat_messages["token_loss_mask"],
                            "sample_mask": repeated_batch["loss_multiplier"],
                        }
                    )
                    # this will be mini-batched inside the policy, so maintain the packed multimodal structure
                    train_data.update(
                        flat_messages.get_multimodal_dict(as_tensors=False)
                    )
                    train_data.to("cpu")

                print("▶ Preparing for logprob inference...", flush=True)
                with timer.time("logprob_inference_prep"):
                    policy.prepare_for_lp_inference()

                print("▶ Computing logprobs...", flush=True)
                with timer.time("policy_and_reference_logprobs"):
                    fprop_logprobs = policy.get_logprobs(train_data)["logprobs"]
                    reference_logprobs = policy.get_reference_policy_logprobs(
                        train_data
                    )["reference_logprobs"]
                    train_data["prev_logprobs"] = fprop_logprobs
                    train_data["reference_policy_logprobs"] = reference_logprobs

                print("▶ Preparing for training...", flush=True)
                with timer.time("training_prep"):
                    policy.prepare_for_training()  # set model train and reload optim to GPU
                    POLICY_GENERATION_STALE = True

                print("▶ Training policy...", flush=True)
                with timer.time("policy_training"):
                    train_results = policy.train(train_data, loss_fn)

                is_last_step = (total_steps + 1 >= max_num_steps) or (
                    (current_epoch + 1 == max_num_epochs)
                    and (current_step + 1 == len(dataloader))
                )

                # Run validation if it's a validation step
                if val_period > 0 and (total_steps + 1) % val_period == 0:
                    if NEED_REFIT and POLICY_GENERATION_STALE:
                        refit_policy_generation(
                            policy, policy_generation, colocated_inference
                        )
                        POLICY_GENERATION_STALE = False
                    else:
                        if colocated_inference:
                            policy.offload_after_refit()  # unload optimizer to make space for generation
                        policy_generation.prepare_for_generation()
                    val_metrics, validation_timings = validate(
                        policy_generation,
                        val_dataloader,
                        tokenizer,
                        val_task_to_env,
                        step=total_steps + 1,
                        master_config=master_config,
                    )
                    policy_generation.finish_generation()
                    logger.log_metrics(
                        validation_timings, total_steps + 1, prefix="timing/validation"
                    )
                    logger.log_metrics(
                        val_metrics, total_steps + 1, prefix="validation"
                    )

                # Get flat advantages and token mask for masked metrics computation
                flat_advantages = flat_messages["advantages"]
                flat_token_mask = flat_messages["token_loss_mask"]

                # Filter advantages using token mask (only valid response tokens)
                response_advantages = torch.masked_select(
                    flat_advantages, flat_token_mask.bool()
                )

                metrics = {
                    "loss": train_results["loss"].numpy(),
                    "grad_norm": train_results["grad_norm"].numpy(),
                    "reward": rewards.numpy(),
                    "mean_prompt_length": repeated_batch["length"].numpy(),
                    "total_num_tokens": input_lengths.numpy(),
                    # Add masked advantages tracking metrics (only for valid response tokens)
                    "advantages/mean": torch.mean(response_advantages).detach().item()
                    if response_advantages.numel() > 0
                    else 0.0,
                    "advantages/max": torch.max(response_advantages).detach().item()
                    if response_advantages.numel() > 0
                    else 0.0,
                    "advantages/min": torch.min(response_advantages).detach().item()
                    if response_advantages.numel() > 0
                    else 0.0,
                    **ds_metrics,
                }
                if master_config["grpo"]["use_dynamic_sampling"]:
                    metrics["filtered_reward"] = rewards.numpy()
                    metrics["reward"] = repeated_batch["total_reward"].numpy()

                metrics.update(train_results["all_mb_metrics"])
                for k, v in metrics.items():
                    if k in {"probs_ratio_min", "probs_ratio_clamped_min"}:
                        valid_values = [x for x in v if not np.isinf(x)]
                        metrics[k] = (
                            np.min(valid_values).item() if valid_values else -1.0
                        )
                    elif k in {"probs_ratio_max", "probs_ratio_clamped_max"}:
                        valid_values = [x for x in v if not np.isinf(x)]
                        metrics[k] = (
                            np.max(valid_values).item() if valid_values else -1.0
                        )
                    elif k in {
                        "lr",
                        "wd",
                        "reward",
                        "filtered_reward",
                        "global_valid_seqs",
                        "global_valid_toks",
                        "mean_prompt_length",
                    }:
                        metrics[k] = np.mean(v).item()
                    else:
                        metrics[k] = np.sum(v).item()

                metrics.update(rollout_metrics)
                total_valid_tokens += metrics["global_valid_toks"]

                ## Checkpointing
                consumed_samples += master_config["grpo"]["num_prompts_per_step"]
                timeout.mark_iteration()

                should_save_by_step = (
                    is_last_step
                    or (total_steps + 1) % master_config["checkpointing"]["save_period"]
                    == 0
                )
                # +1 because step is 0-indexed
                # Check if timeout-based checkpointing is enabled in config.
                should_save_by_timeout = timeout.check_save()

                if master_config["checkpointing"]["enabled"] and (
                    should_save_by_step or should_save_by_timeout
                ):
                    policy.prepare_for_training()

                    # +1 because step is 0-indexed
                    grpo_save_state["current_step"] = current_step + 1
                    grpo_save_state["total_steps"] = total_steps + 1
                    grpo_save_state["current_epoch"] = current_epoch
                    grpo_save_state["total_valid_tokens"] = total_valid_tokens
                    if val_metrics is not None:
                        grpo_save_state["val_reward"] = val_metrics["accuracy"]
                    elif "val_reward" in grpo_save_state:
                        del grpo_save_state["val_reward"]
                    grpo_save_state["consumed_samples"] = consumed_samples

                    full_metric_name = master_config["checkpointing"]["metric_name"]
                    if full_metric_name is not None:
                        assert full_metric_name.startswith(
                            "train:"
                        ) or full_metric_name.startswith("val:"), (
                            f"metric_name={full_metric_name} must start with 'val:' or 'train:',\n"
                            f'followed by the corresponding name in the "val" or "train" metrics dictionary.'
                            f"  If you are using an old config, please updated checkpointing.metric_name to the new format, "
                            f" e.g. 'val_reward --> 'val:reward'"
                        )
                        prefix, metric_name = full_metric_name.split(":", 1)
                        metrics_source = metrics if prefix == "train" else val_metrics
                        if not metrics_source:
                            warnings.warn(
                                f"You asked to save checkpoints based on {metric_name} but no {prefix} metrics were collected. "
                                "This checkpoint will not be saved as top-k.",
                                stacklevel=2,
                            )
                            if full_metric_name in grpo_save_state:
                                del grpo_save_state[full_metric_name]
                        elif metric_name not in metrics_source:
                            raise ValueError(
                                f"Metric {metric_name} not found in {prefix} metrics"
                            )
                        else:
                            grpo_save_state[full_metric_name] = metrics_source[
                                metric_name
                            ]

                    with timer.time("checkpointing"):
                        print(
                            f"Saving checkpoint for step {total_steps + 1}...",
                            flush=True,
                        )
                        checkpoint_path = checkpointer.init_tmp_checkpoint(
                            total_steps + 1, grpo_save_state, master_config
                        )
                        policy.save_checkpoint(
                            weights_path=os.path.join(
                                checkpoint_path, "policy", "weights"
                            ),
                            optimizer_path=os.path.join(
                                checkpoint_path, "policy", "optimizer"
                            ),
                            tokenizer_path=os.path.join(
                                checkpoint_path, "policy", "tokenizer"
                            ),
                            checkpointing_cfg=master_config["checkpointing"],
                        )
                        torch.save(
                            dataloader.state_dict(),
                            os.path.join(checkpoint_path, "train_dataloader.pt"),
                        )
                        checkpointer.finalize_checkpoint(checkpoint_path)

            # Logging
            # Log training data
            log_data = {"content": flat_messages["content"]}
            log_data["rewards"] = rewards.tolist()
            if master_config["grpo"]["use_dynamic_sampling"]:
                log_data["filtered_rewards"] = rewards.tolist()
                log_data["rewards"] = repeated_batch["total_reward"].tolist()

            log_data["generation_logprobs"] = train_data["generation_logprobs"].tolist()
            log_data["prev_logprobs"] = train_data["prev_logprobs"].tolist()
            log_data["input_lengths"] = input_lengths.tolist()
            logger.log_batched_dict_as_jsonl(
                log_data, f"train_data_step{total_steps + 1}.jsonl"
            )

            timing_metrics: dict[str, float] = timer.get_timing_metrics(
                reduction_op="sum"
            )  # type: ignore
            # track example with high token mult prob error above 1.05
            if metrics["token_mult_prob_error"] > 1.05:
                logger.log_plot_token_mult_prob_error(
                    {
                        "prompt_lengths": repeated_batch["length"],
                        "full_lengths": input_lengths,
                        "generation_logprobs": train_data["generation_logprobs"],
                        "prev_logprobs": train_data["prev_logprobs"],
                        "token_mask": train_data["token_mask"],
                        "sample_mask": train_data["sample_mask"],
                    },
                    total_steps + 1,
                    name="train/token_mult_prob_error_plot_sample",
                )
            print("\n📊 Training Results:")

            print(f"  • Loss: {metrics['loss']:.4f}")
            print(f"  • Generation KL Error: {metrics['gen_kl_error']:.4f}")
            if master_config["grpo"]["use_dynamic_sampling"]:
                print(f"  • Avg Filtered Reward: {np.mean(rewards.numpy()):.4f}")
                print(
                    f"  • Avg Total Reward: {np.mean(repeated_batch['total_reward'].numpy()):.4f}"
                )
            else:
                print(f"  • Avg Reward: {np.mean(rewards.numpy()):.4f}")
            print(
                f"  • Mean Generation Length: {rollout_metrics['mean_gen_tokens_per_sample']:.4f}",
                flush=True,
            )

            print("\n⏱️  Timing:", flush=True)
            # Display total time first, separately
            total_time = timing_metrics.get("total_step_time", 0)

            number_of_samples_per_step = (
                master_config["grpo"]["num_prompts_per_step"]
                * master_config["grpo"]["num_generations_per_prompt"]
            )
            total_num_gpus = (
                master_config["cluster"]["num_nodes"]
                * master_config["cluster"]["gpus_per_node"]
            )

            print(f"  • Total step time: {total_time:.2f}s", flush=True)

            # Display all other timing metrics
            for k, v in sorted(
                timing_metrics.items(), key=lambda item: item[1], reverse=True
            ):
                if k != "total_step_time":
                    percent = (v / total_time * 100) if total_time > 0 else 0
                    print(f"  • {k}: {v:.2f}s ({percent:.1f}%)", flush=True)

            timing_metrics["valid_tokens_per_sec_per_gpu"] = (
                metrics["global_valid_toks"] / total_time / total_num_gpus
            )
            performance_metrics = print_performance_metrics(
                train_results, metrics, timing_metrics, master_config
            )

            logger.log_metrics(metrics, total_steps + 1, prefix="train")
            logger.log_metrics(
                performance_metrics, total_steps + 1, prefix="performance"
            )
            logger.log_metrics(timing_metrics, total_steps + 1, prefix="timing/train")

            # Reset the batch and set dynamic_sampling_num_gen_batches to 0
            batch_cache = None
            dynamic_sampling_num_gen_batches = 0

            timer.reset()
            current_step += 1
            total_steps += 1
            if should_save_by_timeout:
                print("Timeout has been reached, stopping training early", flush=True)
                return
            if total_steps >= max_num_steps:
                print(
                    "Max number of steps has been reached, stopping training early",
                    flush=True,
                )
                return

        current_epoch += 1
        current_step = 0  # Reset step counter for new epoch


def validate(
    policy_generation: GenerationInterface,
    val_dataloader: Optional[StatefulDataLoader],
    tokenizer,
    val_task_to_env: Optional[dict[str, EnvironmentInterface]],
    step: int,
    master_config: MasterConfig,
) -> tuple[dict[str, Any], dict[str, Any]]:
    """Run validation on the validation dataset."""
    if val_dataloader is None:
        assert val_dataloader is not None or master_config["dpo"]["val_period"] == 0, (
            "val_dataloader is None, so dpo.val_period must be 0"
        )
        print("  ⚠️ No validation dataloader provided, skipping validation", flush=True)
        return {}, {}

    timer = Timer()
    with timer.time("total_validation_time"):
        print(f"▶ Starting validation at step {step}...", flush=True)

        total_rewards = []
        total_lengths = []
        all_message_logs = []  # Collect all message logs

        max_batches = (
            master_config["grpo"]["max_val_samples"]
            // master_config["grpo"]["val_batch_size"]
        )
        for batch_idx, val_batch in enumerate(val_dataloader):
            if batch_idx >= max_batches:
                break

            additional_metrics_to_report = dict()
            # Generate responses (updates the LLMMessageLogType in batch_with_msg_logs)
            # Use async rollouts if vLLM async engine is enabled
            # We cascade penguin first since penguin also uses async rollouts.
            if _should_use_penguin(master_config):
                generation_config = master_config["policy"]["generation"]
                penguin_rollout_result = run_async_penguin_rollout(
                    policy_generation=policy_generation,
                    input_batch=val_batch,
                    tokenizer=tokenizer,
                    task_to_env=val_task_to_env,
                    max_seq_len=None,
                    generation_config=generation_config,
                    max_rollout_turns=None,
                    greedy=False,
                )
                val_batch = penguin_rollout_result.final_batch
                gen_metrics = penguin_rollout_result.rollout_metrics
                additional_metrics_to_report = gen_metrics
            elif _should_use_async_rollouts(master_config):
                val_batch, gen_metrics = run_async_multi_turn_rollout(
                    policy_generation,
                    val_batch,
                    tokenizer,
                    val_task_to_env,
                    max_seq_len=master_config["policy"]["max_total_sequence_length"],
                    max_rollout_turns=master_config["grpo"]["max_rollout_turns"],
                    greedy=False,
                )
            else:
                val_batch, gen_metrics = run_multi_turn_rollout(
                    policy_generation,
                    val_batch,
                    tokenizer,
                    val_task_to_env,
                    max_seq_len=master_config["policy"]["max_total_sequence_length"],
                    max_rollout_turns=master_config["grpo"]["max_rollout_turns"],
                    greedy=False,
                )

            total_rewards.extend(val_batch["total_reward"].tolist())
            total_lengths.append(gen_metrics["mean_gen_tokens_per_sample"])

            # Collect message logs for later display
            to_env = [
                get_keys_from_message_log(
                    val_batch["message_log"][i], ["role", "content"]
                )
                for i in range(len(val_batch["message_log"]))
            ]

            all_message_logs.extend(to_env)

        # Calculate validation metrics
        num_samples = len(total_rewards)
        if num_samples > 0:
            rewards_t = torch.tensor(total_rewards, dtype=torch.float32)
            # Unscaled binary reward values range = {0.0, 1.0}
            correct_response_reward = torch.tensor(1.0, dtype=torch.float32)
            accuracy = (rewards_t == correct_response_reward).float().mean().item()
        else:
            accuracy = 0.0

        avg_length = (
            sum(total_lengths) / len(total_lengths) if len(total_lengths) > 0 else 0.0
        )

        val_metrics = {
            "accuracy": accuracy,
            "avg_length": avg_length,
            **additional_metrics_to_report,
        }

        # Print sample conversations only once at the end of validation
        try:
            print_message_log_samples(
                all_message_logs,
                total_rewards,
                num_samples=min(
                    master_config["logger"]["num_val_samples_to_print"],
                    len(all_message_logs),
                ),
                step=step,
            )
        except Exception as e:
            print(f"\n  ⚠️ Error displaying message samples: {str(e)}")
            print("  ⚠️ Continuing validation without displaying samples...", flush=True)

    # Get timing metrics
    timing_metrics = timer.get_timing_metrics(reduction_op="sum")
    validation_time = timing_metrics.get("total_validation_time", 0)

    # Print summary of validation results
    print("\n📊 Validation Results:")
    print(f"    • Accuracy: {accuracy:.4f}")
    print(f"    • Average response length: {avg_length:.1f} tokens")
    print(f"    • Samples processed: {len(total_rewards)}", flush=True)

    # Print timing information
    print("\n  ⏱️  Validation Timing:")
    validation_time = timing_metrics.get("total_validation_time", 0)
    print(f"    • Total validation time: {validation_time:.2f}s", flush=True)

    # Make sure to reset the timer after validation
    timer.reset()

    # Explicit GPU memory cleanup after validation
    gc.collect()
    torch.cuda.empty_cache()

    return val_metrics, timing_metrics


def async_grpo_train(
    policy: ColocatablePolicyInterface,
    policy_generation: Optional[GenerationInterface],
    dataloader: StatefulDataLoader,
    val_dataloader: Optional[StatefulDataLoader],
    tokenizer: TokenizerType,
    loss_fn: LossFunction,
    task_to_env: dict[str, EnvironmentInterface],
    val_task_to_env: Optional[dict[str, EnvironmentInterface]],
    logger: Logger,
    checkpointer: CheckpointManager,
    grpo_save_state: GRPOSaveState,
    master_config: MasterConfig,
    max_trajectory_age_steps: int = 1,
) -> None:
    """Run asynchronous GRPO training with replay buffer.

    Args:
        policy: Training policy
        policy_generation: Generation interface
        dataloader: Training data loader
        val_dataloader: Validation data loader
        tokenizer: Tokenizer
        loss_fn: Loss function
        task_to_env: Training environments
        val_task_to_env: Validation environments
        logger: Logger
        checkpointer: Checkpoint manager
        grpo_save_state: Training state
        master_config: Master configuration
        max_trajectory_age_steps: Maximum age (in training steps) for trajectories to be used in training
    """
    # Ensure we are running with a compatible async generation backend
    assert _should_use_async_rollouts(master_config), (
        "Async GRPO requires vLLM backend with vllm_cfg.async_engine=True. "
        "Set policy.generation.vllm_cfg.async_engine to true in your config."
    )
    assert master_config["loss_fn"]["use_importance_sampling_correction"] is True, (
        "Importance sampling correction must be enabled for async GRPO for good convergence due to off-policy samples!"
    )

    if master_config["grpo"]["async_grpo"]["max_trajectory_age_steps"] > 1:
        if not master_config["grpo"]["async_grpo"].get(
            "in_flight_weight_updates", False
        ):
            print(
                "⚠️ WARNING: In-flight weight updates must be enabled for async GRPO with max_trajectory_age_steps > 1. "
                "Without in-flight weight updates, having more max_trajectory_age_steps will not give any performance benefit."
            )

    # Import async utilities only when needed
    from nemo_rl.algorithms.async_utils import AsyncTrajectoryCollector, ReplayBuffer

    timer = Timer()
    timeout = TimeoutChecker(
        timeout=master_config["checkpointing"]["checkpoint_must_save_by"],
        fit_last_save_time=True,
    )
    timeout.start_iterations()
    NEED_REFIT = True

    # Setup generation interface
    if policy_generation is None:
        policy_generation = policy
        NEED_REFIT = False
    POLICY_GENERATION_STALE = True
    assert policy_generation is not None

    # Training state
    step = grpo_save_state["current_step"]
    weight_version = step  # Tracks refitted weight versions
    consumed_samples = grpo_save_state["consumed_samples"]
    total_valid_tokens = grpo_save_state.get(
        "total_valid_tokens", 0
    )  # Default to 0 for backward compatibility with older checkpoints
    val_period = master_config["grpo"]["val_period"]
    val_at_start = master_config["grpo"]["val_at_start"]
    colocated_inference = master_config["policy"]["generation"]["colocated"]["enabled"]

    assert not colocated_inference, (
        "Colocated inference is not supported for async GRPO. Please use non-colocated inference."
    )

    # Calculate minimum buffer size from training requirements
    # In per-prompt buffer mode, one buffer entry is 1 prompt * num_generations_per_prompt
    num_prompts_per_step = master_config["grpo"]["num_prompts_per_step"]
    samples_per_prompt_group = master_config["grpo"]["num_generations_per_prompt"]
    train_gbs = master_config["policy"]["train_global_batch_size"]

    # Ensure the buffer has at least one step worth of prompt-groups before training
    min_trajectories_needed = num_prompts_per_step

    print("📊 Buffer requirements calculation:")
    print(f"   - num_prompts_per_step: {num_prompts_per_step}")
    print(f"   - num_generations_per_prompt: {samples_per_prompt_group}")
    print(f"   - samples_per_prompt_group: {samples_per_prompt_group}")
    print(f"   - train_global_batch_size: {train_gbs}")
    print(f"   - min_trajectories_needed: {min_trajectories_needed} (async mode)")

    _replay_py_exec = get_actor_python_env(
        "nemo_rl.algorithms.async_utils.ReplayBuffer"
    )
    if _replay_py_exec.startswith("uv"):
        # Lazily build a dedicated venv across all Ray nodes on-demand.
        _replay_py_exec = create_local_venv_on_each_node(
            _replay_py_exec,
            "nemo_rl.algorithms.async_utils.ReplayBuffer",
        )

    _replay_runtime_env = {
        "py_executable": _replay_py_exec,
        "env_vars": {
            **os.environ,
            "VIRTUAL_ENV": _replay_py_exec,
            "UV_PROJECT_ENVIRONMENT": _replay_py_exec,
        },
    }

    # Calculate optimal buffer size based on generation limits to prevent length bias
    # Each weight version generates exactly num_prompts_per_step trajectories
    # With max_age_steps, we keep trajectories from multiple weight versions
    num_prompts_per_step = master_config["grpo"]["num_prompts_per_step"]
    late_arrival_slack = 2
    optimal_buffer_size = (
        num_prompts_per_step * max_trajectory_age_steps * late_arrival_slack
    )

    replay_buffer = ReplayBuffer.options(runtime_env=_replay_runtime_env).remote(
        max_size=optimal_buffer_size
    )

    _tc_py_exec = get_actor_python_env(
        "nemo_rl.algorithms.async_utils.AsyncTrajectoryCollector"
    )
    if _tc_py_exec.startswith("uv"):
        _tc_py_exec = create_local_venv_on_each_node(
            _tc_py_exec,
            "nemo_rl.algorithms.async_utils.AsyncTrajectoryCollector",
        )

    _tc_runtime_env = {
        "py_executable": _tc_py_exec,
        "env_vars": {
            **os.environ,
            "VIRTUAL_ENV": _tc_py_exec,
            "UV_PROJECT_ENVIRONMENT": _tc_py_exec,
        },
    }

    # Initialize trajectory collector with synchronized collection
    trajectory_collector = AsyncTrajectoryCollector.options(
        runtime_env=_tc_runtime_env
    ).remote(
        policy_generation=policy_generation,
        tokenizer=tokenizer,
        task_to_env=task_to_env,
        master_config=master_config,
        replay_buffer=replay_buffer,
        start_step=step,
    )

    # Start trajectory collection in background
    collection_task = trajectory_collector.start_collection.remote(dataloader)

    # Ensure collector knows initial weight version
    trajectory_collector.set_weight_version.remote(weight_version)

    print("📦 Started continuous background trajectory collection")

    print(
        f"🚀 Starting async GRPO training with buffer_size={optimal_buffer_size}, max_age={max_trajectory_age_steps} steps"
    )

    print("⏳ Preparing policy generation for training...")
    if NEED_REFIT and POLICY_GENERATION_STALE:
        print("🔄 Refitting policy generation with actual model weights...")
        try:
            refit_policy_generation(policy, policy_generation, colocated_inference)
            print("✅ Policy generation refit completed successfully")
            POLICY_GENERATION_STALE = False
        except Exception as e:
            print(f"❌ Policy generation refit failed: {e}")
            import traceback

            traceback.print_exc()
            return
    else:
        print("🔄 Preparing policy generation for inference...")
        try:
            policy_generation.prepare_for_generation()
            print("✅ Policy generation preparation completed successfully")
        except Exception as e:
            print(f"❌ Policy generation preparation failed: {e}")
            import traceback

            traceback.print_exc()
            return

    print("✅ Policy generation setup complete, proceeding to validation...")

    # Run validation at start if configured
    if val_at_start and step == 0:
        print("\n🔍 Running initial validation...")
        # Pause trajectory collection during initial validation
        trajectory_collector.pause.remote()

        try:
            val_metrics, validation_timings = validate(
                policy_generation,
                val_dataloader,
                tokenizer,
                val_task_to_env,
                step=0,
                master_config=master_config,
            )
            policy_generation.finish_generation()
            logger.log_metrics(val_metrics, step, prefix="validation")
            logger.log_metrics(validation_timings, step, prefix="timing/validation")
            print("✅ Initial validation completed successfully")
        except Exception as e:
            print(f"❌ Initial validation failed: {e}")
            import traceback

            traceback.print_exc()
            # Continue anyway since validation is optional
        finally:
            # Resume trajectory collection after initial validation
            trajectory_collector.resume.remote()

    print("✅ All setup complete, starting buffer wait...")

    # Wait for initial buffer fill
    print(
        f"⏳ Waiting for replay buffer to have sufficient trajectories ({min_trajectories_needed} trajectories)..."
    )
    wait_iterations = 0
    while True:
        buffer_size_current = ray.get(replay_buffer.size.remote())

        print(
            f"  Wait iteration {wait_iterations}: buffer_filled_ratio={buffer_size_current}/{min_trajectories_needed}"
        )

        if buffer_size_current >= min_trajectories_needed:
            break

        time.sleep(1.0)

    print("✅ Buffer ready! Starting training loop...")

    # Main training loop
    try:
        while step < master_config["grpo"]["max_num_steps"]:
            print(
                f"\n{'=' * 25} Step {step + 1}/{master_config['grpo']['max_num_steps']} {'=' * 25}"
            )
            maybe_gpu_profile_step(policy, step + 1)
            if policy != policy_generation:
                maybe_gpu_profile_step(policy_generation, step + 1)

            with timer.time("total_step_time"):
                # Sample trajectories from replay buffer
                print("📦 Sampling from replay buffer...")
                with timer.time("exposed_generation"):
                    buffer_size_current = ray.get(replay_buffer.size.remote())
                    print(
                        f"📊 Step coordination: training_step={step}, max_age={max_trajectory_age_steps}, buffer_size={buffer_size_current}"
                    )

                    # Sample the required number of per-prompt groups.
                    num_prompt_groups_needed = master_config["grpo"][
                        "num_prompts_per_step"
                    ]
                    sample_result = ray.get(
                        replay_buffer.sample.remote(
                            num_prompt_groups=num_prompt_groups_needed,
                            current_weight_version=weight_version,
                            max_age_steps=max_trajectory_age_steps,
                        )
                    )

                    if (
                        sample_result is None
                        or len(sample_result["trajectories"])
                        != num_prompt_groups_needed
                    ):
                        print(
                            "⏳ Buffer empty or not enough groups to form a full step, waiting..."
                        )

                        # Get buffer debug info to help diagnose the issue
                        buffer_debug = ray.get(replay_buffer.get_debug_info.remote())
                        buffer_size = buffer_debug["total_trajectories"]

                        if buffer_size > 0:
                            print(
                                f"🔍 Debug: Buffer has {buffer_size} trajectories but sampling requires exactly {num_prompt_groups_needed}."
                            )
                            print(f"   Current weight version: {weight_version}")
                            print(f"   Max trajectory age: {max_trajectory_age_steps}")
                            print(
                                f"   Trajectory versions in buffer: {buffer_debug['trajectory_versions']}"
                            )

                        time.sleep(0.5)
                        continue

                    # Extract trajectories and metadata from sample result
                    trajectories = sample_result["trajectories"]
                    avg_trajectory_age = sample_result["avg_trajectory_age"]

                    print(
                        f"✅ Sampled {len(trajectories)} trajectory groups from buffer (avg age: {avg_trajectory_age:.2f} steps)"
                    )

                    # Concatenate per-prompt groups into a single training batch
                    per_prompt_batches = [t["batch"] for t in trajectories]
                    repeated_batch = BatchedDataDict.from_batches(per_prompt_batches)
                    # Aggregate rollout metrics across groups (simple mean where applicable)
                    rollout_metrics = {}
                    for t in trajectories:
                        for k, v in t["rollout_metrics"].items():
                            rollout_metrics.setdefault(k, []).append(v)
                    # TODO: this simple averaging might cause misleading information for such data as max_gen_tokens, etc.
                    rollout_metrics = {
                        k: (sum(v) / len(v) if isinstance(v[0], (int, float)) else v)
                        for k, v in rollout_metrics.items()
                    }

                # Enforce fixed training batch: num_prompts_per_step * num_generations_per_prompt
                expected_batch_size = (
                    master_config["grpo"]["num_prompts_per_step"]
                    * master_config["grpo"]["num_generations_per_prompt"]
                )
                if repeated_batch.size != expected_batch_size:
                    print(
                        f"❌ Unexpected training batch size: got {repeated_batch.size}, expected {expected_batch_size}. Skipping step and waiting for correct buffer content."
                    )
                    time.sleep(0.5)
                    continue

                # Optional sanity: ensure DP divisibility to avoid sharding issues
                dp_size = policy.sharding_annotations.get_axis_size("data_parallel")
                if expected_batch_size % dp_size != 0:
                    raise AssertionError(
                        f"Configuration error: (num_prompts_per_step * num_generations_per_prompt) = {expected_batch_size} must be divisible by data_parallel size {dp_size}."
                    )

                print(f"Got trajectory batch (size: {repeated_batch.size})")

                print("▶ Processing rewards...")
                with timer.time("reward_calculation"):
                    prompt_only_message_logs = []
                    for message_log in repeated_batch["message_log"]:
                        prompt_only_log = []
                        for message in message_log:
                            if message["role"] == "user" or message["role"] == "system":
                                prompt_only_log.append(message)
                        prompt_only_message_logs.append(prompt_only_log)

                    prompt_batched_flat, prompt_input_lengths = (
                        batched_message_log_to_flat_message(
                            prompt_only_message_logs,
                            pad_value_dict={"token_ids": tokenizer.pad_token_id},
                        )
                    )
                    prompt_only_ids = prompt_batched_flat["token_ids"]

                    rewards = repeated_batch["total_reward"]

                    print("▶ Computing advantages...")

                    baseline, std = calculate_baseline_and_std_per_prompt(
                        prompt_only_ids,
                        rewards,
                        torch.ones_like(rewards),
                        leave_one_out_baseline=master_config["grpo"][
                            "use_leave_one_out_baseline"
                        ],
                    )
                    advantages = (rewards - baseline).unsqueeze(-1)

                    print(
                        f"  📊 Rewards stats: min={rewards.min():.4f}, max={rewards.max():.4f}, mean={rewards.mean():.4f}, std={rewards.std():.4f}"
                    )
                    print(
                        f"  📊 Baseline stats: min={baseline.min():.4f}, max={baseline.max():.4f}, mean={baseline.mean():.4f}"
                    )
                    print(
                        f"  📊 Advantages stats: min={advantages.min():.4f}, max={advantages.max():.4f}, mean={advantages.mean():.4f}, std={advantages.std():.4f}"
                    )

                    if master_config["grpo"]["normalize_rewards"]:
                        advantages = normalize_advantages_with_epsilon(
                            advantages=advantages,
                            std=std,
                        )

                        print(
                            f"  📊 Normalized advantages stats: min={advantages.min():.4f}, max={advantages.max():.4f}, mean={advantages.mean():.4f}, std={advantages.std():.4f}"
                        )

                # Prepare training data (same as sync version)
                with timer.time("data_processing"):
                    # Add loss mask and advantages to each message
                    for i, message_log in enumerate(repeated_batch["message_log"]):
                        for j, message in enumerate(message_log):
                            if message["role"] == "assistant":
                                message["token_loss_mask"] = torch.ones_like(
                                    message["token_ids"]
                                )
                            else:
                                message["token_loss_mask"] = torch.zeros_like(
                                    message["token_ids"]
                                )
                            if "generation_logprobs" not in message:
                                message["generation_logprobs"] = torch.zeros_like(
                                    message["token_ids"], dtype=torch.float32
                                )
                            message["advantages"] = advantages[i].expand(
                                message["token_ids"].shape
                            )

                    # Convert to flat format for training
                    flat_messages, input_lengths = batched_message_log_to_flat_message(
                        repeated_batch["message_log"],
                        pad_value_dict={"token_ids": tokenizer.pad_token_id},
                        make_sequence_length_divisible_by=master_config["policy"][
                            "make_sequence_length_divisible_by"
                        ],
                    )

                    # Create training data
                    train_data = BatchedDataDict[ClippedPGLossDataDict](
                        {
                            "input_ids": flat_messages["token_ids"],
                            "input_lengths": input_lengths,
                            "advantages": flat_messages["advantages"],
                            "generation_logprobs": flat_messages["generation_logprobs"],
                            "token_mask": flat_messages["token_loss_mask"],
                            "sample_mask": repeated_batch["loss_multiplier"],
                        }
                    )
                    train_data.to("cpu")

                # Training phase (same as sync version)
                print("▶ Preparing for logprob inference...")
                with timer.time("logprob_inference_prep"):
                    policy.prepare_for_lp_inference()

                print("▶ Computing logprobs...")
                with timer.time("policy_and_reference_logprobs"):
                    fprop_logprobs = policy.get_logprobs(train_data)["logprobs"]
                    reference_logprobs = policy.get_reference_policy_logprobs(
                        train_data
                    )["reference_logprobs"]
                    train_data["prev_logprobs"] = fprop_logprobs
                    train_data["reference_policy_logprobs"] = reference_logprobs

                print("▶ Preparing for training...")
                with timer.time("training_prep"):
                    policy.prepare_for_training()
                    POLICY_GENERATION_STALE = True

                print("▶ Training policy...")
                with timer.time("policy_training"):
                    train_results = policy.train(train_data, loss_fn)

                print("🔄 Synchronizing policy weights to trajectory collector…")
                if NEED_REFIT:
                    # Measure pending-generation wait as exposed_generation time
                    print("🔄 Coordinating with trajectory collector before refit...")
                    with timer.time("exposed_generation"):
                        ray.get(trajectory_collector.prepare_for_refit.remote())

                    # Only the actual refit/weight transfer should be counted as weight_sync
                    print("🔄 Performing policy generation refit...")
                    with timer.time("weight_sync"):
                        refit_policy_generation(
                            policy, policy_generation, colocated_inference
                        )
                        POLICY_GENERATION_STALE = False

                        # Update weight version before resuming trajectory collection so that all trajectories are updated with the new correct weight version
                        weight_version += 1
                        trajectory_collector.set_weight_version.remote(weight_version)
                        trajectory_collector.resume_after_refit.remote()

                # Validation
                val_metrics, validation_timings = None, None
                is_last_step = step + 1 == master_config["grpo"]["max_num_steps"]

                if val_period > 0 and (step + 1) % val_period == 0:
                    # Pause trajectory collection during validation to reduce memory pressure
                    trajectory_collector.pause.remote()

                    if NEED_REFIT and POLICY_GENERATION_STALE:
                        refit_policy_generation(
                            policy, policy_generation, colocated_inference
                        )
                        POLICY_GENERATION_STALE = False
                    else:
                        policy_generation.prepare_for_generation()
                    val_metrics, validation_timings = validate(
                        policy_generation,
                        val_dataloader,
                        tokenizer,
                        val_task_to_env,
                        step=step + 1,
                        master_config=master_config,
                    )
                    policy_generation.finish_generation()
                    logger.log_metrics(
                        validation_timings, step + 1, prefix="timing/validation"
                    )
                    logger.log_metrics(val_metrics, step + 1, prefix="validation")

                    # Explicit GPU memory cleanup after validation in async mode
                    import gc

                    gc.collect()
                    torch.cuda.empty_cache()

                    # Resume trajectory collection after validation
                    trajectory_collector.resume.remote()
                # Get flat advantages and token mask for masked metrics computation
                flat_advantages = flat_messages["advantages"]
                flat_token_mask = flat_messages["token_loss_mask"]

                # Filter advantages using token mask (only valid response tokens)
                response_advantages = torch.masked_select(
                    flat_advantages, flat_token_mask.bool()
                )

                metrics = {
                    "loss": train_results["loss"].numpy(),
                    "reward": rewards.numpy(),
                    "grad_norm": train_results["grad_norm"].numpy(),
                    "mean_prompt_length": repeated_batch["length"].numpy(),
                    "total_num_tokens": input_lengths.numpy(),
                    # Add masked advantages tracking metrics (only for valid response tokens)
                    "advantages/mean": torch.mean(response_advantages).detach().item()
                    if response_advantages.numel() > 0
                    else 0.0,
                    "advantages/max": torch.max(response_advantages).detach().item()
                    if response_advantages.numel() > 0
                    else 0.0,
                    "advantages/min": torch.min(response_advantages).detach().item()
                    if response_advantages.numel() > 0
                    else 0.0,
                }
                metrics.update(train_results["all_mb_metrics"])
                for k, v in metrics.items():
                    if k in {"probs_ratio_min", "probs_ratio_clamped_min"}:
                        valid_values = [x for x in v if not np.isinf(x)]
                        metrics[k] = (
                            np.min(valid_values).item() if valid_values else -1.0
                        )
                    elif k in {"probs_ratio_max", "probs_ratio_clamped_max"}:
                        valid_values = [x for x in v if not np.isinf(x)]
                        metrics[k] = (
                            np.max(valid_values).item() if valid_values else -1.0
                        )
                    elif k in {
                        "lr",
                        "wd",
                        "reward",
                        "global_valid_seqs",
                        "global_valid_toks",
                        "mean_prompt_length",
                    }:
                        metrics[k] = np.mean(v).item()
                    else:
                        metrics[k] = np.sum(v).item()
                metrics.update(rollout_metrics)
                total_valid_tokens += metrics["global_valid_toks"]

                # Checkpointing (same as sync version)
                consumed_samples += master_config["grpo"]["num_prompts_per_step"]
                timeout.mark_iteration()

                should_save_by_step = (
                    is_last_step
                    or (step + 1) % master_config["checkpointing"]["save_period"] == 0
                )
                # +1 because step is 0-indexed
                # Check if timeout-based checkpointing is enabled in config.
                should_save_by_timeout = timeout.check_save()

                if master_config["checkpointing"]["enabled"] and (
                    should_save_by_step or should_save_by_timeout
                ):
                    policy.prepare_for_training()

                    grpo_save_state["current_step"] = step + 1
                    grpo_save_state["total_valid_tokens"] = total_valid_tokens
                    if val_metrics is not None:
                        grpo_save_state["val_reward"] = val_metrics["accuracy"]
                    elif "val_reward" in grpo_save_state:
                        del grpo_save_state["val_reward"]
                    grpo_save_state["consumed_samples"] = consumed_samples

                    full_metric_name = master_config["checkpointing"]["metric_name"]
                    if full_metric_name is not None:
                        assert full_metric_name.startswith(
                            "train:"
                        ) or full_metric_name.startswith("val:"), (
                            f"metric_name={full_metric_name} must start with 'val:' or 'train:',\n"
                            f'followed by the corresponding name in the "val" or "train" metrics dictionary.'
                            f"  If you are using an old config, please updated checkpointing.metric_name to the new format, "
                            f" e.g. 'val_reward --> 'val:accuracy'"
                        )
                        prefix, metric_name = full_metric_name.split(":", 1)
                        metrics_source = metrics if prefix == "train" else val_metrics
                        if not metrics_source:
                            warnings.warn(
                                f"You asked to save checkpoints based on {metric_name} but no {prefix} metrics were collected. "
                                "This checkpoint will not be saved as top-k.",
                                stacklevel=2,
                            )
                            if full_metric_name in grpo_save_state:
                                del grpo_save_state[full_metric_name]
                        elif metric_name not in metrics_source:
                            raise ValueError(
                                f"Metric {metric_name} not found in {prefix} metrics"
                            )
                        else:
                            grpo_save_state[full_metric_name] = metrics_source[
                                metric_name
                            ]

                    with timer.time("checkpointing"):
                        print(f"Saving checkpoint for step {step + 1}...")
                        checkpoint_path = checkpointer.init_tmp_checkpoint(
                            step + 1, grpo_save_state, master_config
                        )
                        policy.save_checkpoint(
                            weights_path=os.path.join(
                                checkpoint_path, "policy", "weights"
                            ),
                            optimizer_path=os.path.join(
                                checkpoint_path, "policy", "optimizer"
                            ),
                            tokenizer_path=os.path.join(
                                checkpoint_path, "policy", "tokenizer"
                            ),
                            checkpointing_cfg=master_config["checkpointing"],
                        )
                        # Get dataloader state from trajectory collector
                        actual_dataloader_state = ray.get(
                            trajectory_collector.get_dataloader_state.remote()
                        )
                        torch.save(
                            actual_dataloader_state,
                            os.path.join(checkpoint_path, "train_dataloader.pt"),
                        )
                        checkpointer.finalize_checkpoint(checkpoint_path)
                    policy.offload_after_refit()

            log_data = {"content": flat_messages["content"]}
            log_data["rewards"] = rewards.tolist()
            log_data["generation_logprobs"] = train_data["generation_logprobs"].tolist()
            log_data["prev_logprobs"] = train_data["prev_logprobs"].tolist()
            log_data["input_lengths"] = input_lengths.tolist()
            logger.log_batched_dict_as_jsonl(
                log_data, f"train_data_step{step + 1}.jsonl"
            )

            timing_metrics: dict[str, float] = timer.get_timing_metrics(
                reduction_op="sum"
            )

            # Add buffer stats
            buffer_size_current = ray.get(replay_buffer.size.remote())
            metrics["buffer_size"] = buffer_size_current
            metrics["avg_trajectory_age"] = avg_trajectory_age

            print("\n📊 Training Results:")
            print(f"  • Loss: {metrics['loss']:.4f}")
            print(f"  • Generation KL Error: {metrics['gen_kl_error']:.4f}")
            print(f"  • Avg Reward: {np.mean(rewards.numpy()):.4f}")
            print(f"  • Buffer Size: {buffer_size_current}")
            print(f"  • Avg Trajectory Age: {avg_trajectory_age:.2f} steps")

            print("\n⏱️  Timing:")
            total_time = timing_metrics.get("total_step_time", 0)
            print(f"  • Total step time: {total_time:.2f}s")
            for k, v in sorted(
                timing_metrics.items(), key=lambda item: item[1], reverse=True
            ):
                if k != "total_step_time":
                    percent = (v / total_time * 100) if total_time > 0 else 0
                    print(f"  • {k}: {v:.2f}s ({percent:.1f}%)")

            total_num_gpus = (
                master_config["cluster"]["num_nodes"]
                * master_config["cluster"]["gpus_per_node"]
            )
            timing_metrics["valid_tokens_per_sec_per_gpu"] = (
                metrics["global_valid_toks"] / total_time / total_num_gpus
            )
            performance_metrics = print_performance_metrics(
                train_results, metrics, timing_metrics, master_config
            )

            logger.log_metrics(performance_metrics, step + 1, prefix="performance")
            logger.log_metrics(metrics, step + 1, prefix="train")
            logger.log_metrics(timing_metrics, step + 1, prefix="timing/train")

            timer.reset()
            step += 1
            if should_save_by_timeout:
                print("Timeout has been reached, stopping training early", flush=True)
                return
            if step >= master_config["grpo"]["max_num_steps"]:
                print(
                    "Max number of steps has been reached, stopping training early",
                    flush=True,
                )
                return

    except Exception as e:
        print(f"❌ Error in async loop: {e}")
        import traceback

        traceback.print_exc()

    finally:
        # Clean up
        print("🛑 Stopping trajectory collection...")
        try:
            ray.kill(trajectory_collector)
        except Exception as e:
            print(f"Error stopping trajectory collector: {e}")

        try:
            ray.kill(replay_buffer)
        except Exception as e:
            print(f"Error stopping replay buffer: {e}")

        print("Async GRPO training complete!")<|MERGE_RESOLUTION|>--- conflicted
+++ resolved
@@ -581,7 +581,6 @@
 
     loss_fn = ClippedPGLossFn(loss_config)
 
-<<<<<<< HEAD
     # Validate force_on_policy_ratio
     if loss_config.get("force_on_policy_ratio", False):
         assert (
@@ -592,7 +591,7 @@
             "force_on_policy_ratio requires train_global_batch_size == num_prompts_per_step * num_generations_per_prompt"
         )
         print("  ✓ force_on_policy_ratio enabled")
-=======
+
     # Calculate total setup time
     total_setup_time = time.perf_counter() - setup_start_time
     worker_init_timing_metrics["total_setup_time_s"] = total_setup_time
@@ -620,7 +619,6 @@
 
         # Log all metrics to the logger for analysis
         logger.log_metrics(worker_init_timing_metrics, step=0, prefix="timing/setup")
->>>>>>> c32778d8
 
     print("\n" + "=" * 60)
     print(" " * 18 + "SETUP COMPLETE")
