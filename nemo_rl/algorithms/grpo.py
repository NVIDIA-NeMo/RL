# Copyright (c) 2025, NVIDIA CORPORATION.  All rights reserved.
#
# Licensed under the Apache License, Version 2.0 (the "License");
# you may not use this file except in compliance with the License.
# You may obtain a copy of the License at
#
#     http://www.apache.org/licenses/LICENSE-2.0
#
# Unless required by applicable law or agreed to in writing, software
# distributed under the License is distributed on an "AS IS" BASIS,
# WITHOUT WARRANTIES OR CONDITIONS OF ANY KIND, either express or implied.
# See the License for the specific language governing permissions and
# limitations under the License.
import gc
import os
import time
import warnings
from contextlib import nullcontext
from pathlib import Path
from typing import Any, NotRequired, Optional, TypedDict, TypeVar, cast

import numpy as np
import ray
import torch
from torchdata.stateful_dataloader import StatefulDataLoader
from transformers import AutoProcessor
from transformers.tokenization_utils_base import PreTrainedTokenizerBase

from nemo_rl.algorithms.interfaces import LossFunction
from nemo_rl.algorithms.loss_functions import (
    ClippedPGLossConfig,
    ClippedPGLossDataDict,
    ClippedPGLossFn,
)
from nemo_rl.algorithms.utils import calculate_baseline_and_std_per_prompt, set_seed
from nemo_rl.data import DataConfig
from nemo_rl.data.collate_fn import rl_collate_fn
from nemo_rl.data.datasets import AllTaskProcessedDataset
from nemo_rl.data.interfaces import DatumSpec
from nemo_rl.data.llm_message_utils import (
    batched_message_log_to_flat_message,
    get_keys_from_message_log,
)
from nemo_rl.distributed.batched_data_dict import BatchedDataDict
<<<<<<< HEAD
from nemo_rl.distributed.ray_actor_environment_registry import get_actor_python_env
from nemo_rl.distributed.virtual_cluster import (
    ClusterConfig,
    RayVirtualCluster,
)
from nemo_rl.environments.interfaces import (
    EnvironmentInterface,
)
=======
from nemo_rl.distributed.virtual_cluster import ClusterConfig, RayVirtualCluster
from nemo_rl.environments.interfaces import EnvironmentInterface
>>>>>>> 652ed926
from nemo_rl.experience.rollouts import (
    run_async_multi_turn_rollout,
    run_multi_turn_rollout,
)
from nemo_rl.models.generation.interfaces import GenerationInterface
from nemo_rl.models.generation.vllm import VllmConfig, VllmGeneration
from nemo_rl.models.policy import PolicyConfig
from nemo_rl.models.policy.interfaces import ColocatablePolicyInterface
from nemo_rl.models.policy.lm_policy import Policy
from nemo_rl.utils.checkpoint import CheckpointingConfig, CheckpointManager
from nemo_rl.utils.logger import (
    Logger,
    LoggerConfig,
    print_message_log_samples,
)
from nemo_rl.utils.nsys import maybe_gpu_profile_step
from nemo_rl.utils.timer import TimeoutChecker, Timer
from nemo_rl.utils.venvs import create_local_venv_on_each_node

# ===============================================================================
# Configuration
# ===============================================================================
TokenizerType = TypeVar("TokenizerType", bound=PreTrainedTokenizerBase)


class GRPOConfig(TypedDict):
    num_prompts_per_step: int
    num_generations_per_prompt: int
    max_num_epochs: int
    max_num_steps: int
    max_rollout_turns: int
    normalize_rewards: bool
    use_leave_one_out_baseline: bool
    val_period: int
    val_batch_size: int
    val_at_start: bool
    max_val_samples: int
    seed: int
    overlong_filtering: NotRequired[bool]


class GRPOSaveState(TypedDict):
    consumed_samples: int
    current_step: int
    current_epoch: int
    total_steps: int
    val_reward: NotRequired[
        float
    ]  # Optional field - may not be present during training


def _default_grpo_save_state() -> GRPOSaveState:
    return {
        "consumed_samples": 0,
        "current_step": 0,
        "current_epoch": 0,
        "total_steps": 0,
        "val_reward": -99999999.0,
    }


class GRPOLoggerConfig(LoggerConfig):
    num_val_samples_to_print: int  # number of val samples to print to stdout


class MasterConfig(TypedDict):
    policy: PolicyConfig
    loss_fn: ClippedPGLossConfig
    env: dict[str, Any]
    data: DataConfig
    grpo: GRPOConfig
    logger: GRPOLoggerConfig
    cluster: ClusterConfig
    checkpointing: CheckpointingConfig


# ===============================================================================
# Setup & Initialization
# ===============================================================================


def setup(
    master_config: MasterConfig,
    tokenizer: TokenizerType,
    dataset: AllTaskProcessedDataset,
    val_dataset: Optional[AllTaskProcessedDataset],
    processor: Optional[AutoProcessor] = None,
) -> tuple[
    ColocatablePolicyInterface,
    Optional[GenerationInterface],
    tuple[RayVirtualCluster, RayVirtualCluster],
    StatefulDataLoader,
    Optional[StatefulDataLoader],
    ClippedPGLossFn,
    Logger,
    CheckpointManager,
    GRPOSaveState,
    MasterConfig,
]:
    """Main entry point for running GRPO algorithm.

    Returns:
        tuple of policy, cluster, dataloader, tokenizer, loss_fn, math_env, logger, master_config, val_dataloader
    """
    # Extract individual configs for easier access
    policy_config = master_config["policy"]
    generation_config = master_config["policy"]["generation"]
    loss_config = master_config["loss_fn"]
    grpo_config = master_config["grpo"]
    data_config = master_config["data"]
    logger_config = master_config["logger"]
    cluster_config = master_config["cluster"]

    assert generation_config is not None, (
        "A generation config in the PolicyConfig is required for GRPO"
    )

    # Set seed for all random number generators
    set_seed(grpo_config["seed"])

    # ==========================
    #         Logger
    # ==========================
    logger = Logger(logger_config)
    logger.log_hyperparams(master_config)

    # ==========================
    #      Checkpointing
    # ==========================
    checkpointer = CheckpointManager(master_config["checkpointing"])
    last_checkpoint_path = checkpointer.get_latest_checkpoint_path()
    grpo_save_state: Optional[GRPOSaveState] = cast(
        Optional[GRPOSaveState], checkpointer.load_training_info(last_checkpoint_path)
    )
    if grpo_save_state is None:
        grpo_save_state = _default_grpo_save_state()

    # ==========================
    #           Data
    # ==========================
    dataloader = StatefulDataLoader(
        dataset,
        batch_size=grpo_config["num_prompts_per_step"],
        shuffle=data_config["shuffle"],
        collate_fn=rl_collate_fn,
        drop_last=True,
    )
    if last_checkpoint_path is not None:
        dataloader_state_dict = torch.load(
            os.path.join(last_checkpoint_path, "train_dataloader.pt")
        )
        dataloader.load_state_dict(dataloader_state_dict)

    print(f"  ✓ Training dataloader loaded with {len(dataset)} samples", flush=True)

    # Load validation dataset if provided
    val_dataloader: Optional[StatefulDataLoader] = None
    # If validation is enabled, load the validation dataloader
    if grpo_config["val_period"] > 0 or grpo_config["val_at_start"]:
        assert val_dataset is not None, (
            "Validation dataset is required if validation is enabled"
        )
        val_dataloader = StatefulDataLoader(
            val_dataset,
            batch_size=grpo_config["val_batch_size"],
            shuffle=False,
            collate_fn=rl_collate_fn,
        )
        print(
            f"  ✓ Validation dataloader loaded with {len(val_dataset)} samples",
            flush=True,
        )

    # ==========================
    #          Cluster
    # ==========================
    print("\n▶ Setting up compute cluster...", flush=True)
    colocated_inference = generation_config["colocated"]["enabled"]

    if colocated_inference:
        cluster = RayVirtualCluster(
            name="grpo_policy_cluster",
            bundle_ct_per_node_list=[cluster_config["gpus_per_node"]]
            * cluster_config["num_nodes"],
            use_gpus=True,
            num_gpus_per_node=cluster_config["gpus_per_node"],
            max_colocated_worker_groups=1
            if generation_config["backend"] == "megatron"
            else 2,
        )
        train_cluster = cluster
        inference_cluster = cluster
        print(
            f"  ✓ Ray cluster initialized with {cluster_config['num_nodes']} nodes",
            flush=True,
        )

    else:
        assert generation_config["backend"] != "megatron", (
            "Non-colocated inference is not supported for Megatron generation backends. "
            "Please use vLLM backend for generation."
        )

        # train resources will be updated through overall and inference resources below
        train_gpus_per_node = cluster_config["gpus_per_node"]
        train_nodes = cluster_config["num_nodes"]

        inference_resources = generation_config["colocated"]["resources"]
        inference_gpus_per_node = inference_resources["gpus_per_node"]
        inference_nodes = inference_resources["num_nodes"]

        # validate and configure resources
        if cluster_config["num_nodes"] == 1:
            assert inference_gpus_per_node > 0, (
                "policy.generation.colocated.resources.gpus_per_node must be > 0 "
                "when cluster.num_nodes = 1 and inference is non-colocated, "
                f"but got {inference_gpus_per_node}."
            )
            assert inference_nodes is None or inference_nodes == 1, (
                "policy.generation.colocated.resources.num_nodes must be 1 or set to null "
                "when cluster.num_nodes = 1 and inference is non-colocated, "
                f"but got {inference_nodes}."
            )
            inference_nodes = 1
            train_gpus_per_node -= inference_gpus_per_node
        else:
            assert inference_nodes > 0, (
                "policy.generation.colocated.resources.num_nodes must be > 0 "
                "when cluster.num_nodes > 1 and inference is non-colocated, "
                f"but got {inference_nodes}."
            )
            assert (
                inference_gpus_per_node is None
                or inference_gpus_per_node == cluster_config["gpus_per_node"]
            ), (
                "policy.generation.colocated.resources.gpus_per_node must be equal to cluster.gpus_per_node or set to null "
                "when cluster.num_nodes > 1 and inference is non-colocated, "
                f"but got {inference_gpus_per_node}."
            )
            inference_gpus_per_node = cluster_config["gpus_per_node"]
            train_nodes -= inference_nodes

        # initialize train cluster
        train_cluster = RayVirtualCluster(
            name="grpo_train_cluster",
            bundle_ct_per_node_list=[train_gpus_per_node] * train_nodes,
            use_gpus=True,
            num_gpus_per_node=train_gpus_per_node,
            max_colocated_worker_groups=1,
        )
        print(
            f"  ✓ Ray train cluster initialized with {train_nodes} nodes with {train_gpus_per_node} GPUs per node",
            flush=True,
        )

        # initialize inference cluster
        inference_cluster = RayVirtualCluster(
            name="grpo_inference_cluster",
            bundle_ct_per_node_list=[inference_gpus_per_node] * inference_nodes,
            use_gpus=True,
            num_gpus_per_node=inference_gpus_per_node,
            max_colocated_worker_groups=1,
        )
        print(
            f"  ✓ Ray inference cluster initialized with {inference_nodes} nodes with {inference_gpus_per_node} GPUs per node",
            flush=True,
        )

    # ==========================
    #   Training and Inference
    # ==========================
    print("\n▶ Setting up model and training...", flush=True)

    # vllm model loading prefers clean environment, initialize policy_generation before policy (#52 will fix this)
    backend = generation_config["backend"]
    generation_config["model_name"] = policy_config["model_name"]  # Needed for vLLM

    if backend == "megatron":
        policy_generation = None
        print(
            f"  ✓ Using {backend} backend for generation with {policy_config['model_name']}",
            flush=True,
        )
    elif backend == "vllm":
        generation_config = cast(VllmConfig, generation_config)
        if generation_config["vllm_cfg"]["precision"] == "fp8":
            assert loss_config["use_importance_sampling_correction"] is True, (
                "Importance sampling must be enabled for vLLM FP8 generation for good convergence!"
            )

        policy_generation = VllmGeneration(
            cluster=inference_cluster, config=generation_config
        )
        # Worker groups are not initialized until the first call to run something on workergroups.
        # vllm 0.8 fails in initialization if its called in the first training step since it has no clean view of the GPU memory (HF is sharing the same memory).
        policy_generation.finish_generation()
        print(
            f"  ✓ Using vLLM backend for generation with {policy_config['model_name']}",
            flush=True,
        )

    if last_checkpoint_path:
        weights_path = Path(last_checkpoint_path) / "policy" / "weights"
        optimizer_path = Path(last_checkpoint_path) / "policy" / "optimizer"
    else:
        weights_path = None
        optimizer_path = None

    if policy_config.get("megatron_cfg", {}).get("enabled", False):
        ## NOTE: this is equal to the total number of scheduler steps
        total_train_iters = min(grpo_config["max_num_steps"], len(dataloader))
        policy_config["megatron_cfg"]["train_iters"] = total_train_iters

    policy = Policy(
        cluster=train_cluster,
        config=policy_config,
        tokenizer=tokenizer,
        processor=processor,
        weights_path=weights_path,
        optimizer_path=optimizer_path,
        init_optimizer=True,
    )

    # if it is not colocated inference, initialize collective communication for update weights
    if not colocated_inference:
        ip, port = train_cluster.get_master_address_and_port()
        print(f"Using ip: {ip}, port: {port} for collective communication", flush=True)
        # inference cluster + head node of the train cluster
        world_size = inference_nodes * inference_gpus_per_node + 1
        # init collective
        futures_train = policy.init_collective(ip, port, world_size)
        futures_inference = policy_generation.init_collective(ip, port, world_size)  # type: ignore
        # wait for all futures to complete
        ray.get(futures_train + futures_inference)

    # prepare refit info
    state_dict_info = policy.prepare_refit_info()
    policy_generation.prepare_refit_info(state_dict_info)

    loss_fn = ClippedPGLossFn(loss_config)

    print("\n" + "=" * 60)
    print(" " * 18 + "SETUP COMPLETE")
    print("=" * 60 + "\n", flush=True)

    return (
        policy,
        policy_generation,
        (train_cluster, inference_cluster),
        dataloader,
        val_dataloader,
        loss_fn,
        logger,
        checkpointer,
        grpo_save_state,
        master_config,
    )


# ===============================================================================
# Core Algorithm Functions
# ===============================================================================


def _should_use_async_rollouts(master_config: MasterConfig) -> bool:
    """Determine if async rollouts should be used based on the configuration.

    Returns True if vLLM backend is used with async_engine enabled.
    """
    generation_config = master_config["policy"]["generation"]
    if generation_config is None:
        return False

    backend = generation_config.get("backend", "")
    if backend != "vllm":
        return False

    vllm_cfg = generation_config.get("vllm_cfg", {})
    return vllm_cfg.get("async_engine", False)


def refit_policy_generation(
    policy: ColocatablePolicyInterface,
    policy_generation: GenerationInterface,
    colocated_inference: bool,
    _refit_buffer_size_gb: Optional[int] = None,
    timer: Optional[Timer] = None,
) -> None:
    """Refit the policy generation interface with the latest policy weights.

    Args:
        policy: The policy to provide weights to the inference engine.
        policy_generation: The inference engine to refit.
        _refit_buffer_size_gb: The size of the buffer to use for refitting.
            If it is None, the buffer size will be computed by the remaining memory.
            This parameter is primarily used for testing.
    """
    if colocated_inference:
        policy.offload_before_refit()
        policy_generation.prepare_for_generation(tags=["weights"])

    # Create a context manager that does nothing when timer is None
    timer_context = (
        timer.time("prepare_for_generation/transfer_and_update_weights")
        if timer is not None
        else nullcontext()
    )
    with timer_context:
        # update weights
        update_success = False
        if colocated_inference:
            # get model param keys, which is grouped by size
            grouped_param_keys = policy.prepare_weights_for_ipc(
                _refit_buffer_size_gb=_refit_buffer_size_gb
            )
            total_num_keys = sum(len(k) for k in grouped_param_keys)
            print(
                f"[Refit] Split {total_num_keys} keys into {len(grouped_param_keys)} groups",
                flush=True,
            )
            # do update
            for keys in grouped_param_keys:
                ipc_handles = policy.get_weights_ipc_handles(keys)
                update_success = policy_generation.update_weights_from_ipc_handles(
                    ipc_handles
                )
                if not update_success:
                    break
        else:
            # update weights through nccl
            futures_train = policy.broadcast_weights_for_collective()
            futures_inference = policy_generation.update_weights_from_collective()
            # wait for all futures to complete
            ray.get(futures_train)
            results = ray.get(futures_inference)
            update_success = all(result for result in results if result is not None)

        # check if update is successful
        if not update_success:
            error_tag = "cuda-ipc" if colocated_inference else "nccl"
            error_message = (
                "❌ Error: Updating weights for the generation policy failed during refit.\n"
                f"This often indicates an issue with {error_tag} or "
                "a problem within the generation backend (e.g., vLLM worker).\n"
            )
            raise RuntimeError(error_message)

    if colocated_inference:
        policy.offload_after_refit()
        policy_generation.prepare_for_generation(tags=["kv_cache"])


# ===============================================================================
# Training & Validation
# ===============================================================================


def grpo_train(
    policy: ColocatablePolicyInterface,
    policy_generation: Optional[GenerationInterface],
    dataloader: StatefulDataLoader,
    val_dataloader: Optional[StatefulDataLoader],
    tokenizer: TokenizerType,
    loss_fn: LossFunction,
    task_to_env: dict[str, EnvironmentInterface],
    val_task_to_env: Optional[dict[str, EnvironmentInterface]],
    logger: Logger,
    checkpointer: CheckpointManager,
    grpo_save_state: GRPOSaveState,
    master_config: MasterConfig,
    processor: Optional[AutoProcessor] = None,
) -> None:
    """Run GRPO training algorithm."""
    timer = Timer()
    timeout = TimeoutChecker(
        timeout=master_config["checkpointing"]["checkpoint_must_save_by"],
        fit_last_save_time=True,
    )
    timeout.start_iterations()

    NEED_REFIT = True
    # If policy_generation is None, use the policy as the generation interface (megatron framework backend)
    if policy_generation is None:
        policy_generation = policy  # type: ignore
        NEED_REFIT = False
    POLICY_GENERATION_STALE = True  # tracks if generation needs a refit before running
    assert policy_generation is not None  # for mypy type check

    # common config/state itmes
    current_step = grpo_save_state["current_step"]  # current step within an epoch
    total_steps = grpo_save_state["total_steps"]  # total steps across all epochs
    max_num_steps = master_config["grpo"][
        "max_num_steps"
    ]  # max number of steps to train for
    current_epoch = grpo_save_state["current_epoch"]  # current epoch
    max_num_epochs = master_config["grpo"][
        "max_num_epochs"
    ]  # max number of epochs to train for
    consumed_samples = grpo_save_state[
        "consumed_samples"
    ]  # total samples consumed across all epochs
    val_at_start = master_config["grpo"]["val_at_start"]
    val_period = master_config["grpo"]["val_period"]
    colocated_inference = master_config["policy"]["generation"]["colocated"]["enabled"]

    # Run validation at the start if configured
    if val_at_start and current_step == 0:
        print("\n🔍 Running initial validation...", flush=True)
        if NEED_REFIT and POLICY_GENERATION_STALE:
            refit_policy_generation(policy, policy_generation, colocated_inference)
            POLICY_GENERATION_STALE = False
        else:
            policy_generation.prepare_for_generation()
        val_metrics, validation_timings = validate(
            policy_generation,
            val_dataloader,
            tokenizer,
            val_task_to_env,
            step=0,
            master_config=master_config,
        )
        policy_generation.finish_generation()
        logger.log_metrics(val_metrics, current_step, prefix="validation")
        logger.log_metrics(validation_timings, current_step, prefix="timing/validation")

    while current_epoch < max_num_epochs and total_steps < max_num_steps:
        print(f"\n{'=' * 25} Epoch {current_epoch + 1}/{max_num_epochs} {'=' * 25}")
        # Run grpo training (single-turn)
        batch: BatchedDataDict[DatumSpec]

        for batch in dataloader:
            print(
                f"\n{'=' * 25} Step {current_step + 1}/{min(len(dataloader), max_num_steps)} {'=' * 25}",
                flush=True,
            )
            maybe_gpu_profile_step(policy, total_steps + 1)
            if policy != policy_generation:
                maybe_gpu_profile_step(policy_generation, total_steps + 1)
            val_metrics, validation_timings = None, None

            with timer.time("total_step_time"):
                # Prepare batch
                print("▶ Preparing batch...", flush=True)
                with timer.time("data_processing"):
                    # Repeat batch items
                    repeated_batch: BatchedDataDict[DatumSpec] = (
                        batch.repeat_interleave(
                            master_config["grpo"]["num_generations_per_prompt"]
                        )
                    )
                    # Convert LLMMessageLogType to FlatMessagesType for generation
                    batched_flat, input_lengths = batched_message_log_to_flat_message(
                        repeated_batch["message_log"],
                        pad_value_dict={"token_ids": tokenizer.pad_token_id},
                    )
                    input_ids = batched_flat["token_ids"]

                # Generate responses - this updates the LLMMessageLogType in repeated_batch
                print(
                    f"▶ Generating responses for batch of size {repeated_batch.size}...",
                    flush=True,
                )
                with timer.time("prepare_for_generation/total"):
                    if NEED_REFIT and POLICY_GENERATION_STALE:
                        refit_policy_generation(
                            policy, policy_generation, colocated_inference, timer=timer
                        )
                        POLICY_GENERATION_STALE = False
                    else:
                        policy_generation.prepare_for_generation()

                with timer.time("generation"):
                    # Use async rollouts if vLLM async engine is enabled
                    if _should_use_async_rollouts(master_config):
                        (
                            repeated_batch,
                            rollout_metrics,
                        ) = run_async_multi_turn_rollout(
                            policy_generation=policy_generation,
                            input_batch=repeated_batch,
                            tokenizer=tokenizer,
                            task_to_env=task_to_env,
                            max_seq_len=master_config["policy"][
                                "max_total_sequence_length"
                            ],
                            max_rollout_turns=master_config["grpo"][
                                "max_rollout_turns"
                            ],
                            greedy=False,
                        )
                    else:
                        repeated_batch, rollout_metrics = run_multi_turn_rollout(
                            policy_generation=policy_generation,
                            input_batch=repeated_batch,
                            tokenizer=tokenizer,
                            task_to_env=task_to_env,
                            max_seq_len=master_config["policy"][
                                "max_total_sequence_length"
                            ],
                            max_rollout_turns=master_config["grpo"][
                                "max_rollout_turns"
                            ],
                            greedy=False,
                        )
                    policy_generation.finish_generation()

                # Calculate rewards & advantages
                print("▶ Processing rewards...,", flush=True)
                with timer.time("reward_calculation"):
                    # Extract rewards from final_batch
                    rewards = repeated_batch["total_reward"]

                    print("▶ Computing advantages...", flush=True)
                    baseline, std = calculate_baseline_and_std_per_prompt(
                        input_ids,
                        rewards,
                        torch.ones_like(rewards),
                        leave_one_out_baseline=master_config["grpo"][
                            "use_leave_one_out_baseline"
                        ],
                    )
                    advantages = (rewards - baseline).unsqueeze(-1)

                    if master_config["grpo"]["normalize_rewards"]:
                        # don't sharpen the ones with no variation
                        zero_std_mask = std > 0
                        advantages[zero_std_mask] = (
                            advantages[zero_std_mask] / std.unsqueeze(-1)[zero_std_mask]
                        )

                with timer.time("data_processing"):
                    use_overlong_filtering = master_config["grpo"]["overlong_filtering"]
                    if use_overlong_filtering:
                        loss_multiplier = repeated_batch["loss_multiplier"].clone()
                        truncated = repeated_batch["truncated"]

                        if isinstance(truncated, list):
                            truncated = torch.tensor(truncated, dtype=torch.bool)

                        loss_multiplier[truncated] = 0
                        repeated_batch["loss_multiplier"] = loss_multiplier
                    # Add loss mask and advantages to each message in LLMMessageLogType
                    for i, message_log in enumerate(repeated_batch["message_log"]):
                        for j, message in enumerate(message_log):
                            if message["role"] == "assistant":
                                message["token_loss_mask"] = torch.ones_like(
                                    message["token_ids"]
                                )
                            else:
                                message["token_loss_mask"] = torch.zeros_like(
                                    message["token_ids"]
                                )
                            if "generation_logprobs" not in message:
                                message["generation_logprobs"] = torch.zeros_like(
                                    message["token_ids"], dtype=torch.float32
                                )
                            message["advantages"] = advantages[i].expand(
                                message["token_ids"].shape
                            )

                    # Convert updated LLMMessageLogType to FlatMessagesType for training
                    flat_messages, input_lengths = batched_message_log_to_flat_message(
                        repeated_batch["message_log"],
                        pad_value_dict={"token_ids": tokenizer.pad_token_id},
                        make_sequence_length_divisible_by=master_config["policy"][
                            "make_sequence_length_divisible_by"
                        ],
                    )

                    # Create training data from flattened messages
                    train_data = BatchedDataDict[ClippedPGLossDataDict](
                        {
                            "input_ids": flat_messages["token_ids"],
                            "input_lengths": input_lengths,
                            "advantages": flat_messages["advantages"],
                            "generation_logprobs": flat_messages["generation_logprobs"],
                            "token_mask": flat_messages["token_loss_mask"],
                            "sample_mask": repeated_batch["loss_multiplier"],
                        }
                    )
                    # this will be mini-batched inside the policy, so maintain the packed multimodal structure
                    train_data.update(
                        flat_messages.get_multimodal_dict(as_tensors=False)
                    )
                    train_data.to("cpu")

                print("▶ Preparing for logprob inference...", flush=True)
                with timer.time("logprob_inference_prep"):
                    policy.prepare_for_lp_inference()

                print("▶ Computing logprobs...", flush=True)
                with timer.time("policy_and_reference_logprobs"):
                    fprop_logprobs = policy.get_logprobs(train_data)["logprobs"]
                    reference_logprobs = policy.get_reference_policy_logprobs(
                        train_data
                    )["reference_logprobs"]
                    train_data["prev_logprobs"] = fprop_logprobs
                    train_data["reference_policy_logprobs"] = reference_logprobs

                print("▶ Preparing for training...", flush=True)
                with timer.time("training_prep"):
                    policy.prepare_for_training()  # set model train and reload optim to GPU
                    POLICY_GENERATION_STALE = True

                print("▶ Training policy...", flush=True)
                with timer.time("policy_training"):
                    train_results = policy.train(train_data, loss_fn)

                is_last_step = (total_steps + 1 >= max_num_steps) or (
                    (current_epoch + 1 == max_num_epochs)
                    and (current_step + 1 == len(dataloader))
                )

                # Run validation if it's a validation step
                if val_period > 0 and (total_steps + 1) % val_period == 0:
                    if NEED_REFIT and POLICY_GENERATION_STALE:
                        refit_policy_generation(
                            policy, policy_generation, colocated_inference
                        )
                        POLICY_GENERATION_STALE = False
                    else:
                        policy_generation.prepare_for_generation()
                    val_metrics, validation_timings = validate(
                        policy_generation,
                        val_dataloader,
                        tokenizer,
                        val_task_to_env,
                        step=total_steps + 1,
                        master_config=master_config,
                    )
                    policy_generation.finish_generation()
                    logger.log_metrics(
                        validation_timings, total_steps + 1, prefix="timing/validation"
                    )
                    logger.log_metrics(
                        val_metrics, total_steps + 1, prefix="validation"
                    )

                ## Checkpointing
                consumed_samples += master_config["grpo"]["num_prompts_per_step"]
                timeout.mark_iteration()

                should_save_by_step = (
                    is_last_step
                    or (total_steps + 1) % master_config["checkpointing"]["save_period"]
                    == 0
                )
                # +1 because step is 0-indexed
                # Check if timeout-based checkpointing is enabled in config.
                should_save_by_timeout = timeout.check_save()

                if master_config["checkpointing"]["enabled"] and (
                    should_save_by_step or should_save_by_timeout
                ):
                    policy.prepare_for_training()

                    # +1 because step is 0-indexed
                    grpo_save_state["current_step"] = current_step + 1
                    grpo_save_state["total_steps"] = total_steps + 1
                    grpo_save_state["current_epoch"] = current_epoch
                    if val_metrics is not None:
                        grpo_save_state["val_reward"] = val_metrics["accuracy"]
                    elif "val_reward" in grpo_save_state:
                        del grpo_save_state["val_reward"]
                    grpo_save_state["consumed_samples"] = consumed_samples

                    if master_config["checkpointing"]["metric_name"] is not None:
                        if (
                            master_config["checkpointing"]["metric_name"]
                            not in grpo_save_state
                        ):
                            warnings.warn(
                                f"You asked to save checkpoints based on {master_config['checkpointing']['metric_name']} but the metric is not found in the save state. "
                                "Saving most recent k checkpoints instead."
                            )
                            master_config["checkpointing"]["metric_name"] = None

                    with timer.time("checkpointing"):
                        print(
                            f"Saving checkpoint for step {total_steps + 1}...",
                            flush=True,
                        )
                        checkpoint_path = checkpointer.init_tmp_checkpoint(
                            total_steps + 1, grpo_save_state, master_config
                        )
                        policy.save_checkpoint(
                            weights_path=os.path.join(
                                checkpoint_path, "policy", "weights"
                            ),
                            optimizer_path=os.path.join(
                                checkpoint_path, "policy", "optimizer"
                            ),
                            tokenizer_path=os.path.join(
                                checkpoint_path, "policy", "tokenizer"
                            ),
                            checkpointing_cfg=master_config["checkpointing"],
                        )
                        torch.save(
                            dataloader.state_dict(),
                            os.path.join(checkpoint_path, "train_dataloader.pt"),
                        )
                        checkpointer.finalize_checkpoint(checkpoint_path)

            # Logging
            # Log training data
            log_data = {"content": flat_messages["content"]}
            log_data["rewards"] = rewards.tolist()
            log_data["generation_logprobs"] = train_data["generation_logprobs"].tolist()
            log_data["prev_logprobs"] = train_data["prev_logprobs"].tolist()
            log_data["input_lengths"] = input_lengths.tolist()
            logger.log_batched_dict_as_jsonl(
                log_data, f"train_data_step{total_steps}.jsonl"
            )

            metrics = {
                "loss": train_results["loss"].numpy(),
                "reward": rewards.numpy(),
                "grad_norm": train_results["grad_norm"].numpy(),
                "mean_prompt_length": repeated_batch["length"].numpy(),
                "total_num_tokens": input_lengths.numpy(),
            }
            metrics.update(train_results["all_mb_metrics"])
            for k, v in metrics.items():
                if k in {
                    "lr",
                    "wd",
                    "reward",
                    "global_valid_seqs",
                    "global_valid_toks",
                    "mean_prompt_length",
                }:
                    metrics[k] = np.mean(v).item()
                else:
                    metrics[k] = np.sum(v).item()
            metrics.update(rollout_metrics)

            timing_metrics: dict[str, float] = timer.get_timing_metrics(
                reduction_op="sum"
            )  # type: ignore
            # track example with high token mult prob error above 1.05
            if metrics["token_mult_prob_error"] > 1.05:
                logger.log_plot_token_mult_prob_error(
                    {
                        "prompt_lengths": repeated_batch["length"],
                        "full_lengths": input_lengths,
                        "generation_logprobs": train_data["generation_logprobs"],
                        "prev_logprobs": train_data["prev_logprobs"],
                        "token_mask": train_data["token_mask"],
                        "sample_mask": train_data["sample_mask"],
                    },
                    total_steps + 1,
                    name="train/token_mult_prob_error_plot_sample",
                )

            print("\n📊 Training Results:")

            print(f"  • Loss: {metrics['loss']:.4f}")
            print(f"  • Avg Reward: {np.mean(rewards.numpy()):.4f}")
            print(
                f"  • Mean Generation Length: {rollout_metrics['mean_gen_tokens_per_sample']:.4f}",
                flush=True,
            )
            if "total_flops" in train_results:
                total_tflops = (
                    train_results["total_flops"]
                    / timing_metrics["policy_training"]
                    / 1e12
                )
                num_ranks = train_results["num_ranks"]
                print(
                    f"  • Training FLOPS: {total_tflops:.2f} TFLOPS ({total_tflops / num_ranks:.2f} TFLOPS per rank)",
                    flush=True,
                )
                if "theoretical_tflops" in train_results:
                    theoretical_tflops = train_results["theoretical_tflops"]
                    print(
                        f"  • Training Model Floating Point Utilization: {100 * total_tflops / theoretical_tflops:.2f}%",
                        flush=True,
                    )
                    metrics["train_fp_utilization"] = total_tflops / theoretical_tflops

            print("\n⏱️  Timing:", flush=True)
            # Display total time first, separately
            total_time = timing_metrics.get("total_step_time", 0)

            total_num_gpus = (
                master_config["cluster"]["num_nodes"]
                * master_config["cluster"]["gpus_per_node"]
            )
            metrics.update(
                {
                    "tokens_per_sec_per_gpu": metrics["total_num_tokens"]
                    / total_time
                    / total_num_gpus
                }
            )

            print(f"  • Total step time: {total_time:.2f}s", flush=True)

            # Display all other timing metrics
            for k, v in sorted(
                timing_metrics.items(), key=lambda item: item[1], reverse=True
            ):
                if k != "total_step_time":
                    percent = (v / total_time * 100) if total_time > 0 else 0
                    print(f"  • {k}: {v:.2f}s ({percent:.1f}%)", flush=True)

            logger.log_metrics(metrics, total_steps + 1, prefix="train")
            logger.log_metrics(timing_metrics, total_steps + 1, prefix="timing/train")

            timer.reset()
            current_step += 1
            total_steps += 1
            if should_save_by_timeout:
                break
            if total_steps >= max_num_steps:
                break

        current_epoch += 1
        current_step = 0  # Reset step counter for new epoch


def validate(
    policy_generation: GenerationInterface,
    val_dataloader: Optional[StatefulDataLoader],
    tokenizer,
    val_task_to_env: Optional[dict[str, EnvironmentInterface]],
    step: int,
    master_config: MasterConfig,
) -> tuple[dict[str, Any], dict[str, Any]]:
    """Run validation on the validation dataset."""
    if val_dataloader is None:
        assert val_dataloader is not None or master_config["dpo"]["val_period"] == 0, (
            "val_dataloader is None, so dpo.val_period must be 0"
        )
        print("  ⚠️ No validation dataloader provided, skipping validation", flush=True)
        return {}, {}

    timer = Timer()
    with timer.time("total_validation_time"):
        print(f"▶ Starting validation at step {step}...", flush=True)

        total_rewards = []
        total_lengths = []
        all_message_logs = []  # Collect all message logs

        max_batches = (
            master_config["grpo"]["max_val_samples"]
            // master_config["grpo"]["val_batch_size"]
        )
        for batch_idx, val_batch in enumerate(val_dataloader):
            if batch_idx >= max_batches:
                break

            # Generate responses (updates the LLMMessageLogType in batch_with_msg_logs)
            # Use async rollouts if vLLM async engine is enabled
            if _should_use_async_rollouts(master_config):
                val_batch, gen_metrics = run_async_multi_turn_rollout(
                    policy_generation,
                    val_batch,
                    tokenizer,
                    val_task_to_env,
                    max_seq_len=master_config["policy"]["max_total_sequence_length"],
                    max_rollout_turns=master_config["grpo"]["max_rollout_turns"],
                    greedy=False,
                )
            else:
                val_batch, gen_metrics = run_multi_turn_rollout(
                    policy_generation,
                    val_batch,
                    tokenizer,
                    val_task_to_env,
                    max_seq_len=master_config["policy"]["max_total_sequence_length"],
                    max_rollout_turns=master_config["grpo"]["max_rollout_turns"],
                    greedy=False,
                )
            rewards = val_batch["total_reward"]

            total_rewards.extend(rewards.tolist())
            total_lengths.append(gen_metrics["mean_gen_tokens_per_sample"])

            # Collect message logs for later display
            to_env = [
                get_keys_from_message_log(
                    val_batch["message_log"][i], ["role", "content"]
                )
                for i in range(len(val_batch["message_log"]))
            ]

            all_message_logs.extend(to_env)

        # Calculate validation metrics
        accuracy = sum(total_rewards) / len(total_rewards)
        avg_length = sum(total_lengths) / len(total_lengths)

        val_metrics = {
            "accuracy": accuracy,
            "avg_length": avg_length,
        }

        # Print sample conversations only once at the end of validation
        try:
            print_message_log_samples(
                all_message_logs,
                total_rewards,
                num_samples=min(
                    master_config["logger"]["num_val_samples_to_print"],
                    len(all_message_logs),
                ),
                step=step,
            )
        except Exception as e:
            print(f"\n  ⚠️ Error displaying message samples: {str(e)}")
            print("  ⚠️ Continuing validation without displaying samples...", flush=True)

    # Get timing metrics
    timing_metrics = timer.get_timing_metrics(reduction_op="sum")
    validation_time = timing_metrics.get("total_validation_time", 0)

    # Print summary of validation results
    print("\n📊 Validation Results:")
    print(f"    • Accuracy: {accuracy:.4f}")
    print(f"    • Average response length: {avg_length:.1f} tokens")
    print(f"    • Samples processed: {len(total_rewards)}", flush=True)

    # Print timing information
    print("\n  ⏱️  Validation Timing:")
    validation_time = timing_metrics.get("total_validation_time", 0)
    print(f"    • Total validation time: {validation_time:.2f}s", flush=True)

    # Make sure to reset the timer after validation
    timer.reset()

    # Explicit GPU memory cleanup after validation
    gc.collect()
    torch.cuda.empty_cache()

    return val_metrics, timing_metrics


def async_grpo_train(
    policy: ColocatablePolicyInterface,
    policy_generation: Optional[GenerationInterface],
    dataloader: StatefulDataLoader,
    val_dataloader: Optional[StatefulDataLoader],
    tokenizer: TokenizerType,
    loss_fn: LossFunction,
    task_to_env: dict[str, EnvironmentInterface],
    val_task_to_env: Optional[dict[str, EnvironmentInterface]],
    logger: Logger,
    checkpointer: CheckpointManager,
    grpo_save_state: GRPOSaveState,
    master_config: MasterConfig,
    max_trajectory_age_steps: int = 1,
) -> None:
    """Run asynchronous GRPO training with replay buffer.

    Args:
        policy: Training policy
        policy_generation: Generation interface
        dataloader: Training data loader
        val_dataloader: Validation data loader
        tokenizer: Tokenizer
        loss_fn: Loss function
        task_to_env: Training environments
        val_task_to_env: Validation environments
        logger: Logger
        checkpointer: Checkpoint manager
        grpo_save_state: Training state
        master_config: Master configuration
        max_trajectory_age_steps: Maximum age (in training steps) for trajectories to be used in training
    """
    # Ensure we are running with a compatible async generation backend
    assert _should_use_async_rollouts(master_config), (
        "Async GRPO requires vLLM backend with vllm_cfg.async_engine=True. "
        "Set policy.generation.vllm_cfg.async_engine to true in your config."
    )
    assert master_config["loss_fn"]["use_importance_sampling_correction"] is True, (
        "Importance sampling correction must be enabled for async GRPO for good convergence due to off-policy samples!"
    )
    # Import async utilities only when needed
    from nemo_rl.algorithms.async_utils import AsyncTrajectoryCollector, ReplayBuffer

    timer = Timer()
    NEED_REFIT = True

    # Setup generation interface
    if policy_generation is None:
        policy_generation = policy
        NEED_REFIT = False
    POLICY_GENERATION_STALE = True
    assert policy_generation is not None

    # Training state
    step = grpo_save_state["current_step"]
    weight_version = step  # Tracks refitted weight versions
    consumed_samples = grpo_save_state["consumed_samples"]
    val_period = master_config["grpo"]["val_period"]
    val_at_start = master_config["grpo"]["val_at_start"]
    colocated_inference = master_config["policy"]["generation"]["colocated"]["enabled"]

    assert not colocated_inference, (
        "Colocated inference is not supported for async GRPO. Please use non-colocated inference."
    )

    # Calculate minimum buffer size from training requirements
    # In per-prompt buffer mode, one buffer entry is 1 prompt * num_generations_per_prompt
    num_prompts_per_step = master_config["grpo"]["num_prompts_per_step"]
    samples_per_prompt_group = master_config["grpo"]["num_generations_per_prompt"]
    train_gbs = master_config["policy"]["train_global_batch_size"]

    # Ensure the buffer has at least one step worth of prompt-groups before training
    min_trajectories_needed = num_prompts_per_step

    print("📊 Buffer requirements calculation:")
    print(f"   - num_prompts_per_step: {num_prompts_per_step}")
    print(f"   - num_generations_per_prompt: {samples_per_prompt_group}")
    print(f"   - samples_per_prompt_group: {samples_per_prompt_group}")
    print(f"   - train_global_batch_size: {train_gbs}")
    print(f"   - min_trajectories_needed: {min_trajectories_needed} (async mode)")

    _replay_py_exec = get_actor_python_env(
        "nemo_rl.algorithms.async_utils.ReplayBuffer"
    )
    if _replay_py_exec.startswith("uv"):
        # Lazily build a dedicated venv across all Ray nodes on-demand.
        _replay_py_exec = create_local_venv_on_each_node(
            _replay_py_exec,
            "nemo_rl.algorithms.async_utils.ReplayBuffer",
        )

    _replay_runtime_env = {
        "py_executable": _replay_py_exec,
        "env_vars": {
            **os.environ,
            "VIRTUAL_ENV": _replay_py_exec,
            "UV_PROJECT_ENVIRONMENT": _replay_py_exec,
        },
    }

    # Calculate optimal buffer size based on generation limits to prevent length bias
    # Each weight version generates exactly num_prompts_per_step trajectories
    # With max_age_steps, we keep trajectories from multiple weight versions
    num_prompts_per_step = master_config["grpo"]["num_prompts_per_step"]
    late_arrival_slack = 2
    optimal_buffer_size = (
        num_prompts_per_step * max_trajectory_age_steps * late_arrival_slack
    )

    replay_buffer = ReplayBuffer.options(runtime_env=_replay_runtime_env).remote(
        max_size=optimal_buffer_size
    )

    _tc_py_exec = get_actor_python_env(
        "nemo_rl.algorithms.async_utils.AsyncTrajectoryCollector"
    )
    if _tc_py_exec.startswith("uv"):
        _tc_py_exec = create_local_venv_on_each_node(
            _tc_py_exec,
            "nemo_rl.algorithms.async_utils.AsyncTrajectoryCollector",
        )

    _tc_runtime_env = {
        "py_executable": _tc_py_exec,
        "env_vars": {
            **os.environ,
            "VIRTUAL_ENV": _tc_py_exec,
            "UV_PROJECT_ENVIRONMENT": _tc_py_exec,
        },
    }

    # Initialize trajectory collector with synchronized collection
    trajectory_collector = AsyncTrajectoryCollector.options(
        runtime_env=_tc_runtime_env
    ).remote(
        policy_generation=policy_generation,
        tokenizer=tokenizer,
        task_to_env=task_to_env,
        master_config=master_config,
        replay_buffer=replay_buffer,
        start_step=step,
    )

    # Start trajectory collection in background
    collection_task = trajectory_collector.start_collection.remote(dataloader)

    # Ensure collector knows initial weight version
    trajectory_collector.set_weight_version.remote(weight_version)

    print("📦 Started continuous background trajectory collection")

    print(
        f"🚀 Starting async GRPO training with buffer_size={optimal_buffer_size}, max_age={max_trajectory_age_steps} steps"
    )

    print("⏳ Preparing policy generation for training...")
    if NEED_REFIT and POLICY_GENERATION_STALE:
        print("🔄 Refitting policy generation with actual model weights...")
        try:
            refit_policy_generation(policy, policy_generation, colocated_inference)
            print("✅ Policy generation refit completed successfully")
            POLICY_GENERATION_STALE = False
        except Exception as e:
            print(f"❌ Policy generation refit failed: {e}")
            import traceback

            traceback.print_exc()
            return
    else:
        print("🔄 Preparing policy generation for inference...")
        try:
            policy_generation.prepare_for_generation()
            print("✅ Policy generation preparation completed successfully")
        except Exception as e:
            print(f"❌ Policy generation preparation failed: {e}")
            import traceback

            traceback.print_exc()
            return

    print("✅ Policy generation setup complete, proceeding to validation...")

    # Run validation at start if configured
    if val_at_start and step == 0:
        print("\n🔍 Running initial validation...")
        # Pause trajectory collection during initial validation
        trajectory_collector.pause.remote()

        try:
            val_metrics, validation_timings = validate(
                policy_generation,
                val_dataloader,
                tokenizer,
                val_task_to_env,
                step=0,
                master_config=master_config,
            )
            policy_generation.finish_generation()
            logger.log_metrics(val_metrics, step, prefix="validation")
            logger.log_metrics(validation_timings, step, prefix="timing/validation")
            print("✅ Initial validation completed successfully")
        except Exception as e:
            print(f"❌ Initial validation failed: {e}")
            import traceback

            traceback.print_exc()
            # Continue anyway since validation is optional
        finally:
            # Resume trajectory collection after initial validation
            trajectory_collector.resume.remote()

    print("✅ All setup complete, starting buffer wait...")

    # Wait for initial buffer fill
    print(
        f"⏳ Waiting for replay buffer to have sufficient trajectories ({min_trajectories_needed} trajectories)..."
    )
    wait_iterations = 0
    while True:
        buffer_size_current = ray.get(replay_buffer.size.remote())

        print(
            f"  Wait iteration {wait_iterations}: buffer_filled_ratio={buffer_size_current}/{min_trajectories_needed}"
        )

        if buffer_size_current >= min_trajectories_needed:
            break

        time.sleep(1.0)

    print("✅ Buffer ready! Starting training loop...")

    # Main training loop
    try:
        while step < master_config["grpo"]["max_num_steps"]:
            print(
                f"\n{'=' * 25} Step {step + 1}/{master_config['grpo']['max_num_steps']} {'=' * 25}"
            )
            maybe_gpu_profile_step(policy, step + 1)
            if policy != policy_generation:
                maybe_gpu_profile_step(policy_generation, step + 1)

            with timer.time("total_step_time"):
                # Sample trajectories from replay buffer
                print("📦 Sampling from replay buffer...")
                with timer.time("buffer_sampling"):
                    buffer_size_current = ray.get(replay_buffer.size.remote())
                    print(
                        f"📊 Step coordination: training_step={step}, max_age={max_trajectory_age_steps}, buffer_size={buffer_size_current}"
                    )

                    # Sample the required number of per-prompt groups.
                    num_prompt_groups_needed = master_config["grpo"][
                        "num_prompts_per_step"
                    ]
                    sample_result = ray.get(
                        replay_buffer.sample.remote(
                            num_prompt_groups=num_prompt_groups_needed,
                            current_weight_version=weight_version,
                            max_age_steps=max_trajectory_age_steps,
                        )
                    )

                    if (
                        sample_result is None
                        or len(sample_result["trajectories"])
                        != num_prompt_groups_needed
                    ):
                        print(
                            "⏳ Buffer empty or not enough groups to form a full step, waiting..."
                        )

                        # Get buffer debug info to help diagnose the issue
                        buffer_debug = ray.get(replay_buffer.get_debug_info.remote())
                        buffer_size = buffer_debug["total_trajectories"]

                        if buffer_size > 0:
                            print(
                                f"🔍 Debug: Buffer has {buffer_size} trajectories but sampling requires exactly {num_prompt_groups_needed}."
                            )
                            print(f"   Current weight version: {weight_version}")
                            print(f"   Max trajectory age: {max_trajectory_age_steps}")
                            print(
                                f"   Trajectory versions in buffer: {buffer_debug['trajectory_versions']}"
                            )

                        time.sleep(0.5)
                        continue

                    # Extract trajectories and metadata from sample result
                    trajectories = sample_result["trajectories"]
                    avg_trajectory_age = sample_result["avg_trajectory_age"]

                    print(
                        f"✅ Sampled {len(trajectories)} trajectory groups from buffer (avg age: {avg_trajectory_age:.2f} steps)"
                    )

                    # Concatenate per-prompt groups into a single training batch
                    per_prompt_batches = [t["batch"] for t in trajectories]
                    repeated_batch = BatchedDataDict.from_batches(per_prompt_batches)
                    # Aggregate rollout metrics across groups (simple mean where applicable)
                    rollout_metrics = {}
                    for t in trajectories:
                        for k, v in t["rollout_metrics"].items():
                            rollout_metrics.setdefault(k, []).append(v)
                    rollout_metrics = {
                        k: (sum(v) / len(v) if isinstance(v[0], (int, float)) else v)
                        for k, v in rollout_metrics.items()
                    }

                # Enforce fixed training batch: num_prompts_per_step * num_generations_per_prompt
                expected_batch_size = (
                    master_config["grpo"]["num_prompts_per_step"]
                    * master_config["grpo"]["num_generations_per_prompt"]
                )
                if repeated_batch.size != expected_batch_size:
                    print(
                        f"❌ Unexpected training batch size: got {repeated_batch.size}, expected {expected_batch_size}. Skipping step and waiting for correct buffer content."
                    )
                    time.sleep(0.5)
                    continue

                # Optional sanity: ensure DP divisibility to avoid sharding issues
                dp_size = policy.sharding_annotations.get_axis_size("data_parallel")
                if expected_batch_size % dp_size != 0:
                    raise AssertionError(
                        f"Configuration error: (num_prompts_per_step * num_generations_per_prompt) = {expected_batch_size} must be divisible by data_parallel size {dp_size}."
                    )

                print(f"Got trajectory batch (size: {repeated_batch.size})")

                print("▶ Processing rewards...")
                with timer.time("reward_calculation"):
                    prompt_only_message_logs = []
                    for message_log in repeated_batch["message_log"]:
                        prompt_only_log = []
                        for message in message_log:
                            if message["role"] == "user" or message["role"] == "system":
                                prompt_only_log.append(message)
                        prompt_only_message_logs.append(prompt_only_log)

                    prompt_batched_flat, prompt_input_lengths = (
                        batched_message_log_to_flat_message(
                            prompt_only_message_logs,
                            pad_value_dict={"token_ids": tokenizer.pad_token_id},
                        )
                    )
                    prompt_only_ids = prompt_batched_flat["token_ids"]

                    rewards = repeated_batch["total_reward"]

                    print("▶ Computing advantages...")

                    baseline, std = calculate_baseline_and_std_per_prompt(
                        prompt_only_ids,
                        rewards,
                        torch.ones_like(rewards),
                        leave_one_out_baseline=master_config["grpo"][
                            "use_leave_one_out_baseline"
                        ],
                    )
                    advantages = (rewards - baseline).unsqueeze(-1)

                    print(
                        f"  📊 Rewards stats: min={rewards.min():.4f}, max={rewards.max():.4f}, mean={rewards.mean():.4f}, std={rewards.std():.4f}"
                    )
                    print(
                        f"  📊 Baseline stats: min={baseline.min():.4f}, max={baseline.max():.4f}, mean={baseline.mean():.4f}"
                    )
                    print(
                        f"  📊 Advantages stats: min={advantages.min():.4f}, max={advantages.max():.4f}, mean={advantages.mean():.4f}, std={advantages.std():.4f}"
                    )

                    if master_config["grpo"]["normalize_rewards"]:
                        zero_std_mask = std > 0
                        advantages[zero_std_mask] = (
                            advantages[zero_std_mask] / std.unsqueeze(-1)[zero_std_mask]
                        )
                        print(
                            f"  📊 Normalized advantages stats: min={advantages.min():.4f}, max={advantages.max():.4f}, mean={advantages.mean():.4f}, std={advantages.std():.4f}"
                        )

                # Prepare training data (same as sync version)
                with timer.time("data_processing"):
                    # Add loss mask and advantages to each message
                    for i, message_log in enumerate(repeated_batch["message_log"]):
                        for j, message in enumerate(message_log):
                            if message["role"] == "assistant":
                                message["token_loss_mask"] = torch.ones_like(
                                    message["token_ids"]
                                )
                            else:
                                message["token_loss_mask"] = torch.zeros_like(
                                    message["token_ids"]
                                )
                            if "generation_logprobs" not in message:
                                message["generation_logprobs"] = torch.zeros_like(
                                    message["token_ids"], dtype=torch.float32
                                )
                            message["advantages"] = advantages[i].expand(
                                message["token_ids"].shape
                            )

                    # Convert to flat format for training
                    flat_messages, input_lengths = batched_message_log_to_flat_message(
                        repeated_batch["message_log"],
                        pad_value_dict={"token_ids": tokenizer.pad_token_id},
                        make_sequence_length_divisible_by=master_config["policy"][
                            "make_sequence_length_divisible_by"
                        ],
                    )

                    # Create training data
                    train_data = BatchedDataDict[ClippedPGLossDataDict](
                        {
                            "input_ids": flat_messages["token_ids"],
                            "input_lengths": input_lengths,
                            "advantages": flat_messages["advantages"],
                            "generation_logprobs": flat_messages["generation_logprobs"],
                            "token_mask": flat_messages["token_loss_mask"],
                            "sample_mask": repeated_batch["loss_multiplier"],
                        }
                    )
                    train_data.to("cpu")

                # Training phase (same as sync version)
                print("▶ Preparing for logprob inference...")
                with timer.time("logprob_inference_prep"):
                    policy.prepare_for_lp_inference()

                print("▶ Computing logprobs...")
                with timer.time("policy_and_reference_logprobs"):
                    fprop_logprobs = policy.get_logprobs(train_data)["logprobs"]
                    reference_logprobs = policy.get_reference_policy_logprobs(
                        train_data
                    )["reference_logprobs"]
                    train_data["prev_logprobs"] = fprop_logprobs
                    train_data["reference_policy_logprobs"] = reference_logprobs

                print("▶ Preparing for training...")
                with timer.time("training_prep"):
                    policy.prepare_for_training()
                    POLICY_GENERATION_STALE = True

                print("▶ Training policy...")
                with timer.time("policy_training"):
                    train_results = policy.train(train_data, loss_fn)

                print("🔄 Synchronizing policy weights to trajectory collector…")
                if NEED_REFIT:
                    # Measure pending-generation wait as exposed_generation time
                    print("🔄 Coordinating with trajectory collector before refit...")
                    with timer.time("exposed_generation"):
                        ray.get(trajectory_collector.prepare_for_refit.remote())

                    # Only the actual refit/weight transfer should be counted as weight_sync
                    print("🔄 Performing policy generation refit...")
                    with timer.time("weight_sync"):
                        refit_policy_generation(
                            policy, policy_generation, colocated_inference
                        )
                        POLICY_GENERATION_STALE = False

                        # Update weight version before resuming trajectory collection so that all trajectories are updated with the new correct weight version
                        weight_version += 1
                        trajectory_collector.set_weight_version.remote(weight_version)
                        trajectory_collector.resume_after_refit.remote()

                # Validation
                val_metrics, validation_timings = None, None
                is_last_step = step + 1 == master_config["grpo"]["max_num_steps"]

                if val_period > 0 and (step + 1) % val_period == 0:
                    # Pause trajectory collection during validation to reduce memory pressure
                    trajectory_collector.pause.remote()

                    if NEED_REFIT and POLICY_GENERATION_STALE:
                        refit_policy_generation(
                            policy, policy_generation, colocated_inference
                        )
                        POLICY_GENERATION_STALE = False
                    else:
                        policy_generation.prepare_for_generation()
                    val_metrics, validation_timings = validate(
                        policy_generation,
                        val_dataloader,
                        tokenizer,
                        val_task_to_env,
                        step=step + 1,
                        master_config=master_config,
                    )
                    policy_generation.finish_generation()
                    logger.log_metrics(
                        validation_timings, step + 1, prefix="timing/validation"
                    )
                    logger.log_metrics(val_metrics, step + 1, prefix="validation")

                    # Explicit GPU memory cleanup after validation in async mode
                    import gc

                    gc.collect()
                    torch.cuda.empty_cache()

                    # Resume trajectory collection after validation
                    trajectory_collector.resume.remote()

                # Checkpointing (same as sync version)
                consumed_samples += master_config["grpo"]["num_prompts_per_step"]
                if master_config["checkpointing"]["enabled"] and (
                    is_last_step
                    or (step + 1) % master_config["checkpointing"]["save_period"] == 0
                ):
                    policy.prepare_for_training()

                    grpo_save_state["current_step"] = step + 1
                    if val_metrics is not None:
                        grpo_save_state["val_reward"] = val_metrics["accuracy"]
                    elif "val_reward" in grpo_save_state:
                        del grpo_save_state["val_reward"]
                    grpo_save_state["consumed_samples"] = consumed_samples

                    if master_config["checkpointing"]["metric_name"] is not None:
                        if (
                            master_config["checkpointing"]["metric_name"]
                            not in grpo_save_state
                        ):
                            warnings.warn(
                                f"You asked to save checkpoints based on {master_config['checkpointing']['metric_name']} but the metric is not found in the save state. "
                                "Saving most recent k checkpoints instead."
                            )
                            master_config["checkpointing"]["metric_name"] = None

                    with timer.time("checkpointing"):
                        print(f"Saving checkpoint for step {step + 1}...")
                        checkpoint_path = checkpointer.init_tmp_checkpoint(
                            step + 1, grpo_save_state, master_config
                        )
                        policy.save_checkpoint(
                            weights_path=os.path.join(
                                checkpoint_path, "policy", "weights"
                            ),
                            optimizer_path=os.path.join(
                                checkpoint_path, "policy", "optimizer"
                            ),
                            tokenizer_path=os.path.join(
                                checkpoint_path, "policy", "tokenizer"
                            ),
                        )
                        # Get dataloader state from trajectory collector
                        actual_dataloader_state = ray.get(
                            trajectory_collector.get_dataloader_state.remote()
                        )
                        torch.save(
                            actual_dataloader_state,
                            os.path.join(checkpoint_path, "train_dataloader.pt"),
                        )
                        checkpointer.finalize_checkpoint(checkpoint_path)
                    policy.offload_after_refit()

            log_data = {"content": flat_messages["content"]}
            log_data["rewards"] = rewards.tolist()
            log_data["generation_logprobs"] = train_data["generation_logprobs"].tolist()
            log_data["prev_logprobs"] = train_data["prev_logprobs"].tolist()
            log_data["input_lengths"] = input_lengths.tolist()
            logger.log_batched_dict_as_jsonl(log_data, f"train_data_step{step}.jsonl")

            metrics = {
                "loss": train_results["loss"].numpy(),
                "reward": rewards.numpy(),
                "grad_norm": train_results["grad_norm"].numpy(),
            }
            metrics.update(train_results["all_mb_metrics"])
            for k, v in metrics.items():
                if k in {
                    "lr",
                    "wd",
                    "reward",
                    "global_valid_seqs",
                    "global_valid_toks",
                }:
                    metrics[k] = np.mean(v).item()
                else:
                    metrics[k] = np.sum(v).item()
            metrics.update(rollout_metrics)

            timing_metrics: dict[str, float] = timer.get_timing_metrics(
                reduction_op="sum"
            )

            # Add buffer stats
            buffer_size_current = ray.get(replay_buffer.size.remote())
            metrics["buffer_size"] = buffer_size_current
            metrics["avg_trajectory_age"] = avg_trajectory_age

            print("\n📊 Training Results:")
            print(f"  • Loss: {metrics['loss']:.4f}")
            print(f"  • Avg Reward: {np.mean(rewards.numpy()):.4f}")
            print(f"  • Buffer Size: {buffer_size_current}")
            print(f"  • Avg Trajectory Age: {avg_trajectory_age:.2f} steps")

            print("\n⏱️  Timing:")
            total_time = timing_metrics.get("total_step_time", 0)
            print(f"  • Total step time: {total_time:.2f}s")
            for k, v in sorted(
                timing_metrics.items(), key=lambda item: item[1], reverse=True
            ):
                if k != "total_step_time":
                    percent = (v / total_time * 100) if total_time > 0 else 0
                    print(f"  • {k}: {v:.2f}s ({percent:.1f}%)")

            logger.log_metrics(metrics, step + 1, prefix="train")
            logger.log_metrics(timing_metrics, step + 1, prefix="timing/train")

            timer.reset()
            step += 1

    finally:
        # Clean up
        print("🛑 Stopping trajectory collection...")
        try:
            ray.kill(trajectory_collector)
        except Exception as e:
            print(f"Error stopping trajectory collector: {e}")

        try:
            ray.kill(replay_buffer)
        except Exception as e:
            print(f"Error stopping replay buffer: {e}")

        print("Async GRPO training complete!")<|MERGE_RESOLUTION|>--- conflicted
+++ resolved
@@ -42,19 +42,9 @@
     get_keys_from_message_log,
 )
 from nemo_rl.distributed.batched_data_dict import BatchedDataDict
-<<<<<<< HEAD
 from nemo_rl.distributed.ray_actor_environment_registry import get_actor_python_env
-from nemo_rl.distributed.virtual_cluster import (
-    ClusterConfig,
-    RayVirtualCluster,
-)
-from nemo_rl.environments.interfaces import (
-    EnvironmentInterface,
-)
-=======
 from nemo_rl.distributed.virtual_cluster import ClusterConfig, RayVirtualCluster
 from nemo_rl.environments.interfaces import EnvironmentInterface
->>>>>>> 652ed926
 from nemo_rl.experience.rollouts import (
     run_async_multi_turn_rollout,
     run_multi_turn_rollout,
