# Copyright (c) 2025, NVIDIA CORPORATION.  All rights reserved.
#
# Licensed under the Apache License, Version 2.0 (the "License");
# you may not use this file except in compliance with the License.
# You may obtain a copy of the License at
#
#     http://www.apache.org/licenses/LICENSE-2.0
#
# Unless required by applicable law or agreed to in writing, software
# distributed under the License is distributed on an "AS IS" BASIS,
# WITHOUT WARRANTIES OR CONDITIONS OF ANY KIND, either express or implied.
# See the License for the specific language governing permissions and
# limitations under the License.
<<<<<<< HEAD
=======

>>>>>>> 7124e445
import math
import random
import warnings
from functools import partial, wraps
from typing import Optional

import numpy as np
import torch
from transformers import (
    AutoProcessor,
    AutoTokenizer,
    PreTrainedTokenizerBase,
)

from nemo_rl.data.chat_templates import COMMON_CHAT_TEMPLATES
from nemo_rl.models.policy import TokenizerConfig
from nemo_rl.distributed.batched_data_dict import BatchedDataDict


<<<<<<< HEAD
def gumbel_topk(log_w: torch.Tensor, k: int) -> torch.Tensor:
    """Return a Bool mask of length len(log_w) with exactly k True."""
    g = -torch.log(-torch.log(torch.rand_like(log_w) + 1e-9) + 1e-9)
    topk = torch.topk(log_w + g, k).indices
    mask = torch.zeros_like(log_w, dtype=torch.bool)
    mask[topk] = True
    return mask

def prepare_for_mdlm_train_data(cat_and_padded: BatchedDataDict, mask_token_id: int, eps: float = 1e-3) -> BatchedDataDict:
    """Prepare the training data for the MDLM SFT.

    This function is stochastic, so it will return a different data dict 
    each time it is called, in spirit of diffusion models. The `token_ids`
    are masked with a probability, sampled for each sequence independently.
    Additionally, `token_loss_mask` is upcasted to float32 and reflects the 
    importance of the tokens to the loss. The rest of the keys are not modified.
    """
    token_ids = cat_and_padded["token_ids"]
    token_loss_mask = cat_and_padded["token_loss_mask"]


    # t ~ U[0, 1] for each sequence
    bsz, seq_len = token_ids.size(0), token_ids.size(1)
    t = torch.rand((bsz,), device=token_ids.device)

    p_mask = (1 - eps) * t + eps
    p_mask = p_mask[:, None].repeat(1, seq_len) # (bsz, seq_len)

    noise_mask = torch.rand((bsz, seq_len), device=token_ids.device) < p_mask
    noise_mask = noise_mask & token_loss_mask.bool()
    noisy_token_ids = torch.where(noise_mask, mask_token_id, token_ids)

    new_cat_and_padded = BatchedDataDict(
        {
            "token_ids": token_ids,
            "noisy_token_ids": noisy_token_ids,
            "token_loss_mask": token_loss_mask,
            "noise_mask": noise_mask,
            "p_mask": p_mask,
        }
    )

    for k, v in cat_and_padded.items():
        if k not in new_cat_and_padded:
            new_cat_and_padded[k] = v

    return new_cat_and_padded

def prepare_for_mdlm_train_data_blockwise(cat_and_padded: BatchedDataDict, mask_token_id: int, eps: float = 1e-3, block_size: int | None = None, half_life_ratio: float = 0.25,) -> BatchedDataDict:
    """
    Two-stage corruption with optional per-block sampling.
    • Stage 1:  m ~ U(eps, 1)   →   k = round(m · len)  (exact budget).
    • Stage 2:  sample exactly k positions with weights
                w_i(m) = exp[ λ · (1−m) · i ]   (late-heavy when m→0,
                                                 uniform when m→1).
      If `block_size` is given, the procedure is run *independently*
      inside each contiguous block of that length (last block may be shorter).
      When block_size is provided, m is sampled per-block and p_mask is per-block.
    Args
    ----
    input_ids : (B, L)  LongTensor
    eps       : minimum corruption ratio
    block_size: if not None, operate block-wise with per-block m sampling
    half_life_ratio : controls steepness when m→0
    """
    
    input_ids = cat_and_padded["token_ids"]
    token_loss_mask = cat_and_padded["token_loss_mask"]
    
    B, L = input_ids.shape
    device = input_ids.device
    dtype  = torch.float32

    masked_indices = torch.zeros((B, L), dtype=torch.bool, device=device)
    p_mask = torch.zeros((B, L), dtype=dtype, device=device)

    # ---------- Stage 1 & 2: whole-sentence or block-wise -------------------
    for b in range(B):
        if block_size is None:
            # ---------- Per-batch sampling (original behavior) ----------
            m = eps + (1.0 - eps) * torch.rand(1, device=device).item()   # scalar
            k_tot = int(round(m * L))
            k_tot = max(1, min(k_tot, L))  # clamp to [1, L]
            
            # Fill p_mask for this batch
            p_mask[b, :] = m
            
            slope = 1.0 - m          # ∈ [0,1]; 0 ⇒ uniform, 1 ⇒ late-heavy
            
            # ------- single pool over the whole sentence -------------
            lam_base = math.log(2.0) / (half_life_ratio * L) # base decay rate (λ when slope=1)

            pos   = torch.arange(L, device=device, dtype=dtype)
            log_w = (lam_base * slope * pos).clone()

            masked_indices[b] = gumbel_topk(log_w, k_tot)

        else:
            # ---------- Per-block sampling ----------
            num_blocks = math.ceil(L / block_size)
            lam_base = math.log(2.0) / (half_life_ratio * block_size) # base decay rate (λ when slope=1)

            for blk in range(num_blocks):
                start = blk * block_size
                end   = min((blk + 1) * block_size, L)
                blk_len = end - start

                # Sample m per block
                m_blk = eps + (1.0 - eps) * torch.rand(1, device=device).item()
                
                # Fill p_mask for this block
                p_mask[b, start:end] = m_blk
                
                # per-block budget
                k_blk = int(round(m_blk * blk_len))
                k_blk = max(0, min(k_blk, blk_len))
                if k_blk == 0:
                    continue

                slope = 1.0 - m_blk          # ∈ [0,1]; 0 ⇒ uniform, 1 ⇒ late-heavy

                pos   = torch.arange(blk_len, device=device, dtype=dtype)
                log_w = lam_base * slope * pos

                blk_mask = gumbel_topk(log_w, k_blk)
                masked_indices[b, start:end] = blk_mask

    if token_loss_mask is not None:
        masked_indices[token_loss_mask == 0] = 0

    noisy_batch = torch.where(masked_indices, mask_token_id, input_ids)
    
    new_cat_and_padded = BatchedDataDict(
        {
            "token_ids": input_ids,
            "noisy_token_ids": noisy_batch,
            "token_loss_mask": token_loss_mask,
            "noise_mask": masked_indices,
            "p_mask": p_mask,
        }
    )

    for k, v in cat_and_padded.items():
        if k not in new_cat_and_padded:
            new_cat_and_padded[k] = v

    return new_cat_and_padded

def calculate_kl_penalty_joschu2020(
    logprobs_policy: torch.Tensor, logprobs_reference: torch.Tensor
=======
def calculate_kl(
    logprobs: torch.Tensor,
    logprobs_reference: torch.Tensor,
    kl_type: str = "k3",
    input_clamp_value: float | None = 20.0,
    output_clamp_value: float | None = 10.0,
>>>>>>> 7124e445
) -> torch.Tensor:
    """Calculates a per-token estimate of the KL Divergence between two logprobs.

    From Schulman 2020, http://joschu.net/blog/kl-approx.html.

    Args:
        logprobs: torch.Tensor (b, s)
        logprobs_reference: torch.Tensor (b, s)
        kl_type: Type of KL approximation to use. Valid values: "k1", "k2", "k3".
        input_clamp_value: Optional clamping value for logr to prevent numerical instability.
                           If None, no clamping is applied.
        output_clamp_value: Optional clamping value for kl to prevent numerical instability.
                           If None, no clamping is applied.

    Returns:
        torch.Tensor: Per-token KL penalty values (b, s)
    """
    logr = logprobs_reference - logprobs
    if input_clamp_value is not None:
        logr = logr.clamp(min=-input_clamp_value, max=input_clamp_value)

    if kl_type == "k1":
        kl = -logr

    elif kl_type == "k2":
        kl = torch.square(logr) / 2

    elif kl_type == "k3":
        kl = torch.exp(logr) - 1 - logr

    else:
        raise ValueError(f"Invalid KL type: {kl_type}")

    if output_clamp_value is not None:
        kl = kl.clamp(min=-output_clamp_value, max=output_clamp_value)

    return kl


def calculate_baseline_and_std_per_prompt(
    prompts: torch.Tensor,
    rewards: torch.Tensor,
    valid_mask: torch.Tensor,
    leave_one_out_baseline: bool = True,
) -> tuple[torch.Tensor, torch.Tensor]:
    """Function to compute a baseline for each (prompt, response) pair in the batch.

    The same baseline is calculated for each prompt. Samples set to 0 in 'valid_mask'
    are not included in the baseline calculation.

    prompts:    tensor (b, s)     Tensor of prompts the model used. May be on any device
    rewards:    tensor (b,)       Float-valued rewards. May be on any device
    valid_mask: tensor (b,)       Vector of 0/1, where 0 is to ignore and 1 is to keep
    leave_one_out_baseline: bool  Compute an unbiased baseline by leaving out the sample that
                                  the baseline is for (from RLOO https://arxiv.org/abs/2402.14740)

    Returns:
    tensor (b,), tensor (b,) of baselines and std on the same device as 'rewards'
    """
    unique_prompts = torch.unique(prompts, dim=0)

    baseline = torch.zeros_like(rewards)
    sq_baseline = torch.zeros_like(rewards)
    std = torch.zeros_like(rewards)
    device_ordinal = rewards.get_device()
    if device_ordinal == -1:
        reward_device = torch.device("cpu")
    else:
        reward_device = torch.device(f"cuda:{device_ordinal}")

    for i in range(len(unique_prompts)):
        is_matching_prompt = (prompts == unique_prompts[i]).all(1)
        prompt_idx = torch.arange(len(prompts), device=reward_device)[
            is_matching_prompt
        ]

        if leave_one_out_baseline:
            baseline_mask_matrix = (1 - torch.eye(len(prompt_idx))).to(reward_device)
        else:
            baseline_mask_matrix = torch.ones((len(prompt_idx), len(prompt_idx))).to(
                reward_device
            )

        if valid_mask[prompt_idx].sum() <= 1:
            # Ignore sample: there are no valid responses, so set baseline equal to reward
            # to ignore it in the loss computation
            baseline[prompt_idx] = rewards[prompt_idx]
        else:
            num_valid = valid_mask[prompt_idx].float().sum() - int(
                leave_one_out_baseline
            )
            prompt_baseline = (
                torch.matmul(
                    baseline_mask_matrix, rewards[prompt_idx] * valid_mask[prompt_idx]
                )
                / num_valid
            )
            prompt_baseline_square = (
                torch.matmul(
                    baseline_mask_matrix,
                    torch.pow(rewards[prompt_idx], 2) * valid_mask[prompt_idx],
                )
                / num_valid
            )

            baseline[prompt_idx] = prompt_baseline
            sq_baseline[prompt_idx] = prompt_baseline_square
            std[prompt_idx] = (
                (
                    (prompt_baseline_square - prompt_baseline.square())
                    * (num_valid / (num_valid - 1))
                )
                .sqrt()
                .nan_to_num(0)
            )

    return baseline, std


def surpress_user_warnings(f):  # type: ignore
    @wraps(f)
    def wrapper(*args, **kwargs):  # type: ignore
        with warnings.catch_warnings():
            warnings.filterwarnings("ignore", category=UserWarning)
            output = f(*args, **kwargs)
        return output

    return wrapper


def masked_mean(
    values: torch.Tensor,
    mask: torch.Tensor,
    dim: Optional[int] = None,
    global_normalization_factor: Optional[torch.Tensor | float] = None,
):
    """Computes the mean of a microbatch, using a global statistic as the normalization factor."""
    normalization_factor = (
        torch.sum(mask, dim=dim)
        if global_normalization_factor is None
        else global_normalization_factor
    )
    return torch.sum(values * mask, dim=dim) / (normalization_factor + 1e-8)


def set_seed(seed: int) -> None:
    """Sets the seed for python, numpy, and pytorch."""
    random.seed(seed)
    np.random.seed(seed)
    torch.manual_seed(seed)
    torch.cuda.manual_seed_all(seed)


def get_tokenizer(
    tokenizer_config: TokenizerConfig, get_processor: bool = False
) -> PreTrainedTokenizerBase:
    """Get the tokenizer and set pad token to eos token if it is not already set.

    This function initializes a tokenizer from the Hugging Face transformers library
    and configures it with appropriate chat templates and padding tokens.

    Args:
        tokenizer_config: A dictionary containing tokenizer configuration.
            Required keys:
                - name: The name or path of the pretrained tokenizer
            Optional keys:
                - chat_template: The chat template to use. Can be:
                    - None: Uses a passthrough template that just returns message content
                    - "default": Uses the tokenizer's default template
                    - A custom jinja2 template string
                    If not specified, the tokenizer's default template will be used.
        get_processor: Whether to return a processor (via AutoProcessor) instead of a tokenizer.

    Returns:
        PreTrainedTokenizerBase: The configured tokenizer instance

    Examples:
        ```{doctest}
        >>> from transformers import AutoTokenizer
        >>> from nemo_rl.algorithms.utils import get_tokenizer
        >>> # not specifying a chat template uses the tokenizer's default
        >>> config = {"name": "meta-llama/Llama-3.2-1B-Instruct"}
        >>> tokenizer = get_tokenizer(config)
        No chat template provided, using tokenizer's default
        >>> messages = [
        ...     {"role": "system", "content": "You are a helpful AI assistant."},
        ...     {"role": "user", "content": "Hello!"}
        ... ]
        >>> formatted = tokenizer.apply_chat_template(messages, tokenize=False)
        >>> assert formatted == AutoTokenizer.from_pretrained("meta-llama/Llama-3.2-1B-Instruct").apply_chat_template(messages, tokenize=False)

        >>> # Using a passthrough template
        >>> config = {
        ...     "name": "meta-llama/Llama-3.2-1B-Instruct",
        ...     "chat_template": None
        ... }
        >>> tokenizer = get_tokenizer(config)
        Using passthrough chat template
        >>> formatted = tokenizer.apply_chat_template(messages, tokenize=False)
        >>> assert formatted == "".join(msg["content"] for msg in messages)

        >>> # Using a custom template
        >>> config = {
        ...     "name": "meta-llama/Llama-3.2-1B-Instruct",
        ...     "chat_template": "{% for message in messages %}{{ ' START: ' + message['content'] + ' END.' }}{% endfor %}"
        ... }
        >>> tokenizer = get_tokenizer(config)
        Using custom chat template
        >>> formatted = tokenizer.apply_chat_template(messages, tokenize=False)
        >>> assert formatted == " START: You are a helpful AI assistant. END. START: Hello! END."

        >>> # Requesting a processor (for multimodal models like Qwen-VL)
        >>> config = {"name": "Qwen/Qwen2.5-VL-3B-Instruct"}
        >>> processor = get_tokenizer(config, get_processor=True)
        No chat template provided, using tokenizer's default
        >>> messages = [
        ...     {"role": "system", "content": "You are a helpful AI assistant."},
        ...     {"role": "user", "content": "Hello!"}
        ... ]
        >>> formatted = processor.tokenizer.apply_chat_template(messages, tokenize=False)
        >>> assert formatted == AutoTokenizer.from_pretrained(
        ...     "Qwen/Qwen2.5-VL-3B-Instruct", trust_remote_code=True
        ... ).apply_chat_template(messages, tokenize=False)
        >>> assert processor.pad_token_id == processor.tokenizer.pad_token_id
        >>>
        ```
    """
    processor = None

    if get_processor:
        processor = AutoProcessor.from_pretrained(
            tokenizer_config["name"], trust_remote_code=True, use_fast=True
        )
        tokenizer = processor.tokenizer
    else:
        tokenizer = AutoTokenizer.from_pretrained(
            tokenizer_config["name"], trust_remote_code=True
        )

    if tokenizer.pad_token is None:
        tokenizer.pad_token = tokenizer.eos_token

<<<<<<< HEAD
    # TODO(mfathi): make this configurable and does not break the default behavior
    if tokenizer.mask_token is None:
        tokenizer.mask_token = '<|mdm_mask|>'
        tokenizer.mask_token_id = tokenizer.convert_tokens_to_ids(['<|mdm_mask|>'])[0]
        # NOTE(mfathi): mask_token_id should be 126336 for LLaDA

=======
>>>>>>> 7124e445
    if "chat_template" in tokenizer_config:
        if tokenizer_config["chat_template"] is None:
            print("Using passthrough chat template")
            tokenizer.chat_template = COMMON_CHAT_TEMPLATES.passthrough_prompt_response
        elif tokenizer_config["chat_template"].lower() == "default":
            print("Using tokenizer's default chat template")
        elif tokenizer_config["chat_template"].endswith(".jinja"):
            # Load template from file
            template_path = tokenizer_config["chat_template"]
            print(f"Loading chat template from file: {template_path}")
            with open(template_path, "r") as f:
                tokenizer.chat_template = f.read()
        else:
            print("Using custom chat template")
            tokenizer.chat_template = tokenizer_config["chat_template"]
    else:
        print("No chat template provided, using tokenizer's default")

    if (
        "chat_template_kwargs" in tokenizer_config
        and tokenizer_config["chat_template_kwargs"] is not None
    ):
        assert isinstance(tokenizer_config["chat_template_kwargs"], dict), (
            "chat_template_kwargs should be a dictionary"
        )
        tokenizer.apply_chat_template = partial(
            tokenizer.apply_chat_template, **tokenizer_config["chat_template_kwargs"]
        )

    # The "tokenizer" is passed to the policy workers only to use the pad/eos/bos tokens for extra padding and processing of the tokenized messages. That is the only reason it is needed.
    # However, the dataloader needs the processor for multimodal data preprocessing, so the processor is needed for the dataloader (only tokenizer is NOT enough).
    # Inheriting special keys from the tokenizer is a minimal change that doesn't disturb the rest of the SFT pipeline
    if processor is not None:
        processor.pad_token = tokenizer.pad_token
        processor.eos_token = tokenizer.eos_token
        processor.bos_token = tokenizer.bos_token
        processor.pad_token_id = tokenizer.pad_token_id
        processor.eos_token_id = tokenizer.eos_token_id
        processor.bos_token_id = tokenizer.bos_token_id
        # copy name_or_path from tokenizer to processor for logging
        processor.name_or_path = tokenizer.name_or_path

    return tokenizer if processor is None else processor


def maybe_pad_last_batch(batch: dict, dp_size: int, mbs: int) -> dict:
    """Pads the given batch so that its size is divisible by (mbs * dp_size).

    Args:
        batch (dict): The batch to pad.
        dp_size (int): Data parallel size.
        mbs (int): Micro batch size.

    Returns:
        dict: The padded batch.
    """
    min_padding = (math.ceil(batch.size / (mbs * dp_size)) * mbs * dp_size) - batch.size
    if min_padding > 0:
        print(f"Padding last validation batch with {min_padding} padding samples")
        # Pad input_ids
        batch["input_ids"] = torch.cat(
            [
                batch["input_ids"],
                batch["input_ids"][-1].unsqueeze(0).repeat(min_padding, 1),
            ]
        )
        # Pad input_lengths
        batch["input_lengths"] = torch.cat(
            [
                batch["input_lengths"],
                batch["input_lengths"][-1].unsqueeze(0).repeat(min_padding),
            ]
        )
        if "token_mask" in batch:
            # Pad token_mask
            batch["token_mask"] = torch.cat(
                [
                    batch["token_mask"],
                    batch["token_mask"][-1].unsqueeze(0).repeat(min_padding, 1),
                ]
            )
        # Pad sample_mask
        batch["sample_mask"] = torch.cat(
            [
                batch["sample_mask"],
                torch.zeros_like(batch["sample_mask"][-1])
                .unsqueeze(0)
                .repeat(min_padding),
            ]
        )

        if "reference_policy_logprobs" in batch:
            # Pad reference_policy_logprobs
            batch["reference_policy_logprobs"] = torch.cat(
                [
                    batch["reference_policy_logprobs"],
                    batch["reference_policy_logprobs"][-1]
                    .unsqueeze(0)
                    .repeat(min_padding, 1),
                ]
            )
    return batch


def print_performance_metrics(
    train_results: dict[str, float],
    metrics: dict[str, float],
    timing_metrics: dict[str, float],
    master_config: dict,
) -> dict[str, float]:
    """Print performance metrics for GRPO."""

    # =====================================================
    # Generate Token Imbalance Visualization
    # =====================================================
    def visualize_per_worker_load(per_worker_token_counts: dict[int, int]) -> float:
        per_worker_token_counts_list = [
            v for k, v in sorted(per_worker_token_counts.items())
        ]
        per_worker_load_ratio = [
            v / max(per_worker_token_counts_list) for v in per_worker_token_counts_list
        ]
        max_rows_to_print = 100
        print("  • Visualizing Token Imbalance per Generation Worker:")
        for i in range(min(len(per_worker_token_counts_list), max_rows_to_print)):
            print(
                f"    - Generated Tokens from Worker {i:3.0f}:"
                f"{'■' * int(per_worker_load_ratio[i] * 10)}"
                f"{'□' * (10 - int(per_worker_load_ratio[i] * 10))}"
                f" Count: {per_worker_token_counts_list[i] / 1000:.1f}K"
            )
        estimated_idle_ratio = 1 - sum(per_worker_load_ratio) / len(
            per_worker_load_ratio
        )
        print(f"  • Average Token Imbalance: {100 * estimated_idle_ratio:.2f}%")
        return estimated_idle_ratio

    print("\n🔍 Performance Metrics:")
    performance_metrics = {}

    if "per_worker_token_counts" in metrics:
        # Can be a list of each trajectory
        if isinstance(metrics["per_worker_token_counts"], list):
            per_worker_token_counts = {}
            for trajectory_metrics in metrics["per_worker_token_counts"]:
                for worker_idx, token_count in trajectory_metrics.items():
                    per_worker_token_counts[worker_idx] = (
                        per_worker_token_counts.get(worker_idx, 0) + token_count
                    )
        elif isinstance(metrics["per_worker_token_counts"], dict):
            per_worker_token_counts = metrics["per_worker_token_counts"]
        else:
            per_worker_token_counts = None

        if per_worker_token_counts is not None:
            average_token_imbalance = visualize_per_worker_load(per_worker_token_counts)
            performance_metrics["average_token_imbalance"] = average_token_imbalance

    if "mean_total_tokens_per_sample" in metrics:
        print(
            f"  • Mean Total Tokens per Sample: {metrics['mean_total_tokens_per_sample']:.2f}"
        )

    # =====================================================
    # Throughputs
    # =====================================================

    policy_and_reference_logprobs_time = timing_metrics["policy_and_reference_logprobs"]
    policy_training_time = timing_metrics["policy_training"]
    total_time = timing_metrics["total_step_time"]
    refit_time = (
        timing_metrics["weight_sync"]
        if "weight_sync" in timing_metrics
        else timing_metrics["prepare_for_generation/total"]
    )
    if "generation" in timing_metrics:  # Sync GRPO
        generation_time = timing_metrics["generation"]
    else:  # Async GRPO
        # If the training time is greater than the generation time, we include the idle time caused by training as part of the generation time.
        # if training time > generation time, generation time = training time
        # if training time < generation time, generation time = training time + exposed generation time
        generation_time = (
            timing_metrics["exposed_generation"]
            + timing_metrics["policy_and_reference_logprobs"]
            + timing_metrics["policy_training"]
        )

    num_nodes = master_config["cluster"]["num_nodes"]
    gpus_per_node = master_config["cluster"]["gpus_per_node"]
    total_num_gpus = num_nodes * gpus_per_node
    colocated_inference = master_config["policy"]["generation"]["colocated"]["enabled"]

    # Idle Time from Training Worker (Async GRPO only)
    if (
        "async_grpo" in master_config and master_config["async_grpo"]["enabled"]
    ) and not colocated_inference:
        # async grpo
        exposed_generation_time = timing_metrics["exposed_generation"]
        training_worker_idle_time_ratio = (
            0
            if exposed_generation_time > 0.1
            else exposed_generation_time
            / (
                policy_training_time
                + policy_and_reference_logprobs_time
                + exposed_generation_time
                + refit_time
            )
        )
        print(
            f"  • Training Worker Idle Time Ratio: {100 * training_worker_idle_time_ratio:.2f}%"
        )
        performance_metrics["training_worker_idle_time_ratio"] = (
            training_worker_idle_time_ratio
        )

    number_of_samples_per_step = (
        master_config["grpo"]["num_prompts_per_step"]
        * master_config["grpo"]["num_generations_per_prompt"]
    )

    if colocated_inference:
        training_num_gpus = total_num_gpus
        generation_num_gpus = total_num_gpus
    else:
        generation_num_nodes = (
            master_config["policy"]["generation"]["colocated"]["resources"]["num_nodes"]
            or 1
        )
        generation_num_gpus = (
            master_config["policy"]["generation"]["colocated"]["resources"][
                "gpus_per_node"
            ]
            * generation_num_nodes
        )
        training_num_gpus = total_num_gpus - generation_num_gpus

    e2e_samples_per_sec_per_gpu = (
        number_of_samples_per_step / total_time / total_num_gpus
    )

    e2e_tokens_per_sec_per_gpu = (
        metrics["total_num_tokens"] / total_time / total_num_gpus
    )
    policy_training_tokens_per_sec_per_gpu = (
        metrics["total_num_tokens"] / policy_training_time / training_num_gpus
    )
    policy_and_reference_logprobs_tokens_per_sec_per_gpu = (
        metrics["total_num_tokens"]
        / policy_and_reference_logprobs_time
        / training_num_gpus
    )
    training_worker_group_tokens_per_sec_per_gpu = (
        metrics["total_num_tokens"]
        / (policy_training_time + policy_and_reference_logprobs_time)
        / training_num_gpus
    )
    generation_tokens_per_sec_per_gpu = (
        metrics["total_num_tokens"] / generation_time / generation_num_gpus
    )

    print("  • Throughputs (per GPU):")
    print(f"    - E2E (Samples/sec/gpu): {e2e_samples_per_sec_per_gpu:.2f}")
    print(f"    - E2E (Tokens/sec/gpu): {e2e_tokens_per_sec_per_gpu:.2f}")
    print(
        f"    - Policy Training (Tokens/sec/gpu): {policy_training_tokens_per_sec_per_gpu:.2f}"
    )
    print(
        f"    - Policy and Reference Logprobs (Tokens/sec/gpu): {policy_and_reference_logprobs_tokens_per_sec_per_gpu:.2f}"
    )
    print(
        f"    - Training Worker Group (Tokens/sec/gpu): {training_worker_group_tokens_per_sec_per_gpu:.2f}"
    )
    print(
        f"    - Generation Worker Group (Tokens/sec/gpu): {generation_tokens_per_sec_per_gpu:.2f}"
    )

    print("  • Throughputs (per Group):")
    print(
        f"    - E2E (Samples/sec): {(e2e_samples_per_sec_per_gpu * total_num_gpus):.2f}"
    )
    print(
        f"    - E2E (Tokens/sec): {(e2e_tokens_per_sec_per_gpu * total_num_gpus):.2f}"
    )
    print(
        f"    - Training Worker Group (Tokens/sec): {(training_worker_group_tokens_per_sec_per_gpu * training_num_gpus):.2f}"
    )
    print(
        f"    - Generation Worker Group (Tokens/sec): {(generation_tokens_per_sec_per_gpu * generation_num_gpus):.2f}"
    )

    # =====================================================
    # FLOPS
    # =====================================================

    if "total_flops" in train_results:
        total_tflops = (
            train_results["total_flops"] / timing_metrics["policy_training"] / 1e12
        )
        num_ranks = train_results["num_ranks"]
        print(
            f"  • Training FLOPS: {total_tflops:.2f} TFLOPS ({total_tflops / num_ranks:.2f} TFLOPS per rank)",
            flush=True,
        )
        performance_metrics["train_flops_per_gpu"] = total_tflops / num_ranks
        if "theoretical_tflops" in train_results:
            theoretical_tflops = train_results["theoretical_tflops"]
            print(
                f"  • Training Model Floating Point Utilization: {100 * total_tflops / theoretical_tflops:.2f}%",
                flush=True,
            )
            performance_metrics["train_fp_utilization"] = (
                total_tflops / theoretical_tflops
            )

    # =====================================================
    # Clean up metrics
    # =====================================================

    # Clean up metrics to avoid wandb logging errors
    # Dict structures cannot be logged to wandb
    if "per_worker_token_counts" in metrics:
        del metrics["per_worker_token_counts"]

    # =====================================================
    # Logging
    # =====================================================

    performance_metrics.update(
        {
            "samples_per_sec": e2e_samples_per_sec_per_gpu * total_num_gpus,
            "tokens_per_sec": e2e_tokens_per_sec_per_gpu * total_num_gpus,
            "samples_per_sec_per_gpu": e2e_samples_per_sec_per_gpu,
            "tokens_per_sec_per_gpu": e2e_tokens_per_sec_per_gpu,
            "policy_training_tokens_per_sec_per_gpu": policy_training_tokens_per_sec_per_gpu,
            "policy_and_reference_logprobs_tokens_per_sec_per_gpu": policy_and_reference_logprobs_tokens_per_sec_per_gpu,
            "training_worker_group_tokens_per_sec_per_gpu": training_worker_group_tokens_per_sec_per_gpu,
            "generation_tokens_per_sec_per_gpu": generation_tokens_per_sec_per_gpu,
            "training_worker_group_tokens_per_sec": training_worker_group_tokens_per_sec_per_gpu
            * training_num_gpus,
            "generation_tokens_per_sec": generation_tokens_per_sec_per_gpu
            * generation_num_gpus,
        }
    )

    return performance_metrics<|MERGE_RESOLUTION|>--- conflicted
+++ resolved
@@ -11,10 +11,7 @@
 # WITHOUT WARRANTIES OR CONDITIONS OF ANY KIND, either express or implied.
 # See the License for the specific language governing permissions and
 # limitations under the License.
-<<<<<<< HEAD
-=======
-
->>>>>>> 7124e445
+
 import math
 import random
 import warnings
@@ -34,7 +31,6 @@
 from nemo_rl.distributed.batched_data_dict import BatchedDataDict
 
 
-<<<<<<< HEAD
 def gumbel_topk(log_w: torch.Tensor, k: int) -> torch.Tensor:
     """Return a Bool mask of length len(log_w) with exactly k True."""
     g = -torch.log(-torch.log(torch.rand_like(log_w) + 1e-9) + 1e-9)
@@ -183,16 +179,12 @@
 
     return new_cat_and_padded
 
-def calculate_kl_penalty_joschu2020(
-    logprobs_policy: torch.Tensor, logprobs_reference: torch.Tensor
-=======
 def calculate_kl(
     logprobs: torch.Tensor,
     logprobs_reference: torch.Tensor,
     kl_type: str = "k3",
     input_clamp_value: float | None = 20.0,
     output_clamp_value: float | None = 10.0,
->>>>>>> 7124e445
 ) -> torch.Tensor:
     """Calculates a per-token estimate of the KL Divergence between two logprobs.
 
@@ -435,15 +427,12 @@
     if tokenizer.pad_token is None:
         tokenizer.pad_token = tokenizer.eos_token
 
-<<<<<<< HEAD
     # TODO(mfathi): make this configurable and does not break the default behavior
     if tokenizer.mask_token is None:
         tokenizer.mask_token = '<|mdm_mask|>'
         tokenizer.mask_token_id = tokenizer.convert_tokens_to_ids(['<|mdm_mask|>'])[0]
         # NOTE(mfathi): mask_token_id should be 126336 for LLaDA
 
-=======
->>>>>>> 7124e445
     if "chat_template" in tokenizer_config:
         if tokenizer_config["chat_template"] is None:
             print("Using passthrough chat template")
