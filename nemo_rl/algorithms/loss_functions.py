# Copyright (c) 2025, NVIDIA CORPORATION.  All rights reserved.
#
# Licensed under the Apache License, Version 2.0 (the "License");
# you may not use this file except in compliance with the License.
# You may obtain a copy of the License at
#
#     http://www.apache.org/licenses/LICENSE-2.0
#
# Unless required by applicable law or agreed to in writing, software
# distributed under the License is distributed on an "AS IS" BASIS,
# WITHOUT WARRANTIES OR CONDITIONS OF ANY KIND, either express or implied.
# See the License for the specific language governing permissions and
# limitations under the License.
import enum
from typing import Any, Tuple, TypedDict

import torch

from nemo_rl.algorithms.interfaces import LossFunction
from nemo_rl.algorithms.utils import (
    calculate_kl_penalty_joschu2020,
    masked_mean,
)
from nemo_rl.distributed.batched_data_dict import BatchedDataDict
from nemo_rl.models.dtensor.parallelize import (
    get_logprobs_from_vocab_parallel_logits,
)


class LossType(enum.Enum):
    TOKEN_LEVEL = "token_level"
    SEQUENCE_LEVEL = "sequence_level"


class ClippedPGLossConfig(TypedDict):
    reference_policy_kl_penalty: float
    ratio_clip_min: float
    ratio_clip_max: float
    use_on_policy_kl_approximation: bool
    use_importance_sampling_correction: bool
    token_level_loss: bool


class ClippedPGLossDataDict(TypedDict):
    """Required keys for the Clipped Policy Gradient loss function."""

    input_ids: torch.Tensor
    advantages: torch.Tensor
    prev_logprobs: torch.Tensor
    generation_logprobs: torch.Tensor
    reference_policy_logprobs: torch.Tensor
    token_mask: torch.Tensor
    sample_mask: torch.Tensor
    __extra__: Any


class ClippedPGLossFn(LossFunction):
    """Generalized Clipped Policy Gradient loss function w/ KL regularization.

    This implements:

    - PPO (Clipped) - https://arxiv.org/abs/1707.06347
    - GRPO - https://arxiv.org/abs/2402.03300
    - REINFORCE/RLOO (set disable_ppo_ratio = True and ignores ratio_clip_min/ratio_clip_max) - https://arxiv.org/abs/2402.14740

    Formula:
    L(θ) = E_t [ min(r_t(θ) * A_t, clip(r_t(θ), 1-ε, 1+ε) * A_t) ] - β * KL(π_θ || π_ref)

    where:
    - r_t(θ) = π_θ(a_t|s_t) / π_θ_old(a_t|s_t) is the probability ratio
    - A_t is the advantage estimate
    - ε is the clip parameter (ratio_clip_min/ratio_clip_max)
        - As proposed in the DAPO paper (https://arxiv.org/pdf/2503.14476),
          we allow setting a distinct minimum and maximum value for the clip parameter (set to the same value for PPO/GRPO/etc.)
            - ratio_clip_min: minimum value for the clip parameter
            - ratio_clip_max: maximum value for the clip parameter
    - β is the KL penalty coefficient (reference_policy_kl_penalty)
    - KL(π_θ || π_ref) is the KL divergence between the current policy and reference policy (Schulman Approx.)

    For REINFORCE/RLOO (when disable_ppo_ratio=True), the formula simplifies to:
    L(θ) = E_t [ π_θ(a_t|s_t) * A_t ] - β * KL(π_θ || π_ref)

    Due to potential numerical instability, we cast the logits to float32 before computing the loss.
    """

    def __init__(self, cfg: ClippedPGLossConfig):
        self.ratio_clip_min = cfg["ratio_clip_min"]
        self.ratio_clip_max = cfg["ratio_clip_max"]
        self.reference_policy_kl_penalty = cfg["reference_policy_kl_penalty"]
        self.disable_ppo_ratio = cfg.get("disable_ppo_ratio", False)
        self.use_on_policy_kl_approximation = cfg["use_on_policy_kl_approximation"]
        self.use_importance_sampling_correction = cfg[
            "use_importance_sampling_correction"
        ]

        self.loss_type = (
            LossType.TOKEN_LEVEL if cfg["token_level_loss"] else LossType.SEQUENCE_LEVEL
        )

    def __call__(
        self,
        next_token_logits: torch.Tensor,
        data: BatchedDataDict[ClippedPGLossDataDict],
        total_valid_tokens_or_seqs: torch.Tensor,
    ) -> Tuple[torch.Tensor, dict]:
        """Clipped Policy Gradient RL loss function."""
        token_mask = data["token_mask"][:, 1:]
        sample_mask = data["sample_mask"]
        advantages = data["advantages"][:, 1:]
        prev_logprobs = data["prev_logprobs"][:, 1:]
        generation_logprobs = data["generation_logprobs"][:, 1:]
        reference_policy_logprobs = data["reference_policy_logprobs"][:, 1:]

        mask = token_mask * sample_mask.unsqueeze(-1)

        lp_error = torch.abs(generation_logprobs - prev_logprobs)  # noqa: F841  (precommit ignore for now)
<<<<<<< HEAD
        if self.loss_type == LossType.TOKEN_LEVEL:
            # average over all tokens in the microbatch
            mult_prob_error = masked_mean(
                torch.exp(lp_error),
                mask,
                global_normalization_factor=total_valid_tokens_or_seqs,
            ).item()
        else:
            # first average over tokens per sample, then average over samples
            mult_prob_error = masked_mean(
                masked_mean(torch.exp(lp_error), token_mask, dim=-1),
                sample_mask,
                global_normalization_factor=total_valid_tokens_or_seqs,
            ).item()
=======
        # Multiply lp_error by mask before exp to prevent inf for large lp_error values on masked tokens
        mult_prob_error = masked_mean(torch.exp(lp_error * mask), mask).item()
        if mult_prob_error == 0.0:
            # this sometimes gets 0 (everything masked/invalid). Doing this to avoid screwing up stats too much
            mult_prob_error = 1.0
>>>>>>> 54e15067

        next_token_logits = next_token_logits.to(torch.float32)

        if isinstance(next_token_logits, torch.distributed.tensor.DTensor):
            curr_logprobs = get_logprobs_from_vocab_parallel_logits(
                next_token_logits, data["input_ids"]
            )
        else:
            next_token_logits = next_token_logits[
                :, :-1
            ]  # Remove last position's logits
            next_token_logprobs = torch.nn.functional.log_softmax(
                next_token_logits, dim=-1
            )
            next_tokens = data.get("input_ids")[:, 1:].cuda()  # Skip first token
            curr_logprobs = next_token_logprobs.gather(
                dim=-1, index=next_tokens.unsqueeze(-1)
            ).squeeze(-1)

        # Calculate KL regularization.
        if self.reference_policy_kl_penalty != 0:
            if self.use_on_policy_kl_approximation:
                # See: docs/guides/grpo.md#on-policy-kl-approximation
                kl_importance_weights = torch.exp(
                    curr_logprobs - generation_logprobs
                ).detach()
                kl_importance_weights = torch.nan_to_num(
                    kl_importance_weights, nan=0.0, posinf=0.0, neginf=0.0
                )
            else:
                kl_importance_weights = torch.ones_like(curr_logprobs)
            kl = (
                kl_importance_weights
                * self.reference_policy_kl_penalty
                * calculate_kl_penalty_joschu2020(
                    logprobs_policy=curr_logprobs,
                    logprobs_reference=reference_policy_logprobs,
                )
            )
            if self.loss_type == LossType.TOKEN_LEVEL:
                kl = masked_mean(
                    kl, mask, global_normalization_factor=total_valid_tokens_or_seqs
                )
            else:
                kl = masked_mean(
                    masked_mean(kl, token_mask, dim=-1),
                    sample_mask,
                    global_normalization_factor=total_valid_tokens_or_seqs,
                )
        else:
            kl = 0

        # Calculate clipped loss function if ppo ratio is enabled.
        if not self.disable_ppo_ratio:
            ratios = (curr_logprobs - prev_logprobs).exp()
            ratios_clamped = ratios.clamp(
                1.0 - self.ratio_clip_min, 1.0 + self.ratio_clip_max
            )
        else:
            ratios = curr_logprobs
            ratios_clamped = curr_logprobs

        loss1 = -advantages * ratios
        loss2 = -advantages * ratios_clamped

        if self.use_importance_sampling_correction:
            # See: docs/guides/grpo.md#importance-sampling-correction
            actor_importance_weights = torch.exp(prev_logprobs - generation_logprobs)
            actor_importance_weights = torch.nan_to_num(
                actor_importance_weights, nan=0.0, posinf=0.0, neginf=0.0
            )
        else:
            actor_importance_weights = torch.ones_like(prev_logprobs)

        if self.loss_type == LossType.TOKEN_LEVEL:
            actor_loss = masked_mean(
                actor_importance_weights * torch.max(loss1, loss2),
                mask,
                global_normalization_factor=total_valid_tokens_or_seqs,
            )
        else:
            actor_loss = masked_mean(
                masked_mean(
                    actor_importance_weights * torch.max(loss1, loss2),
                    token_mask,
                    dim=-1,
                ),
                sample_mask,
                global_normalization_factor=total_valid_tokens_or_seqs,
            )
        loss = actor_loss + kl
        with torch.no_grad():
            if self.loss_type == LossType.TOKEN_LEVEL:
                probs_ratio = masked_mean(
                    ratios.detach(),
                    mask,
                    global_normalization_factor=total_valid_tokens_or_seqs,
                ).item()
                probs_ratio_clamped = masked_mean(
                    ratios_clamped.detach(),
                    mask,
                    global_normalization_factor=total_valid_tokens_or_seqs,
                ).item()
            else:
                probs_ratio = masked_mean(
                    masked_mean(ratios.detach(), token_mask, dim=-1),
                    sample_mask,
                    global_normalization_factor=total_valid_tokens_or_seqs,
                ).item()
                probs_ratio_clamped = masked_mean(
                    masked_mean(ratios_clamped.detach(), token_mask, dim=-1),
                    sample_mask,
                    global_normalization_factor=total_valid_tokens_or_seqs,
                ).item()

        return (
            loss,
            {
                "loss": loss.item(),
                "probs_ratio": probs_ratio,
                "probs_ratio_clamped": probs_ratio_clamped,
                "kl_penalty": kl.item() / self.reference_policy_kl_penalty if kl else 0,
                "token_mult_prob_error": mult_prob_error,
                "num_valid_samples": sample_mask.sum().item(),
            },
        )


class NLLLoss(LossFunction):
    """Negative Log Likelihood Loss function."""

    loss_type = LossType.TOKEN_LEVEL

    def __call__(
        self,
        next_token_logits: torch.Tensor,
        data: BatchedDataDict,
        total_valid_tokens_or_seqs: torch.Tensor,
        dpo_loss: bool = False,
        dpo_average_log_probs: bool = False,
    ) -> Tuple[torch.Tensor, dict]:
        # logits shape: [batch_size, seq_len, vocab_size]
        # Get the next token logits for each position
        token_mask = data["token_mask"][:, 1:]
        sample_mask = data["sample_mask"]
        mask = token_mask * sample_mask.unsqueeze(-1)

        next_token_logits = next_token_logits.to(torch.float32)

        # Gather the logprobs for the actual next tokens
        if isinstance(next_token_logits, torch.distributed.tensor.DTensor):
            token_logprobs = get_logprobs_from_vocab_parallel_logits(
                next_token_logits, data["input_ids"]
            )
        else:
            next_tokens = data.get("input_ids")[:, 1:].cuda()  # Skip first token
            next_token_logprobs = torch.nn.functional.log_softmax(
                next_token_logits, dim=-1
            )
            logprobs = next_token_logprobs[:, :-1]  # Remove last position's logits
            token_logprobs = logprobs.gather(
                dim=-1, index=next_tokens.unsqueeze(-1)
            ).squeeze(-1)

        if dpo_loss:
            ## shape: [batch_size]
            num_unmasked_tokens = torch.sum(mask, -1)
            ## multiply by sample_mask to zero out invalid samples
            loss = -torch.sum(token_logprobs * mask, dim=-1)
            if dpo_average_log_probs:
                loss = loss / num_unmasked_tokens.clamp(min=1)
        else:
            ## single scalar loss
            ## scale by the total number of tokens in the batch
            loss = -masked_mean(
                token_logprobs,
                mask,
                global_normalization_factor=total_valid_tokens_or_seqs,
            )

        return loss, {
            "loss": loss.item() if loss.ndim == 0 else loss,
            "num_unmasked_tokens": mask.sum().item(),
            "num_valid_samples": sample_mask.sum().item(),
        }


class DPOLossConfig(TypedDict):
    reference_policy_kl_penalty: float
    preference_loss_weight: float = 1.0
    sft_loss_weight: float = 0.0
    preference_average_log_probs: bool = False
    sft_average_log_probs: bool = False


class DPOLossDataDict(TypedDict):
    """Required keys for the DPO loss function."""

    input_ids: torch.Tensor
    reference_policy_logprobs: torch.Tensor
    token_mask: torch.Tensor
    sample_mask: torch.Tensor


class DPOLossFn(LossFunction):
    """Direct Preference Optimization (DPO) loss function.

    This loss function implements the DPO algorithm as described in:
    "Direct Preference Optimization: Your Language Model is Secretly a Reward Model"
    (https://arxiv.org/abs/2305.18290)

    The loss combines two main components:
    1. Preference Loss: Optimizes the model to prefer chosen responses over rejected ones
    2. SFT Loss (optional): Auxiliary supervised fine-tuning loss on chosen responses

    The total loss is computed as:
    L(θ) = w_p * L_pref(θ) + w_s * L_sft(θ)

    where:
    - w_p is the preference_loss_weight
    - w_s is the sft_loss_weight
    - L_pref(θ) is the preference loss term
    - L_sft(θ) is the supervised fine-tuning loss term

    The preference loss term is computed as:
    L_pref(θ) = -E[log(σ(β * (r_chosen - r_rejected)))]

    where:
    - σ is the sigmoid function
    - β is the reference_policy_kl_penalty
    - r_chosen and r_rejected are the rewards for chosen and rejected responses
    - The rewards are computed as the sum of log probability differences between
      the current policy and reference policy

    If preference_average_log_probs is True, the rewards are averaged over tokens:
    r = (1/n) * Σ_t (log π_θ(a_t|s_t) - log π_ref(a_t|s_t))

    Otherwise, the rewards are summed over tokens.

    The SFT loss term is a standard negative log likelihood loss on the chosen responses.
    If sft_average_log_probs is True, the loss is averaged over tokens.

    Args:
        cfg (DPOLossConfig): Configuration dictionary containing:
            - reference_policy_kl_penalty (float): Strength of the KL penalty term (β)
            - preference_loss_weight (float): Weight for the preference loss term (w_p)
            - sft_loss_weight (float): Weight for the SFT loss term (w_s)
            - preference_average_log_probs (bool): Whether to average log probs across tokens in preference loss
            - sft_average_log_probs (bool): Whether to average log probs across tokens in SFT loss

    Returns:
        Tuple[torch.Tensor, dict]: A tuple containing:
            - The total loss value
            - A dictionary with metrics including:
                - loss: Total loss value
                - sft_loss: SFT loss component
                - preference_loss: Preference loss component
                - accuracy: Fraction of examples where chosen response has higher reward
    """

    def __init__(self, cfg: DPOLossConfig):
        self.reference_policy_kl_penalty = cfg["reference_policy_kl_penalty"]
        self.preference_loss_weight = cfg["preference_loss_weight"]
        self.sft_loss_weight = cfg["sft_loss_weight"]
        self.preference_average_log_probs = cfg["preference_average_log_probs"]
        self.sft_average_log_probs = cfg["sft_average_log_probs"]
        self.sft_loss = NLLLoss()

        self.loss_type = LossType.SEQUENCE_LEVEL

    def split_output_tensor(self, tensor: torch.Tensor):
        return tensor[::2], tensor[1::2]

    def preference_loss(
        self,
        next_token_logits: torch.Tensor,
        data: BatchedDataDict[DPOLossDataDict],
        total_valid_tokens_or_seqs: torch.Tensor,
    ) -> torch.Tensor:
        ## TODO(@ashors): there's some duplicate code here with the NLLLoss function. We should refactor
        token_mask = data["token_mask"][:, 1:]
        sample_mask = data["sample_mask"]

        next_token_logits = next_token_logits.to(torch.float32)
        if isinstance(next_token_logits, torch.distributed.tensor.DTensor):
            token_logprobs = get_logprobs_from_vocab_parallel_logits(
                next_token_logits, data["input_ids"]
            )
        else:
            next_tokens = data.get("input_ids")[:, 1:].cuda()  # Skip first token
            next_token_logprobs = torch.nn.functional.log_softmax(
                next_token_logits, dim=-1
            )
            logprobs = next_token_logprobs[:, :-1]  # Remove last position's logits
            token_logprobs = logprobs.gather(
                dim=-1, index=next_tokens.unsqueeze(-1)
            ).squeeze(-1)

        ref_logprobs = data["reference_policy_logprobs"][:, :-1]

        diff = (token_logprobs - ref_logprobs) * token_mask

        rewards = diff.sum(-1)
        if self.preference_average_log_probs:
            rewards = rewards / token_mask.sum(-1).clamp(min=1)

        rewards_chosen, rewards_rejected = self.split_output_tensor(rewards)
        rewards_delta = rewards_chosen - rewards_rejected

        per_sample_loss = (
            -torch.nn.functional.logsigmoid(
                self.reference_policy_kl_penalty * rewards_delta
            )
            * sample_mask[::2]
        )  ## zero out invalid samples

        ## divide by 2 because each preference example corresponds to 2 samples (chosen, rejected)
        return (
            masked_mean(
                per_sample_loss,
                sample_mask[::2],
                global_normalization_factor=total_valid_tokens_or_seqs / 2,
            ),
            masked_mean(
                rewards_chosen > rewards_rejected,
                sample_mask[::2],
                global_normalization_factor=total_valid_tokens_or_seqs / 2,
            ),
            masked_mean(
                rewards_chosen,
                sample_mask[::2],
                global_normalization_factor=total_valid_tokens_or_seqs / 2,
            ),
            masked_mean(
                rewards_rejected,
                sample_mask[1::2],
                global_normalization_factor=total_valid_tokens_or_seqs / 2,
            ),
        )

    def __call__(
        self,
        next_token_logits: torch.Tensor,
        data: BatchedDataDict[DPOLossDataDict],
        total_valid_tokens_or_seqs: torch.Tensor,
    ) -> Tuple[torch.Tensor, dict]:
        sft_loss_chosen = torch.tensor(0.0)
        if self.sft_loss_weight > 0:
            sft_loss, _ = self.sft_loss(
                next_token_logits,
                data,
                total_valid_tokens_or_seqs=total_valid_tokens_or_seqs,  ## unused because sft loss returned is at the sample level
                dpo_loss=True,
                dpo_average_log_probs=self.sft_average_log_probs,
            )
            sft_loss_chosen, sft_loss_rejected = self.split_output_tensor(sft_loss)
            sft_loss_chosen = masked_mean(
                sft_loss_chosen,
                data["sample_mask"][::2],
                global_normalization_factor=total_valid_tokens_or_seqs / 2,
            )

        (
            preference_loss,
            accuracy,
            rewards_chosen_mean,
            rewards_rejected_mean,
        ) = self.preference_loss(next_token_logits, data, total_valid_tokens_or_seqs)

        dpo_loss = (
            self.sft_loss_weight * sft_loss_chosen
            + self.preference_loss_weight * preference_loss
        )

        ## divide by 2 because we're summing over (chosen, rejected) pairs
        num_valid_samples = data["sample_mask"].sum() / 2

        return dpo_loss, {
            "loss": dpo_loss.item(),
            "sft_loss": sft_loss_chosen.item(),
            "preference_loss": preference_loss.item(),
            "accuracy": accuracy.item(),
            "rewards_chosen_mean": rewards_chosen_mean.item(),
            "rewards_rejected_mean": rewards_rejected_mean.item(),
            "num_valid_samples": num_valid_samples.item(),
        }<|MERGE_RESOLUTION|>--- conflicted
+++ resolved
@@ -114,7 +114,6 @@
         mask = token_mask * sample_mask.unsqueeze(-1)
 
         lp_error = torch.abs(generation_logprobs - prev_logprobs)  # noqa: F841  (precommit ignore for now)
-<<<<<<< HEAD
         if self.loss_type == LossType.TOKEN_LEVEL:
             # average over all tokens in the microbatch
             mult_prob_error = masked_mean(
@@ -124,18 +123,12 @@
             ).item()
         else:
             # first average over tokens per sample, then average over samples
+            # multiply lp_error by mask before exp to prevent inf for large lp_error values on masked tokens
             mult_prob_error = masked_mean(
-                masked_mean(torch.exp(lp_error), token_mask, dim=-1),
+                masked_mean(torch.exp(lp_error) * token_mask, token_mask, dim=-1),
                 sample_mask,
                 global_normalization_factor=total_valid_tokens_or_seqs,
             ).item()
-=======
-        # Multiply lp_error by mask before exp to prevent inf for large lp_error values on masked tokens
-        mult_prob_error = masked_mean(torch.exp(lp_error * mask), mask).item()
-        if mult_prob_error == 0.0:
-            # this sometimes gets 0 (everything masked/invalid). Doing this to avoid screwing up stats too much
-            mult_prob_error = 1.0
->>>>>>> 54e15067
 
         next_token_logits = next_token_logits.to(torch.float32)
 
