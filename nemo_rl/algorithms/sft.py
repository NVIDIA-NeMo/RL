--- conflicted
+++ resolved
@@ -25,11 +25,7 @@
 from nemo_rl.algorithms.loss_functions import (
     NLLLoss, MDLMCrossEntropyLoss,
 )
-<<<<<<< HEAD
-from nemo_rl.algorithms.utils import set_seed, prepare_for_mdlm_train_data, prepare_for_mdlm_train_data_blockwise
-=======
-from nemo_rl.algorithms.utils import maybe_pad_last_batch, set_seed
->>>>>>> 7124e445
+from nemo_rl.algorithms.utils import maybe_pad_last_batch, set_seed, prepare_for_mdlm_train_data, prepare_for_mdlm_train_data_blockwise
 from nemo_rl.data import DataConfig
 from nemo_rl.data.collate_fn import rl_collate_fn
 from nemo_rl.data.datasets import AllTaskProcessedDataset
@@ -211,7 +207,9 @@
         init_optimizer=True,
         init_reference_model=False,
     )
-<<<<<<< HEAD
+
+    # print the node IP and GPU ID of the policy workers for debugging
+    policy.print_node_ip_and_gpu_id()
 
     # ==========================
     #       Loss Function
@@ -223,12 +221,6 @@
     else:
         loss_fn = NLLLoss()
 
-=======
-    # print the node IP and GPU ID of the policy workers for debugging
-    policy.print_node_ip_and_gpu_id()
-
-    loss_fn = NLLLoss()
->>>>>>> 7124e445
     print("  ✓ Model initialized")
 
     print("\n" + "=" * 60)
@@ -516,7 +508,6 @@
                         pad_block_value_dict=pad_block_value_dict,
                     )
 
-<<<<<<< HEAD
                     if is_dqwn:
                         if tok_mask_half_life_ratio is not None:
                             cat_and_padded = prepare_for_mdlm_train_data_blockwise(cat_and_padded, mask_token_id=151662, block_size=policy.get_model_config()["block_size"], half_life_ratio=tok_mask_half_life_ratio)
@@ -553,20 +544,9 @@
                                 "sample_mask": batch["loss_multiplier"],
                             }
                         )
-
-=======
-                    train_data: BatchedDataDict = BatchedDataDict(
-                        {
-                            "input_ids": cat_and_padded["token_ids"],
-                            "input_lengths": input_lengths,
-                            "token_mask": cat_and_padded["token_loss_mask"],
-                            "sample_mask": batch["loss_multiplier"],
-                        }
-                    )
-                    train_data.update(
-                        cat_and_padded.get_multimodal_dict(as_tensors=False)
-                    )
->>>>>>> 7124e445
+                        train_data.update(
+                            cat_and_padded.get_multimodal_dict(as_tensors=False)
+                        )
 
                 print("▶ Taking a training step...")
                 with timer.time("policy_training"):
