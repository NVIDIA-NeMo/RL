# Copyright (c) 2025, NVIDIA CORPORATION.  All rights reserved.
#
# Licensed under the Apache License, Version 2.0 (the "License");
# you may not use this file except in compliance with the License.
# You may obtain a copy of the License at
#
#     http://www.apache.org/licenses/LICENSE-2.0
#
# Unless required by applicable law or agreed to in writing, software
# distributed under the License is distributed on an "AS IS" BASIS,
# WITHOUT WARRANTIES OR CONDITIONS OF ANY KIND, either express or implied.
# See the License for the specific language governing permissions and
# limitations under the License.
import os
import warnings
from pathlib import Path
from typing import NotRequired, Optional, TypedDict, cast

import numpy as np
import torch
from torchdata.stateful_dataloader import StatefulDataLoader
from transformers import AutoTokenizer, PreTrainedTokenizerBase

from nemo_rl.algorithms.loss_functions import (
    NLLLoss,
)
from nemo_rl.algorithms.utils import set_seed
from nemo_rl.data import DataConfig
from nemo_rl.data.datasets import AllTaskProcessedDataset, rl_collate_fn
from nemo_rl.data.interfaces import TaskDataSpec
from nemo_rl.data.llm_message_utils import (
    add_loss_mask_to_message_log,
    batched_message_log_to_flat_message,
)
from nemo_rl.distributed.batched_data_dict import BatchedDataDict
from nemo_rl.distributed.virtual_cluster import ClusterConfig, RayVirtualCluster
from nemo_rl.models.policy import PolicyConfig
from nemo_rl.models.policy.interfaces import PolicyInterface
from nemo_rl.models.policy.lm_policy import Policy
from nemo_rl.utils.checkpoint import CheckpointingConfig, CheckpointManager
from nemo_rl.utils.logger import Logger, LoggerConfig
from nemo_rl.utils.nsys import maybe_gpu_profile_step
from nemo_rl.utils.timer import TimeoutChecker, Timer


class SFTSaveState(TypedDict):
    epoch: int  # Track current epoch
    step: int  # Track step within current epoch
    total_steps: int  # Track total number of steps across all epochs
    val_loss: NotRequired[float]  # Optional field - may not be present during training
    consumed_samples: int


def _default_sft_save_state() -> SFTSaveState:
    return {
        "epoch": 0,
        "step": 0,
        "total_steps": 0,
        "consumed_samples": 0,
    }


class SFTConfig(TypedDict):
    max_num_steps: int
    max_num_epochs: int
    val_period: int
    val_batches: int
    val_global_batch_size: int
    val_micro_batch_size: int
    val_at_start: bool
    seed: int


class MasterConfig(TypedDict):
    policy: PolicyConfig
    data: DataConfig
    sft: SFTConfig
    logger: LoggerConfig
    cluster: ClusterConfig
    checkpointing: CheckpointingConfig


# =======================================================
# Setup & Initialization
# =======================================================
def setup(
    master_config: MasterConfig,
    tokenizer: AutoTokenizer,
    train_dataset: AllTaskProcessedDataset,
    val_dataset: AllTaskProcessedDataset,
) -> tuple[
    Policy,
    RayVirtualCluster,
    StatefulDataLoader,
    StatefulDataLoader,
    NLLLoss,
    Logger,
    CheckpointManager,
    SFTSaveState,
    MasterConfig,
]:
    """Main entry point for running SFT algorithm.

    Returns:
        Tuple of policy, cluster, dataloader, tokenizer, loss_fn, math_env, master_config, logger
    """
    set_seed(master_config["sft"]["seed"])

    # Extract individual configs for easier access
    policy_config = master_config["policy"]
    data_config = master_config["data"]
    logger_config = master_config["logger"]
    cluster_config = master_config["cluster"]
    sft_config = master_config["sft"]

    # ==========================
    #         Logger
    # ==========================
    logger = Logger(logger_config)
    logger.log_hyperparams(master_config)

    # ==========================
    #      Checkpointing
    # ==========================
    checkpointer = CheckpointManager(master_config["checkpointing"])
    last_checkpoint_path = checkpointer.get_latest_checkpoint_path()
    sft_save_state: Optional[SFTSaveState] = cast(
        Optional[SFTSaveState], checkpointer.load_training_info(last_checkpoint_path)
    )

    # ==========================
    #           Data
    # ==========================
    train_dataloader = StatefulDataLoader(
        train_dataset,
        batch_size=policy_config["train_global_batch_size"],
        shuffle=data_config["shuffle"],
        collate_fn=rl_collate_fn,
        drop_last=True,
    )

    if last_checkpoint_path is not None:
        dataloader_state_dict = torch.load(
            os.path.join(last_checkpoint_path, "train_dataloader.pt")
        )
        train_dataloader.load_state_dict(dataloader_state_dict)

    val_dataloader = StatefulDataLoader(
        val_dataset,
        batch_size=sft_config["val_global_batch_size"],
        shuffle=False,
        collate_fn=rl_collate_fn,
        drop_last=True,
    )

    # ==========================
    #          Cluster
    # ==========================
    print("\n▶ Setting up compute cluster...")
    cluster = RayVirtualCluster(
        name="sft_cluster",
        bundle_ct_per_node_list=[cluster_config["gpus_per_node"]]
        * cluster_config["num_nodes"],
        use_gpus=True,
        num_gpus_per_node=cluster_config["gpus_per_node"],
        max_colocated_worker_groups=1,
    )
    print(f"  ✓ Ray cluster initialized with {cluster_config['num_nodes']} nodes")

    # ==========================
    #   Training
    # ==========================
    print("\n▶ Setting up model...")
<<<<<<< HEAD
    if policy_config.get("megatron_cfg", {}).get("enabled", False):
        total_train_iters = min(
            sft_config["max_num_steps"],
            sft_config["max_num_epochs"] * len(train_dataloader),
        )
        policy_config["megatron_cfg"]["train_iters"] = total_train_iters
=======
    # check if tokenizer is a processor (e.g. for VLMs)
    processor = None
    if not isinstance(tokenizer, PreTrainedTokenizerBase):
        processor = tokenizer
        tokenizer = processor.tokenizer

>>>>>>> 33ca684e
    policy = Policy(
        cluster=cluster,
        config=policy_config,
        tokenizer=tokenizer,
        processor=processor,
        weights_path=Path(last_checkpoint_path) / "policy" / "weights"
        if last_checkpoint_path
        else None,
        optimizer_path=Path(last_checkpoint_path) / "policy" / "optimizer"
        if last_checkpoint_path
        else None,
        init_optimizer=True,
        init_reference_model=False,
    )
    loss_fn = NLLLoss()
    print("  ✓ Model initialized")

    print("\n" + "=" * 60)
    print(" " * 18 + "SETUP COMPLETE")
    print("=" * 60 + "\n")

    return (
        policy,
        cluster,
        train_dataloader,
        val_dataloader,
        loss_fn,
        logger,
        checkpointer,
        sft_save_state,
        master_config,
    )


# =======================================================
# Training & Validation
# =======================================================
def validate(
    policy: PolicyInterface,
    val_dataloader: StatefulDataLoader,
    tokenizer,
    loss_fn,
    step: int,
    master_config: MasterConfig,
    sft_task_spec: TaskDataSpec,
    val_batches: int,
    val_batch_size: int,
    val_mbs: int,
):
    """Run validation on the validation dataset."""
    if val_dataloader is None:
        print("  ⚠️ No validation dataloader provided, skipping validation")
        return

    timer = Timer()

    with timer.time("total_validation_time"):
        print(f"▶ Starting validation at step {step}...")

        # Show a progress indicator for validation
        # val_total = len(val_dataloader)

        val_metrics = {"val_loss": 0.0}
        num_valid_batches = 0

        policy.prepare_for_training()
        for batch_idx, val_batch in enumerate(val_dataloader):
            ## add loss mask based on role to every message
            add_loss_mask_to_message_log(
                val_batch["message_log"],
                roles_to_train_on=["assistant"],
            )

            cat_and_padded, input_lengths = batched_message_log_to_flat_message(
                val_batch["message_log"],
                pad_value_dict={"token_ids": tokenizer.pad_token_id},
                make_sequence_length_divisible_by=master_config["policy"][
                    "make_sequence_length_divisible_by"
                ],
            )

            val_data: BatchedDataDict = BatchedDataDict(
                {
                    "input_ids": cat_and_padded["token_ids"],
                    "input_lengths": input_lengths,
                    "token_mask": cat_and_padded["token_loss_mask"],
                    "sample_mask": val_batch["loss_multiplier"],
                }
            )

            # update multimodal data
            val_data.update(cat_and_padded.get_multimodal_dict(as_tensors=False))

            ## just run model fwd
            val_results = policy.train(
                val_data,
                loss_fn,
                eval_mode=True,
                gbs=val_batch_size,
                mbs=val_mbs,
            )

            if len(val_results["all_mb_metrics"]) == 0:
                warnings.warn(
                    "No validation metrics were collected for this batch."
                    " This is likely because there were no valid samples."
                )
            else:
                val_metrics["val_loss"] += float(val_results["loss"])
                num_valid_batches += 1

            if val_batches > 0 and batch_idx >= val_batches - 1:
                break

        if num_valid_batches > 0:
            val_metrics["val_loss"] /= num_valid_batches
        else:
            warnings.warn(
                "No validation metrics were collected."
                " This is likely because there were no valid samples in the validation set."
            )

        # Calculate validation metrics
        policy.prepare_for_training()

    # Get timing metrics
    timing_metrics = timer.get_timing_metrics(reduction_op="sum")
    validation_time = timing_metrics.get("total_validation_time", 0)

    if num_valid_batches > 0:
        # Print summary of validation results
        print("\n📊 Validation Results:")
        print(f"    • Validation loss: {val_metrics['val_loss']:.4f}")

        # Print timing information
        print("\n  ⏱️  Validation Timing:")
        validation_time = timing_metrics.get("total_validation_time", 0)
        print(f"    • Total validation time: {validation_time:.2f}s")

    # Make sure to reset the timer after validation
    timer.reset()

    return val_metrics, timing_metrics


def sft_train(
    policy,
    train_dataloader,
    val_dataloader,
    tokenizer,
    loss_fn,
    master_config,
    logger,
    sft_task_spec,
    checkpointer,
    sft_save_state: SFTSaveState,
) -> None:
    # Run basic sft training
    timer = Timer()
    timeout = TimeoutChecker(
        timeout=master_config["checkpointing"]["checkpoint_must_save_by"],
        fit_last_save_time=True,
    )
    timeout.start_iterations()

    if sft_save_state is None:
        sft_save_state = _default_sft_save_state()
        current_epoch = 0
        current_step = 0
        total_steps = 0
    else:
        current_epoch = sft_save_state["epoch"]
        current_step = sft_save_state["step"]
        total_steps = sft_save_state["total_steps"]

    sft_config = master_config["sft"]
    # Validation configuration
    val_period = sft_config["val_period"]
    val_at_start = sft_config["val_at_start"]
    max_num_epochs = sft_config["max_num_epochs"]

    # Run validation at the start if configured
    if val_at_start and total_steps == 0:
        print("\n🔍 Running initial validation...")
        val_metrics, validation_timings = validate(
            policy,
            val_dataloader,
            tokenizer,
            loss_fn,
            step=0,
            master_config=master_config,
            sft_task_spec=sft_task_spec,
            val_batches=sft_config["val_batches"],
            val_batch_size=sft_config["val_global_batch_size"],
            val_mbs=sft_config["val_micro_batch_size"],
        )

        logger.log_metrics(val_metrics, total_steps, prefix="validation")
        logger.log_metrics(validation_timings, total_steps, prefix="timing/validation")

    policy.prepare_for_training()

    while (
        current_epoch < max_num_epochs
        and total_steps < master_config["sft"]["max_num_steps"]
    ):
        print(f"\n{'=' * 25} Epoch {current_epoch + 1}/{max_num_epochs} {'=' * 25}")

        for batch in train_dataloader:
            print(
                f"\n{'=' * 25} Step {current_step + 1}/{min(len(train_dataloader), master_config['sft']['max_num_steps'])} {'=' * 25}"
            )
            maybe_gpu_profile_step(policy, total_steps + 1)
            val_metrics, validation_timings = None, None

            with timer.time("total_step_time"):
                # Prepare batch and generate responses
                print("▶ Preparing batch...")
                with timer.time("data_processing"):
                    ## add loss mask based on role to every message
                    add_loss_mask_to_message_log(
                        batch["message_log"],
                        roles_to_train_on=["assistant"],
                    )

                    cat_and_padded, input_lengths = batched_message_log_to_flat_message(
                        batch["message_log"],
                        pad_value_dict={"token_ids": tokenizer.pad_token_id},
                        make_sequence_length_divisible_by=master_config["policy"][
                            "make_sequence_length_divisible_by"
                        ],
                    )

                    train_data: BatchedDataDict = BatchedDataDict(
                        {
                            "input_ids": cat_and_padded["token_ids"],
                            "input_lengths": input_lengths,
                            "token_mask": cat_and_padded["token_loss_mask"],
                            "sample_mask": batch["loss_multiplier"],
                        }
                    )
                    train_data.update(
                        cat_and_padded.get_multimodal_dict(as_tensors=False)
                    )

                print("▶ Taking a training step...")
                with timer.time("policy_training"):
                    train_results = policy.train(train_data, loss_fn)

                is_last_step = total_steps + 1 >= master_config["sft"][
                    "max_num_steps"
                ] or (
                    current_epoch + 1 == max_num_epochs
                    and current_step + 1 == len(train_dataloader)
                )

                # Run validation if it's a validation step
                if val_period > 0 and (total_steps + 1) % val_period == 0:
                    val_metrics, validation_timings = validate(
                        policy,
                        val_dataloader,
                        tokenizer,
                        loss_fn,
                        step=total_steps + 1,
                        master_config=master_config,
                        sft_task_spec=sft_task_spec,
                        val_batches=sft_config["val_batches"],
                        val_batch_size=sft_config["val_global_batch_size"],
                        val_mbs=sft_config["val_micro_batch_size"],
                    )
                    logger.log_metrics(
                        validation_timings, total_steps + 1, prefix="timing/validation"
                    )
                    logger.log_metrics(
                        val_metrics, total_steps + 1, prefix="validation"
                    )

                ## Checkpointing
                sft_save_state["consumed_samples"] += master_config["policy"][
                    "train_global_batch_size"
                ]
                timeout.mark_iteration()
                should_save_by_step = (
                    is_last_step
                    or (total_steps + 1) % master_config["checkpointing"]["save_period"]
                    == 0
                )
                # +1 because step is 0-indexed
                # Check if timeout-based checkpointing is enabled in config.
                should_save_by_timeout = timeout.check_save()

                if master_config["checkpointing"]["enabled"] and (
                    should_save_by_step or should_save_by_timeout
                ):
                    sft_save_state["step"] = (current_step + 1) % len(train_dataloader)
                    sft_save_state["total_steps"] = total_steps + 1
                    sft_save_state["epoch"] = current_epoch
                    if val_metrics is not None:
                        sft_save_state["val_loss"] = val_metrics["val_loss"]
                    elif "val_loss" in sft_save_state:
                        del sft_save_state["val_loss"]

                    if master_config["checkpointing"]["metric_name"] is not None:
                        if (
                            master_config["checkpointing"]["metric_name"]
                            not in sft_save_state
                        ):
                            warnings.warn(
                                f"You asked to save checkpoints based on {master_config['checkpointing']['metric_name']} but the metric is not found in the save state. "
                                "Saving most recent k checkpoints instead."
                            )
                            master_config["checkpointing"]["metric_name"] = None

                    with timer.time("checkpointing"):
                        print(f"Saving checkpoint for step {total_steps + 1}...")
                        checkpoint_path = checkpointer.init_tmp_checkpoint(
                            total_steps + 1, sft_save_state, master_config
                        )

                        policy.save_checkpoint(
                            weights_path=os.path.join(
                                checkpoint_path, "policy", "weights"
                            ),
                            optimizer_path=os.path.join(
                                checkpoint_path, "policy", "optimizer"
                            ),
                            tokenizer_path=os.path.join(
                                checkpoint_path, "policy", "tokenizer"
                            ),
                        )
                        torch.save(
                            train_dataloader.state_dict(),
                            os.path.join(checkpoint_path, "train_dataloader.pt"),
                        )
                        checkpointer.finalize_checkpoint(checkpoint_path)

            losses = train_results["loss"]
            metrics = {
                "loss": train_results["loss"].numpy(),
                "grad_norm": train_results["grad_norm"].numpy(),
            }
            metrics.update(train_results["all_mb_metrics"])
            for k, v in metrics.items():
                if k in {"lr", "wd", "global_valid_seqs", "global_valid_toks"}:
                    metrics[k] = np.mean(v).item()
                else:
                    metrics[k] = np.sum(v).item()
            timing_metrics = timer.get_timing_metrics(reduction_op="sum")

            print("\n📊 Training Results:")
            print(f"  • Loss: {float(metrics['loss']):.4f}")
            if "total_flops" in train_results:
                total_tflops = (
                    train_results["total_flops"]
                    / timing_metrics["policy_training"]
                    / 1e12
                )
                num_ranks = train_results["num_ranks"]
                print(
                    f"  • Training FLOPS: {total_tflops:.2f} TFLOPS ({total_tflops / num_ranks:.2f} TFLOPS per rank)"
                )
                if "theoretical_tflops" in train_results:
                    theoretical_tflops = train_results["theoretical_tflops"]
                    print(
                        f"  • Training Model Floating Point Utilization: {100 * total_tflops / theoretical_tflops:.2f}%"
                    )
                    metrics["train_fp_utilization"] = total_tflops / theoretical_tflops
            print("\n⏱️  Timing:")
            # Display total time first, separately
            total_time = timing_metrics.get("total_step_time", 0)
            print(f"  • Total step time: {total_time:.2f}s")

            # Display all other timing metrics (if any)
            for k, v in sorted(
                timing_metrics.items(), key=lambda item: item[1], reverse=True
            ):
                if k != "total_step_time":
                    percent = (v / total_time * 100) if total_time > 0 else 0
                    print(f"  • {k}: {v:.2f}s ({percent:.1f}%)")

            logger.log_metrics(metrics, total_steps + 1, prefix="train")
            logger.log_metrics(timing_metrics, total_steps + 1, prefix="timing/train")

            timer.reset()
            current_step += 1
            total_steps += 1

            if total_steps >= master_config["sft"]["max_num_steps"]:
                return

        current_epoch += 1
        current_step = 0  # Reset step counter for new epoch<|MERGE_RESOLUTION|>--- conflicted
+++ resolved
@@ -171,21 +171,18 @@
     #   Training
     # ==========================
     print("\n▶ Setting up model...")
-<<<<<<< HEAD
     if policy_config.get("megatron_cfg", {}).get("enabled", False):
         total_train_iters = min(
             sft_config["max_num_steps"],
             sft_config["max_num_epochs"] * len(train_dataloader),
         )
         policy_config["megatron_cfg"]["train_iters"] = total_train_iters
-=======
     # check if tokenizer is a processor (e.g. for VLMs)
     processor = None
     if not isinstance(tokenizer, PreTrainedTokenizerBase):
         processor = tokenizer
         tokenizer = processor.tokenizer
 
->>>>>>> 33ca684e
     policy = Policy(
         cluster=cluster,
         config=policy_config,
