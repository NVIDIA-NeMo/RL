--- conflicted
+++ resolved
@@ -426,18 +426,6 @@
 
             with timer.time("total_step_time"):
                 print("▶ Taking a training step...")
-<<<<<<< HEAD
-                train_results = policy.train(
-                    batch,
-                    loss_fn,
-                    eval_mode=False,
-                    ## NOTE: we double the batch size here because each preference example corresponds to a pair of
-                    ## examples, chosen and rejected, and the pair needs to be processed as part of the same microbatch.
-                    gbs=master_config["policy"]["train_global_batch_size"] * 2,
-                    mbs=master_config["policy"]["train_micro_batch_size"] * 2,
-                    mbs_last_val=2,
-                )
-=======
                 with timer.time("policy_training"):
                     train_results = policy.train(
                         batch,
@@ -447,8 +435,8 @@
                         ## examples, chosen and rejected, and the pair needs to be processed as part of the same microbatch.
                         gbs=master_config["policy"]["train_global_batch_size"] * 2,
                         mbs=master_config["policy"]["train_micro_batch_size"] * 2,
+                        mbs_last_val=2,
                     )
->>>>>>> d168de3f
 
                 is_last_step = total_steps + 1 >= master_config["dpo"][
                     "max_num_steps"
