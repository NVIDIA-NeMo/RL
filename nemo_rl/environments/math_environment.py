# Copyright (c) 2025, NVIDIA CORPORATION.  All rights reserved.
#
# Licensed under the Apache License, Version 2.0 (the "License");
# you may not use this file except in compliance with the License.
# You may obtain a copy of the License at
#
#     http://www.apache.org/licenses/LICENSE-2.0
#
# Unless required by applicable law or agreed to in writing, software
# distributed under the License is distributed on an "AS IS" BASIS,
# WITHOUT WARRANTIES OR CONDITIONS OF ANY KIND, either express or implied.
# See the License for the specific language governing permissions and
# limitations under the License.
import contextlib
import io
import logging
from typing import Any, Optional, TypedDict

import ray
import torch
from math_verify.metric import math_metric
from math_verify.parser import ExprExtractionConfig, LatexExtractionConfig

from nemo_rl.distributed.batched_data_dict import BatchedDataDict
from nemo_rl.distributed.virtual_cluster import PY_EXECUTABLES
from nemo_rl.environments.interfaces import (
    EnvironmentInterface,
    EnvironmentReturn,
)
from nemo_rl.environments.metrics import (
    calculate_pass_rate_per_prompt,
)
from nemo_rl.environments.utils import chunk_list_to_workers


class MathEnvConfig(TypedDict):
    num_workers: int
    stop_strings: Optional[list[str]] = None  # Default stop strings for this env


@contextlib.contextmanager
def _mute_output():
    devnull_out, devnull_err = io.StringIO(), io.StringIO()
    with (
        contextlib.redirect_stdout(devnull_out),
        contextlib.redirect_stderr(devnull_err),
    ):
        yield


@ray.remote
class HFVerifyWorker:
<<<<<<< HEAD
    DEFAULT_PY_EXECUTABLE = PY_EXECUTABLES.SYSTEM

    def __init__(self) -> None:
=======
    def __init__(self):
>>>>>>> 383ed0b0
        logging.getLogger("math_verify").setLevel(logging.CRITICAL)

        # Use Latex and plain math extraction from predictions
        # https://github.com/huggingface/Math-Verify?tab=readme-ov-file#extraction-targets
        self.verify_func = math_metric(
            gold_extraction_target=(LatexExtractionConfig(),),
            pred_extraction_target=(
                ExprExtractionConfig(),
                LatexExtractionConfig(),
            ),
        )

    def verify(
        self, pred_responses: list[str], ground_truths: list[str]
    ) -> list[float]:
        """Verify the correctness of the predicted responses against the ground truth.

        Args:
            pred_responses: list[str]. The predicted responses from the LLM.
            ground_truths: list[str]. The ground truth responses.

        Returns:
            list[float]. The rewards for each predicted response.
        """
        results = []
        for response, ground_truth in zip(pred_responses, ground_truths):
            try:
                ground_truth_parsable = "\\boxed{" + ground_truth + "}"
                with _mute_output():
                    try:
                        ret_score, _ = self.verify_func(
                            [ground_truth_parsable], [response]
                        )
                    except Exception:
                        ret_score = 0.0

                results.append(float(ret_score))
            except Exception:
                results.append(0.0)
        return results


class MathEnvironmentMetadata(TypedDict):
    ground_truth: str


@ray.remote
class MathEnvironment(EnvironmentInterface):
    def __init__(self, cfg: MathEnvConfig):
        self.cfg = cfg
        self.num_workers = cfg["num_workers"]
        self.workers = [
<<<<<<< HEAD
            HFVerifyWorker.options(  # type: ignore # (decorated with @ray.remote)
                runtime_env={"py_executable": HFVerifyWorker.DEFAULT_PY_EXECUTABLE}
=======
            HFVerifyWorker.options(
                runtime_env={"py_executable": PY_EXECUTABLES.SYSTEM}
>>>>>>> 383ed0b0
            ).remote()
            for _ in range(self.num_workers)
        ]

    def shutdown(self) -> None:
        # shutdown all workers
        for worker in self.workers:
            ray.kill(worker)

    def step(  # type: ignore[override]
        self,
        message_log_batch: list[list[dict[str, str]]],
        metadata: list[MathEnvironmentMetadata],
    ) -> EnvironmentReturn:
        """Runs a step in the math environment.

        Args:
            message_log: list[list[dict[str, str]]]. A batch of OpenAI-API-like message logs that represent interactions with the LLM.
            metadata: list[MathEnvironmentMetadata]. The grader will use the 'ground_truth' key to evaluate correctness.

        Returns:
            EnvironmentReturn: A tuple containing:
                - list[dict[str, str]]: Observations/responses batch
                - list[dict]: Updated metadata
                - list[str]: Next stop strings for the next turn
                - Tensor: Rewards tensor
                - Tensor: Done flags tensor
        """
        # Extract the assistant's responses from the message history
        # Each message list should have at least one assistant response
        assistant_response_batch = []
        for conversation in message_log_batch:
            assistant_responses = [
                interaction["content"]
                for interaction in conversation
                if interaction["role"] == "assistant"
            ]
            assistant_response_batch.append("".join(assistant_responses))

        ground_truths = [g["ground_truth"] for g in metadata]

        chunked_assistant_response_batch = chunk_list_to_workers(
            assistant_response_batch, self.num_workers
        )
        chunked_ground_truths = chunk_list_to_workers(ground_truths, self.num_workers)

        # # Process each chunk in parallel
        futures = [
            self.workers[i].verify.remote(chunk, ground_truth_chunk)
            for i, (chunk, ground_truth_chunk) in enumerate(
                zip(chunked_assistant_response_batch, chunked_ground_truths)
            )
        ]

        results = ray.get(futures)

        # flatten the results
        results = [item for sublist in results for item in sublist]
        observations = [
            {
                "role": "environment",
                "content": "Environment: correct"
                if result
                else "Environment: incorrect",
            }
            for result in results
        ]

        # create a tensor of rewards and done flags
        rewards = torch.tensor(results).cpu()
        done = torch.ones_like(rewards).cpu()

        next_stop_strings = [None] * len(message_log_batch)

        return EnvironmentReturn(
            observations=observations,
            metadata=metadata,
            next_stop_strings=next_stop_strings,
            rewards=rewards,
            terminateds=done,
        )

    def global_post_process_and_metrics(
        self, batch: BatchedDataDict[Any]
    ) -> tuple[BatchedDataDict[Any], dict[str, float | int]]:
        """Computes metrics for this environment given a global rollout batch.

        Every rank will run this function, so you're free to use distributed
        calculations if you'd prefer for heavy metrics.
        """
        batch["rewards"] = (
            batch["rewards"] * batch["is_end"]
        )  # set a reward of 0 for any incorrectly ended sequences
        if (batch["rewards"] == 1).float().sum() > 0:
            correct_solution_generation_lengths = (
                (batch["generation_lengths"] - batch["prompt_lengths"])[
                    batch["rewards"] == 1
                ]
                .float()
                .mean()
                .item()
            )
        else:
            correct_solution_generation_lengths = 0

        metrics = {
            # "table": table, TODO @sahilj WIP
            "accuracy": batch["rewards"].mean().item(),
            "pass@samples_per_prompt": calculate_pass_rate_per_prompt(
                batch["text"], batch["rewards"]
            ),
            "fraction_of_samples_properly_ended": batch["is_end"].float().mean().item(),
            "num_problems_in_batch": batch["is_end"].shape[0],
            "generation_lengths": batch["generation_lengths"].float().mean().item(),
            "prompt_lengths": batch["prompt_lengths"].float().mean().item(),
            "correct_solution_generation_lengths": correct_solution_generation_lengths,
        }

        return batch, metrics<|MERGE_RESOLUTION|>--- conflicted
+++ resolved
@@ -50,13 +50,7 @@
 
 @ray.remote
 class HFVerifyWorker:
-<<<<<<< HEAD
-    DEFAULT_PY_EXECUTABLE = PY_EXECUTABLES.SYSTEM
-
     def __init__(self) -> None:
-=======
-    def __init__(self):
->>>>>>> 383ed0b0
         logging.getLogger("math_verify").setLevel(logging.CRITICAL)
 
         # Use Latex and plain math extraction from predictions
@@ -109,13 +103,8 @@
         self.cfg = cfg
         self.num_workers = cfg["num_workers"]
         self.workers = [
-<<<<<<< HEAD
             HFVerifyWorker.options(  # type: ignore # (decorated with @ray.remote)
-                runtime_env={"py_executable": HFVerifyWorker.DEFAULT_PY_EXECUTABLE}
-=======
-            HFVerifyWorker.options(
                 runtime_env={"py_executable": PY_EXECUTABLES.SYSTEM}
->>>>>>> 383ed0b0
             ).remote()
             for _ in range(self.num_workers)
         ]
