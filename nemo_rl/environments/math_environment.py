# Copyright (c) 2025, NVIDIA CORPORATION.  All rights reserved.
#
# Licensed under the Apache License, Version 2.0 (the "License");
# you may not use this file except in compliance with the License.
# You may obtain a copy of the License at
#
#     http://www.apache.org/licenses/LICENSE-2.0
#
# Unless required by applicable law or agreed to in writing, software
# distributed under the License is distributed on an "AS IS" BASIS,
# WITHOUT WARRANTIES OR CONDITIONS OF ANY KIND, either express or implied.
# See the License for the specific language governing permissions and
# limitations under the License.
import contextlib
import io
import logging
from typing import Any, Optional, TypedDict

import ray
import torch
<<<<<<< HEAD
from math_verify import (
    ExprExtractionConfig,
    LatexExtractionConfig,
    StringExtractionConfig,
    parse,
    verify,
)
=======
from math_verify.errors import TimeoutException
from math_verify.metric import math_metric
from math_verify.parser import ExprExtractionConfig, LatexExtractionConfig
>>>>>>> 4f1cd1ad

from nemo_rl.distributed.batched_data_dict import BatchedDataDict
from nemo_rl.distributed.virtual_cluster import PY_EXECUTABLES
from nemo_rl.environments.interfaces import (
    EnvironmentInterface,
    MathEnvironmentReturn,
)
from nemo_rl.environments.metrics import (
    calculate_pass_rate_per_prompt,
)
from nemo_rl.environments.utils import chunk_list_to_workers


class MathEnvConfig(TypedDict):
    num_workers: int
    stop_strings: Optional[list[str]]  # Default stop strings for this env


@contextlib.contextmanager
def _mute_output():
    devnull_out, devnull_err = io.StringIO(), io.StringIO()
    with (
        contextlib.redirect_stdout(devnull_out),
        contextlib.redirect_stderr(devnull_err),
    ):
        yield


@ray.remote
class HFVerifyWorker:
    def __init__(self) -> None:
        logging.getLogger("math_verify").setLevel(logging.CRITICAL)

        # Use Latex and plain math extraction from predictions
        # https://github.com/huggingface/Math-Verify?tab=readme-ov-file#extraction-targets
        self.verify_func = math_metric(
            gold_extraction_target=(LatexExtractionConfig(),),
            pred_extraction_target=(
                ExprExtractionConfig(),
                LatexExtractionConfig(),
            ),
        )

    def __init__(self, extraction_config: Optional[List[str]] = None):
        if extraction_config:
            configs = []
            for config_name in extraction_config:
                if config_name == "latex":
                    configs.append(LatexExtractionConfig)
                elif config_name == "expr":
                    configs.append(ExprExtractionConfig)
                elif config_name == "string":
                    configs.append(StringExtractionConfig)
                else:
                    raise ValueError(f"Unknown extraction config `{config_name}`")
        else:
            configs = None
        self.extraction_config = configs

    def verify(
        self, pred_responses: list[str], ground_truths: list[str]
    ) -> list[float]:
        """Verify the correctness of the predicted responses against the ground truth.

        Args:
            pred_responses: list[str]. The predicted responses from the LLM.
            ground_truths: list[str]. The ground truth responses.

        Returns:
            list[float]. The rewards for each predicted response.
        """
        rewards = []
        has_predictions = []
        for response, ground_truth in zip(pred_responses, ground_truths):
            try:
<<<<<<< HEAD
                if self.extraction_config is not None:
                    gold = parse(ground_truth, self.extraction_config)
                    pred = parse(
                        response[-100:], self.extraction_config
                    )  # avoid looking at the whole string
                else:
                    gold = parse(ground_truth)
                    pred = parse(response[-100:])  # avoid looking at the whole string
                rewards.append(float(verify(gold, pred)))
                has_predictions.append(len(pred) > 0)
                if len(pred) == 0:
                    print(f"Can't detect prediction in\n{response[-100:]}")
            except Exception:
                rewards.append(0)
                has_predictions.append(False)
        return rewards, has_predictions
=======
                ground_truth_parsable = "\\boxed{" + ground_truth + "}"
                with _mute_output():
                    try:
                        ret_score, _ = self.verify_func(
                            [ground_truth_parsable], [response]
                        )
                    # It's possible to emit a TimeoutException and that wouldn't be caught since
                    # it actually subclasses from BaseException and math-verify itself does not
                    # to catch it.
                    except (Exception, TimeoutException):
                        ret_score = 0.0

                results.append(float(ret_score))
            except Exception:
                results.append(0.0)
        return results
>>>>>>> 4f1cd1ad


class MathEnvironmentMetadata(TypedDict):
    ground_truth: str


@ray.remote(max_restarts=-1, max_task_retries=-1)
class MathEnvironment(EnvironmentInterface):
    def __init__(self, cfg: MathEnvConfig):
        self.cfg = cfg
        self.num_workers = cfg["num_workers"]
        self.workers = [
<<<<<<< HEAD
            HFVerifyWorker.options(
                runtime_env={"py_executable": HFVerifyWorker.DEFAULT_PY_EXECUTABLE}
            ).remote(cfg["extraction_config"])
=======
            HFVerifyWorker.options(  # type: ignore # (decorated with @ray.remote)
                runtime_env={"py_executable": PY_EXECUTABLES.SYSTEM}
            ).remote()
>>>>>>> 4f1cd1ad
            for _ in range(self.num_workers)
        ]

    def shutdown(self) -> None:
        # shutdown all workers
        for worker in self.workers:
            ray.kill(worker)

    def step(  # type: ignore[override]
        self,
<<<<<<< HEAD
        message_log_batch: List[List[Dict[str, str]]],
        metadata: List[MathEnvironmentMetadata],
    ) -> MathEnvironmentReturn:
=======
        message_log_batch: list[list[dict[str, str]]],
        metadata: list[MathEnvironmentMetadata],
    ) -> EnvironmentReturn:
>>>>>>> 4f1cd1ad
        """Runs a step in the math environment.

        Args:
            message_log: list[list[dict[str, str]]]. A batch of OpenAI-API-like message logs that represent interactions with the LLM.
            metadata: list[MathEnvironmentMetadata]. The grader will use the 'ground_truth' key to evaluate correctness.

        Returns:
            EnvironmentReturn: A tuple containing:
                - list[dict[str, str]]: Observations/responses batch
                - list[dict]: Updated metadata
                - list[str]: Next stop strings for the next turn
                - Tensor: Rewards tensor
                - Tensor: Done flags tensor
        """
        # Extract the assistant's responses from the message history
        # Each message list should have at least one assistant response
        assistant_response_batch = []
        for conversation in message_log_batch:
            assistant_responses = [
                interaction["content"]
                for interaction in conversation
                if interaction["role"] == "assistant"
            ]
            assistant_response_batch.append("".join(assistant_responses))

        ground_truths = [g["ground_truth"] for g in metadata]

        chunked_assistant_response_batch = chunk_list_to_workers(
            assistant_response_batch, self.num_workers
        )
        chunked_ground_truths = chunk_list_to_workers(ground_truths, self.num_workers)

        # # Process each chunk in parallel
        futures = [
            self.workers[i].verify.remote(chunk, ground_truth_chunk)
            for i, (chunk, ground_truth_chunk) in enumerate(
                zip(chunked_assistant_response_batch, chunked_ground_truths)
            )
        ]

        results = ray.get(futures)

        # Unpack the results
        rewards = []
        has_predictions = []
        for rew, has_pred in results:
            rewards += rew
            has_predictions += has_pred

        observations = [
            {
                "role": "environment",
                "content": "Environment: correct"
                if reward
                else "Environment: incorrect",
            }
            for reward in rewards
        ]

        # create a tensor of rewards and done flags
        rewards = torch.tensor(rewards).cpu()
        done = torch.ones_like(rewards).cpu()
        has_predictions = torch.tensor(has_predictions).cpu()

        next_stop_strings = [None] * len(message_log_batch)

        return MathEnvironmentReturn(
            observations=observations,
            metadata=metadata,
            next_stop_strings=next_stop_strings,
            rewards=rewards,
            terminateds=done,
            has_predictions=has_predictions,
        )

    def global_post_process_and_metrics(
        self, batch: BatchedDataDict[Any]
    ) -> tuple[BatchedDataDict[Any], dict[str, float | int]]:
        """Computes metrics for this environment given a global rollout batch.

        Every rank will run this function, so you're free to use distributed
        calculations if you'd prefer for heavy metrics.
        """
        batch["rewards"] = (
            batch["rewards"] * batch["is_end"]
        )  # set a reward of 0 for any incorrectly ended sequences
        if (batch["rewards"] == 1).float().sum() > 0:
            correct_solution_generation_lengths = (
                (batch["generation_lengths"] - batch["prompt_lengths"])[
                    batch["rewards"] == 1
                ]
                .float()
                .mean()
                .item()
            )
        else:
            correct_solution_generation_lengths = 0

        metrics = {
            # "table": table, TODO @sahilj WIP
            "accuracy": batch["rewards"].mean().item(),
            "pass@samples_per_prompt": calculate_pass_rate_per_prompt(
                batch["text"], batch["rewards"]
            ),
            "fraction_of_samples_properly_ended": batch["is_end"].float().mean().item(),
            "num_problems_in_batch": batch["is_end"].shape[0],
            "generation_lengths": batch["generation_lengths"].float().mean().item(),
            "prompt_lengths": batch["prompt_lengths"].float().mean().item(),
            "correct_solution_generation_lengths": correct_solution_generation_lengths,
        }

        return batch, metrics<|MERGE_RESOLUTION|>--- conflicted
+++ resolved
@@ -18,19 +18,9 @@
 
 import ray
 import torch
-<<<<<<< HEAD
-from math_verify import (
-    ExprExtractionConfig,
-    LatexExtractionConfig,
-    StringExtractionConfig,
-    parse,
-    verify,
-)
-=======
 from math_verify.errors import TimeoutException
 from math_verify.metric import math_metric
 from math_verify.parser import ExprExtractionConfig, LatexExtractionConfig
->>>>>>> 4f1cd1ad
 
 from nemo_rl.distributed.batched_data_dict import BatchedDataDict
 from nemo_rl.distributed.virtual_cluster import PY_EXECUTABLES
@@ -74,22 +64,6 @@
             ),
         )
 
-    def __init__(self, extraction_config: Optional[List[str]] = None):
-        if extraction_config:
-            configs = []
-            for config_name in extraction_config:
-                if config_name == "latex":
-                    configs.append(LatexExtractionConfig)
-                elif config_name == "expr":
-                    configs.append(ExprExtractionConfig)
-                elif config_name == "string":
-                    configs.append(StringExtractionConfig)
-                else:
-                    raise ValueError(f"Unknown extraction config `{config_name}`")
-        else:
-            configs = None
-        self.extraction_config = configs
-
     def verify(
         self, pred_responses: list[str], ground_truths: list[str]
     ) -> list[float]:
@@ -106,41 +80,26 @@
         has_predictions = []
         for response, ground_truth in zip(pred_responses, ground_truths):
             try:
-<<<<<<< HEAD
-                if self.extraction_config is not None:
-                    gold = parse(ground_truth, self.extraction_config)
-                    pred = parse(
-                        response[-100:], self.extraction_config
-                    )  # avoid looking at the whole string
-                else:
-                    gold = parse(ground_truth)
-                    pred = parse(response[-100:])  # avoid looking at the whole string
-                rewards.append(float(verify(gold, pred)))
-                has_predictions.append(len(pred) > 0)
-                if len(pred) == 0:
-                    print(f"Can't detect prediction in\n{response[-100:]}")
-            except Exception:
-                rewards.append(0)
-                has_predictions.append(False)
-        return rewards, has_predictions
-=======
                 ground_truth_parsable = "\\boxed{" + ground_truth + "}"
                 with _mute_output():
                     try:
-                        ret_score, _ = self.verify_func(
+                        ret_score, (gold, pred) = self.verify_func(
                             [ground_truth_parsable], [response]
                         )
+                        has_prediction = len(pred) > 0
                     # It's possible to emit a TimeoutException and that wouldn't be caught since
                     # it actually subclasses from BaseException and math-verify itself does not
                     # to catch it.
                     except (Exception, TimeoutException):
                         ret_score = 0.0
-
-                results.append(float(ret_score))
+                        has_prediction = False
+
+                rewards.append(float(ret_score))
+                has_predictions.append(has_prediction)
             except Exception:
-                results.append(0.0)
-        return results
->>>>>>> 4f1cd1ad
+                rewards.append(0.0)
+                has_predictions.append(False)
+        return rewards, has_predictions
 
 
 class MathEnvironmentMetadata(TypedDict):
@@ -153,15 +112,9 @@
         self.cfg = cfg
         self.num_workers = cfg["num_workers"]
         self.workers = [
-<<<<<<< HEAD
-            HFVerifyWorker.options(
-                runtime_env={"py_executable": HFVerifyWorker.DEFAULT_PY_EXECUTABLE}
-            ).remote(cfg["extraction_config"])
-=======
             HFVerifyWorker.options(  # type: ignore # (decorated with @ray.remote)
                 runtime_env={"py_executable": PY_EXECUTABLES.SYSTEM}
             ).remote()
->>>>>>> 4f1cd1ad
             for _ in range(self.num_workers)
         ]
 
@@ -172,15 +125,9 @@
 
     def step(  # type: ignore[override]
         self,
-<<<<<<< HEAD
-        message_log_batch: List[List[Dict[str, str]]],
-        metadata: List[MathEnvironmentMetadata],
-    ) -> MathEnvironmentReturn:
-=======
         message_log_batch: list[list[dict[str, str]]],
         metadata: list[MathEnvironmentMetadata],
-    ) -> EnvironmentReturn:
->>>>>>> 4f1cd1ad
+    ) -> MathEnvironmentReturn:
         """Runs a step in the math environment.
 
         Args:
