# Copyright (c) 2025, NVIDIA CORPORATION.  All rights reserved.
#
# Licensed under the Apache License, Version 2.0 (the "License");
# you may not use this file except in compliance with the License.
# You may obtain a copy of the License at
#
#     http://www.apache.org/licenses/LICENSE-2.0
#
# Unless required by applicable law or agreed to in writing, software
# distributed under the License is distributed on an "AS IS" BASIS,
# WITHOUT WARRANTIES OR CONDITIONS OF ANY KIND, either express or implied.
# See the License for the specific language governing permissions and
# limitations under the License.
import ast
import contextlib
import io
import logging
import re
from typing import Any, Optional, TypedDict

import ray
import torch
from math_verify.errors import TimeoutException
from math_verify.metric import math_metric
from math_verify.parser import ExprExtractionConfig, LatexExtractionConfig

<<<<<<< HEAD
# from swebench.harness import run_evaluation
=======
>>>>>>> 5680f251
from nemo_rl.data.interfaces import LLMMessageLogType
from nemo_rl.distributed.batched_data_dict import BatchedDataDict
from nemo_rl.distributed.virtual_cluster import PY_EXECUTABLES
from nemo_rl.environments.interfaces import (
    EnvironmentInterface,
    EnvironmentReturn,
)
from nemo_rl.environments.metrics import (
    calculate_pass_rate_per_prompt,
)
from nemo_rl.environments.utils import chunk_list_to_workers
from nemo_rl.evals import answer_parsing

# from nemo_rl.evals.ifeval import instructions_registry


class MathEnvConfig(TypedDict):
    num_workers: int
    stop_strings: Optional[list[str]]  # Default stop strings for this env
    worker_type: Optional[str]


@contextlib.contextmanager
def _mute_output():
    devnull_out, devnull_err = io.StringIO(), io.StringIO()
    with (
        contextlib.redirect_stdout(devnull_out),
        contextlib.redirect_stderr(devnull_err),
    ):
        yield


class MathEnvironmentMetadata(TypedDict):
    ground_truth: str


class MultilingualMathEnvironmentMetadata(TypedDict):
    ground_truth: str
    lang: str


@ray.remote  # pragma: no cover
class MathVerifyWorker:
    def __init__(self) -> None:
        logging.getLogger("math_verify").setLevel(logging.CRITICAL)

        # Use Latex and plain math extraction from predictions
        # https://github.com/huggingface/Math-Verify?tab=readme-ov-file#extraction-targets
        self.verify_func = math_metric(
            gold_extraction_target=(LatexExtractionConfig(),),
            pred_extraction_target=(
                ExprExtractionConfig(),
                LatexExtractionConfig(),
            ),
        )

    def verify(
        self, pred_responses: list[str], metadata_list: list[MathEnvironmentMetadata]
    ) -> list[tuple[float, str, str]]:
        """Verify the correctness of the predicted responses against the ground truth.

        Args:
            pred_responses: list[str]. The predicted responses from the LLM.
            ground_truths: list[str]. The ground truth responses.

        Returns:
            list[tuple[float, str, str]]. The rewards, correct answer, and the extracted answer for each predicted response.
        """
        results = []
        for response, metadata in zip(pred_responses, metadata_list):
            ground_truth = metadata["ground_truth"]
            try:
                ground_truth_parsable = "\\boxed{" + ground_truth + "}"
                with _mute_output():
                    try:
                        ret_score, (_, extracted_answer) = self.verify_func(
                            [ground_truth_parsable], [response]
                        )
                        extracted_answer = extracted_answer[-1]
                    # It's possible to emit a TimeoutException and that wouldn't be caught since
                    # it actually subclasses from BaseException and math-verify itself does not
                    # to catch it.
                    except (Exception, TimeoutException):
                        ret_score = 0.0
                        extracted_answer = None

                results.append((float(ret_score), ground_truth, extracted_answer))
            except Exception:
                results.append((0.0, ground_truth, extracted_answer))
        return results


@ray.remote  # pragma: no cover
class MGSMVerifyWorker:
    def _score_mgsm(self, target: str, prediction: str) -> bool:
        if "." in prediction:
            prediction = prediction.rstrip("0").rstrip(".")

        target = target.replace(",", "")
        prediction = prediction.replace(",", "")

        return target == prediction

    def verify(
        self,
        pred_responses: list[str],
        metadata_list: list[MultilingualMathEnvironmentMetadata],
    ) -> list[tuple[float, str, str]]:
        """Verify the correctness of the predicted responses against the ground truth.

        Args:
            pred_responses: list[str]. The predicted responses from the LLM.
            ground_truths: list[str]. The ground truth responses.

        Returns:
            list[tuple[float, str, str]]. The rewards, correct answer, and the extracted answer for each predicted response.
        """
        results = []
        for response, metadata in zip(pred_responses, metadata_list):
            lang = metadata["lang"]
            correct_answer = metadata["ground_truth"]
            answer_prefix = answer_parsing.LANG_TO_ANSWER_PREFIX[lang]
            extracted_answer = answer_parsing.mgsm_parse_answer(response, answer_prefix)
            score = self._score_mgsm(correct_answer, extracted_answer)
            results.append((score, correct_answer, extracted_answer))
        return results


@ray.remote  # pragma: no cover
class MultilingualMultichoiceVerifyWorker:
    def verify(
        self, pred_responses: list[str], metadata_list: list[MathEnvironmentMetadata]
    ) -> list[tuple[float, str, str]]:
        """Verify the correctness of the predicted responses against the ground truth.

        Args:
            pred_responses: list[str]. The predicted responses from the LLM.
            ground_truths: list[str]. The ground truth responses.

        Returns:
            list[tuple[float, str, str]]. The rewards, correct answer, and extracted answers for each predicted response.
        """
        results = []
        for response, metadata in zip(pred_responses, metadata_list):
            ground_truth = answer_parsing.normalize_response(metadata["ground_truth"])
            response = answer_parsing.normalize_response(response)
            extracted_answer = None
            for answer_regex in answer_parsing.MULTILINGUAL_ANSWER_REGEXES:
                regex = answer_parsing.MULTILINGUAL_ANSWER_PATTERN_TEMPLATE.format(
                    answer_regex
                )
                match = re.search(regex, response)
                if match:
                    extracted_answer = answer_parsing.normalize_extracted_answer(
                        match.group(1)
                    )
                    break
            score = 1.0 if extracted_answer == ground_truth else 0.0
            results.append((score, ground_truth, extracted_answer))
        return results


@ray.remote  # pragma: no cover
class EnglishMultichoiceVerifyWorker:
    def verify(
        self, pred_responses: list[str], metadata_list: list[MathEnvironmentMetadata]
    ) -> list[tuple[float, str, str]]:
        """Verify the correctness of the predicted responses against the ground truth.

        Args:
            pred_responses: list[str]. The predicted responses from the LLM.
            ground_truths: list[str]. The ground truth responses.

        Returns:
            list[tuple[float, str, str]]. The rewards, correct answer, and extracted answers for each predicted response.
        """
        results = []
        for response, metadata in zip(pred_responses, metadata_list):
            ground_truth = answer_parsing.normalize_response(metadata["ground_truth"])
            response = answer_parsing.normalize_response(response)
            extracted_answer = None
<<<<<<< HEAD
            match = re.search(
                r"(?i)(?:Answer\s*:|answer is)[ \t]*([A-Z])[.]*\s*$", response
            )
            # match = re.search("(?i)Answer\s*:[ \t]*([A-Z])\s*$", response)
=======
            match = re.search(r"(?i)Answer\s*:[ \t]*([A-Z])", response)
>>>>>>> 5680f251
            if match:
                extracted_answer = answer_parsing.normalize_extracted_answer(
                    match.group(1)
                )
            score = 1.0 if extracted_answer == ground_truth else 0.0
            results.append((score, ground_truth, extracted_answer))
        return results


# @ray.remote
# class IFVerifyWorker:
#     """Response verifier worker for instruction following problems."""

#     def _remove_kwargs_none(self, kwargs) -> dict[str, Any]:
#         return {k: v for k, v in kwargs.items() if v is not None}

#     def _is_following(
#         self, response: str, checker_info: dict[str, Any]
#     ) -> tuple[bool, list[str], list[str]]:
#         instruction_list = checker_info["instruction_id_list"]
#         checker_kwargs = checker_info["checker_kwargs"]
#         prompt = checker_info["prompt"]
#         is_following_list = []
#         descriptions = []
#         results = []
#         for index, instruction_id in enumerate(instruction_list):
#             instruction_cls = instructions_registry.INSTRUCTION_DICT[instruction_id]
#             instruction = instruction_cls(instruction_id)

#             description = instruction.build_description(
#                 **self._remove_kwargs_none(checker_kwargs[index])
#             )
#             descriptions.append(description)
#             args = instruction.get_instruction_args()
#             if args and "prompt" in args:
#                 instruction.build_description(prompt=prompt)

#             if response.strip() and instruction.check_following(response):
#                 is_following_list.append(True)
#                 results.append(f"{instruction_id}: True")
#             else:
#                 is_following_list.append(False)
#                 results.append(f"{instruction_id}: False")
#         return all(is_following_list), descriptions, results

#     def verify(
#         self, pred_responses: list[str], metadata_list: list[MathEnvironmentMetadata]
#     ) -> list[tuple[float, str, str]]:
#         """Verify the correctness of the predicted responses against the ground truth.

#         Args:
#             pred_responses: list[str]. The predicted responses from the LLM.
#             checker_info_list: list[dict[str, Any]]. The instruction lists and constraints.

#         Returns:
#             list[tuple[float, str, str]]. The rewards, instruction descriptions, and predicted responses.
#         """
#         outputs = []
#         for response, metadata in zip(pred_responses, metadata_list):
#             checker_info = metadata["checker_info"]
#             score, descriptions, results = self._is_following(response, checker_info)
#             description = "\n".join(descriptions)
#             results = "\n".join(results)
#             outputs.append((float(score), description, results))
#         return outputs


@ray.remote
class ArcAgiVerifyWorker:
    """Response verifier worker for ARC-AGI problems."""

    def _extract_response_grid(self, s: str) -> Optional[list[list[int]]]:
        # Regex for a 2D grid of integers (optionally with whitespace)
        pattern = r"<output>\s*(\[[^\]]*(?:\][^\[]*\[?[^\]]*)*)\s*</output>"
        match = re.search(pattern, s, re.DOTALL)
        if not match:
            return None
        grid_str = match.group(1)
        try:
            return ast.literal_eval(grid_str)
        except (SyntaxError, ValueError):
            return None

    def verify(
        self, pred_responses: list[str], metadata_list: list[MathEnvironmentMetadata]
    ) -> list[tuple[float, str, str]]:
        """Verify the correctness of the predicted responses against the ground truth.

        Args:
            pred_responses: list[str]. The predicted responses from the LLM.
            metadata_list: list[MathEnvironmentMetadata]. The metadata containing ground truth and other info.

        Returns:
            list[tuple[float, str, str]]. The rewards, correct answer, and extracted answer for each predicted response.
        """
        results = []
        for response, metadata in zip(pred_responses, metadata_list):
            extracted_answer = self._extract_response_grid(response)
            score = 1.0 if extracted_answer == metadata["ground_truth"] else 0.0
            results.append((score, metadata["ground_truth"], extracted_answer))
        return results


@ray.remote(max_restarts=-1, max_task_retries=-1)  # pragma: no cover
class MathEnvironment(EnvironmentInterface[MathEnvironmentMetadata]):
    def __init__(self, cfg: MathEnvConfig):
        self.cfg = cfg
        self.num_workers = cfg["num_workers"]
        # TODO: split out this environment since it's doing more than just math
<<<<<<< HEAD
        worker_type = cfg.get("worker_type", "math")
        assert isinstance(worker_type, str), (
            f"{worker_type=} must be a string but was {type(worker_type)}"
=======
        verifier_type = cfg.get("verifier_type", "math")
        assert isinstance(verifier_type, str), (
            f"{verifier_type=} must be a string but was {type(verifier_type)}"
>>>>>>> 5680f251
        )
        worker_cls = {
            "english_multichoice": EnglishMultichoiceVerifyWorker,
            # "instruction_following": IFVerifyWorker,
            "math": MathVerifyWorker,
            "mgsm": MGSMVerifyWorker,
            "multilingual_multichoice": MultilingualMultichoiceVerifyWorker,
<<<<<<< HEAD
            "arc_agi": ArcAgiVerifyWorker,
        }[worker_type]
=======
        }[verifier_type]
>>>>>>> 5680f251
        self.workers = [
            worker_cls.options(  # type: ignore # (decorated with @ray.remote)
                runtime_env={"py_executable": PY_EXECUTABLES.SYSTEM}
            ).remote()
            for _ in range(self.num_workers)
        ]

    def shutdown(self) -> None:
        # shutdown all workers
        for worker in self.workers:
            ray.kill(worker)

    def step(
        self,
        message_log_batch: list[LLMMessageLogType],
        metadata: list[MathEnvironmentMetadata],
    ) -> EnvironmentReturn[MathEnvironmentMetadata]:
        """Runs a step in the math environment.

        Args:
            message_log: list[list[dict[str, str]]]. A batch of OpenAI-API-like message logs that represent interactions with the LLM.
            metadata: list[MathEnvironmentMetadata]. The grader will use the 'ground_truth' key to evaluate correctness.

        Returns:
            EnvironmentReturn: A tuple containing:
                - list[dict[str, str]]: Observations/responses batch
                - list[dict]: Updated metadata
                - list[str]: Next stop strings for the next turn
                - Tensor: Rewards tensor
                - Tensor: Done flags tensor
        """
        # Extract the assistant's responses from the message history
        # Each message list should have at least one assistant response
        assistant_response_batch = []
        for conversation in message_log_batch:
            assistant_responses = [
                str(interaction["content"])
                for interaction in conversation
                if interaction["role"] == "assistant"
            ]
            assistant_response_batch.append("".join(assistant_responses))

        chunked_assistant_response_batch = chunk_list_to_workers(
            assistant_response_batch, self.num_workers
        )
        chunked_verifier_metadata = chunk_list_to_workers(metadata, self.num_workers)

        # # Process each chunk in parallel
        futures = [
            self.workers[i].verify.remote(chunk, metadata_chunk)
            for i, (chunk, metadata_chunk) in enumerate(
                zip(chunked_assistant_response_batch, chunked_verifier_metadata)
            )
        ]

        results = ray.get(futures)

        # flatten the results
        results = [
            (score, correct_answer, extracted_answer)
            for sublist in results
            for (score, correct_answer, extracted_answer) in sublist
        ]
        observations = [
            {
                "role": "environment",
                "content": "Environment: correct"
                if score
                else "Environment: incorrect",
                "extracted_answer": extracted_answer,
                "correct_answer": correct_answer,
            }
            for score, correct_answer, extracted_answer in results
        ]

        # create a tensor of rewards and done flags
        rewards = torch.tensor([score for score, _, _ in results]).cpu()
        done = torch.ones_like(rewards).cpu()

        next_stop_strings = [None] * len(message_log_batch)

        return EnvironmentReturn(
            observations=observations,
            metadata=metadata,
            next_stop_strings=next_stop_strings,
            rewards=rewards,
            terminateds=done,
        )

    def global_post_process_and_metrics(
        self, batch: BatchedDataDict[Any]
    ) -> tuple[BatchedDataDict[Any], dict[str, float | int]]:
        """Computes metrics for this environment given a global rollout batch.

        Every rank will run this function, so you're free to use distributed
        calculations if you'd prefer for heavy metrics.
        """
        batch["rewards"] = (
            batch["rewards"] * batch["is_end"]
        )  # set a reward of 0 for any incorrectly ended sequences
        if (batch["rewards"] == 1).float().sum() > 0:
            correct_solution_generation_lengths = (
                (batch["generation_lengths"] - batch["prompt_lengths"])[
                    batch["rewards"] == 1
                ]
                .float()
                .mean()
                .item()
            )
        else:
            correct_solution_generation_lengths = 0

        metrics = {
            # "table": table, TODO @sahilj WIP
            "accuracy": batch["rewards"].mean().item(),
            "pass@samples_per_prompt": calculate_pass_rate_per_prompt(
                batch["text"], batch["rewards"]
            ),
            "fraction_of_samples_properly_ended": batch["is_end"].float().mean().item(),
            "num_problems_in_batch": batch["is_end"].shape[0],
            "generation_lengths": batch["generation_lengths"].float().mean().item(),
            "prompt_lengths": batch["prompt_lengths"].float().mean().item(),
            "correct_solution_generation_lengths": correct_solution_generation_lengths,
        }

        return batch, metrics<|MERGE_RESOLUTION|>--- conflicted
+++ resolved
@@ -24,10 +24,6 @@
 from math_verify.metric import math_metric
 from math_verify.parser import ExprExtractionConfig, LatexExtractionConfig
 
-<<<<<<< HEAD
-# from swebench.harness import run_evaluation
-=======
->>>>>>> 5680f251
 from nemo_rl.data.interfaces import LLMMessageLogType
 from nemo_rl.distributed.batched_data_dict import BatchedDataDict
 from nemo_rl.distributed.virtual_cluster import PY_EXECUTABLES
@@ -209,14 +205,10 @@
             ground_truth = answer_parsing.normalize_response(metadata["ground_truth"])
             response = answer_parsing.normalize_response(response)
             extracted_answer = None
-<<<<<<< HEAD
             match = re.search(
                 r"(?i)(?:Answer\s*:|answer is)[ \t]*([A-Z])[.]*\s*$", response
             )
             # match = re.search("(?i)Answer\s*:[ \t]*([A-Z])\s*$", response)
-=======
-            match = re.search(r"(?i)Answer\s*:[ \t]*([A-Z])", response)
->>>>>>> 5680f251
             if match:
                 extracted_answer = answer_parsing.normalize_extracted_answer(
                     match.group(1)
@@ -326,15 +318,9 @@
         self.cfg = cfg
         self.num_workers = cfg["num_workers"]
         # TODO: split out this environment since it's doing more than just math
-<<<<<<< HEAD
         worker_type = cfg.get("worker_type", "math")
         assert isinstance(worker_type, str), (
             f"{worker_type=} must be a string but was {type(worker_type)}"
-=======
-        verifier_type = cfg.get("verifier_type", "math")
-        assert isinstance(verifier_type, str), (
-            f"{verifier_type=} must be a string but was {type(verifier_type)}"
->>>>>>> 5680f251
         )
         worker_cls = {
             "english_multichoice": EnglishMultichoiceVerifyWorker,
@@ -342,12 +328,8 @@
             "math": MathVerifyWorker,
             "mgsm": MGSMVerifyWorker,
             "multilingual_multichoice": MultilingualMultichoiceVerifyWorker,
-<<<<<<< HEAD
             "arc_agi": ArcAgiVerifyWorker,
         }[worker_type]
-=======
-        }[verifier_type]
->>>>>>> 5680f251
         self.workers = [
             worker_cls.options(  # type: ignore # (decorated with @ray.remote)
                 runtime_env={"py_executable": PY_EXECUTABLES.SYSTEM}
