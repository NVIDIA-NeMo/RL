--- conflicted
+++ resolved
@@ -934,7 +934,6 @@
             print(f"Error invalidating vLLM caches: {e}")
             return False
 
-<<<<<<< HEAD
     def report_node_ip_and_gpu_id(self) -> list[tuple[str, int]]:
         """Print the node IP and GPU ID of the current worker."""
         method_name = "report_node_ip_and_gpu_id_async" if self.cfg["vllm_cfg"]["async_engine"] else "report_node_ip_and_gpu_id"
@@ -946,7 +945,8 @@
         )
         results = [ tup for result in results for tup in result ]
         return results
-=======
+
+
     @property
     def requires_kv_scale_sync(self) -> bool:
         """Check if KV cache scales should be synchronized during refit.
@@ -955,5 +955,4 @@
         """
         return "kv_cache_dtype" in self.cfg["vllm_cfg"] and self.cfg["vllm_cfg"][
             "kv_cache_dtype"
-        ].startswith("fp8")
->>>>>>> 64ab08df
+        ].startswith("fp8")