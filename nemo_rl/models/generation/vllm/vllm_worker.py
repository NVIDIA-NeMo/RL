--- conflicted
+++ resolved
@@ -130,11 +130,8 @@
             seed: Random seed for initialization
         """
         self.cfg = config
-<<<<<<< HEAD
         self.bundle_indices = bundle_indices
 
-=======
->>>>>>> 5bc5eba6
         self.model_name = self.cfg["model_name"]
         self.tensor_parallel_size = self.cfg["vllm_cfg"]["tensor_parallel_size"]
         self.pipeline_parallel_size = self.cfg["vllm_cfg"]["pipeline_parallel_size"]
