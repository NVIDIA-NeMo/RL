--- conflicted
+++ resolved
@@ -181,9 +181,6 @@
             stat_logger = [LoggerFactory(port=metrics_port)]
 
         self.llm_async_engine_args = AsyncEngineArgs(**llm_kwargs)
-<<<<<<< HEAD
-        self.llm = AsyncLLM.from_engine_args(self.llm_async_engine_args, stat_loggers=stat_logger)
-=======
         self.stat_loggers = (
             [PrometheusStatLogger]
             if self.cfg["vllm_cfg"].get("enable_vllm_metrics_logger", False)
@@ -192,7 +189,6 @@
         self.llm = AsyncLLM.from_engine_args(
             self.llm_async_engine_args, stat_loggers=self.stat_loggers
         )
->>>>>>> 5bc5eba6
 
         self.server_thread, self.base_url, self.http_server = None, None, None
         if self.cfg["vllm_cfg"].get("expose_http_server"):
