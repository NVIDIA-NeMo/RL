--- conflicted
+++ resolved
@@ -29,16 +29,13 @@
     load_format: NotRequired[str]
     precision: NotRequired[str]
     enforce_eager: NotRequired[bool]
-<<<<<<< HEAD
     enable_prefix_caching: NotRequired[bool]  # Overrides the default value which is inferred by compute capability
-=======
     # By default, NeMo RL only has a Python handle to the vllm.LLM generation engine. The expose_http_server flag here will expose that generation engine as an HTTP server.
     # Exposing vLLM as a server is useful in instances where the multi-turn rollout is performed with utilities outside of NeMo RL, but the user still wants to take advantage of the refit logic in NeMo RL that keeps the policy and generation up to date.
     # Currently it will expose the /tokenize and /v1/chat/completions endpoints. Later on we may expose /v1/completions or /v1/responses.
     expose_http_server: NotRequired[bool]
     # These kwargs are passed to the vllm.LLM HTTP server Chat Completions endpoint config. Typically this will include things like tool parser, chat template, etc
     http_server_serving_chat_kwargs: NotRequired[dict[str, Any]]
->>>>>>> ee8f5aa7
 
 
 class VllmConfig(GenerationConfig):
