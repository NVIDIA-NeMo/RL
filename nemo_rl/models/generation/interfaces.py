--- conflicted
+++ resolved
@@ -151,12 +151,9 @@
     stop_token_ids: list[int] | None
     stop_strings: list[str] | None
     colocated: NotRequired[ColocationConfig]
-<<<<<<< HEAD
     guided_decoding: NotRequired[GuidedDecodingConfig]
-=======
     # This isn't meant to be passed by the user, but is populated by nemo_rl.models.generation.__init__.configure_generation_config
     _pad_token_id: NotRequired[int]
->>>>>>> ceb25fcc
 
 
 class GenerationDatumSpec(TypedDict):
