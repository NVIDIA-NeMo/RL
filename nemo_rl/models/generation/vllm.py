--- conflicted
+++ resolved
@@ -359,22 +359,6 @@
             "init_collective",
             args=(
                 rank_prefix,
-<<<<<<< HEAD
-                ip,
-                port,
-                world_size,
-            ),
-        )
-
-    async def init_collective_async(
-        self, rank_prefix: int, ip: str, port: int, world_size: int
-    ) -> None:
-        await self.llm.collective_rpc(
-            "init_collective",
-            args=(
-                rank_prefix,
-=======
->>>>>>> be05b132
                 ip,
                 port,
                 world_size,
