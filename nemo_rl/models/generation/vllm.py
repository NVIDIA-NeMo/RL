--- conflicted
+++ resolved
@@ -1068,7 +1068,7 @@
         )
         # Use run_all_workers_single_data for methods that don't need data
         futures = self.worker_group.run_all_workers_single_data(
-            method_name, run_rank_0_only_axes=["tensor_parallel"]
+            method_name, run_rank_0_only_axes=["tensor_parallel", "pipeline_parallel"]
         )
         # Wait for all futures to complete
         results = ray.get(futures)
@@ -1298,13 +1298,8 @@
             # Directly pass ipc_handles to the method
             futures = self.worker_group.run_all_workers_multiple_data(
                 method_name,
-<<<<<<< HEAD
-                ipc_handles=ipc_handles,
+                data=ipc_handles_list,
                 run_rank_0_only_axes=["tensor_parallel", "pipeline_parallel"],
-=======
-                data=ipc_handles_list,
-                run_rank_0_only_axes=["tensor_parallel"],
->>>>>>> c0d42e63
             )
             # Wait for all futures to complete
             results = ray.get(futures)
