--- conflicted
+++ resolved
@@ -13,12 +13,8 @@
 # limitations under the License.
 
 import gc
-<<<<<<< HEAD
 import os
-from typing import Optional, Union, List, TypedDict
-=======
 from typing import List, Optional, TypedDict, Union
->>>>>>> daac5d9f
 
 import ray
 import torch
