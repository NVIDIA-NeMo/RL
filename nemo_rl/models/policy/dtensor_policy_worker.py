--- conflicted
+++ resolved
@@ -622,38 +622,13 @@
                         position_ids=position_ids,
                         use_cache=False,
                     )
-<<<<<<< HEAD
+
+                if "generation" in self.cfg and self.cfg["generation"] is not None:
+                    outputs.logits.div_(self.cfg["generation"]["temperature"])
+
                 token_logprobs = compute_token_logprobs(
                     outputs.logits.to(torch.float32), input_ids
                 )
-=======
-
-                if "generation" in self.cfg and self.cfg["generation"] is not None:
-                    outputs.logits.div_(self.cfg["generation"]["temperature"])
-
-                if isinstance(outputs.logits, DTensor):
-                    token_logprobs = get_logprobs_from_vocab_parallel_logits(
-                        outputs.logits.to(torch.float32), input_ids
-                    )
-                else:
-                    # Extract logprobs for each token in the sequence by gathering the logprob
-                    # corresponding to the next token at each position
-                    # Input shapes:
-                    #   log_probs: [batch_size, sequence_length, vocab_size] - logits for each position
-                    #   token_ids: [batch_size, sequence_length] - actual tokens
-                    # Output shape: [batch_size, sequence_length] - logprob of each token given previous
-                    # We get logprob of token[t+1] from logits[t], prepending 0 to maintain sequence length
-
-                    log_probs = torch.nn.functional.log_softmax(
-                        outputs.logits.to(torch.float32), dim=-1
-                    )
-                    next_tokens = input_ids[:, 1:]
-                    log_probs = log_probs[:, :-1]
-                    token_logprobs = log_probs.gather(
-                        dim=-1, index=next_tokens.unsqueeze(-1)
-                    ).squeeze(-1)
-
->>>>>>> 8a2fb18f
                 token_logprobs = torch.cat(
                     [torch.zeros_like(token_logprobs[:, :1]), token_logprobs], dim=1
                 )
