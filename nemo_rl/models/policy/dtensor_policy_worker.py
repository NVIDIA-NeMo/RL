--- conflicted
+++ resolved
@@ -18,6 +18,7 @@
 from contextlib import contextmanager, nullcontext
 from typing import Any, Dict, Iterable, Optional, Tuple, Union
 
+import numpy as np
 import numpy as np
 import ray
 import torch
@@ -362,7 +363,9 @@
                     mb_iterator = batch.make_microbatch_iterator_with_dynamic_shapes()
                 else:
                     mb_iterator = batch.make_microbatch_iterator(microbatch_size=mbs)
-
+                    mb_iterator = batch.make_microbatch_iterator(microbatch_size=mbs)
+
+                mbs_sum_accumulator = defaultdict(list)
                 mbs_sum_accumulator = defaultdict(list)
                 for mb in mb_iterator:
                     input_ids = mb.get("input_ids").cuda()
@@ -407,7 +410,11 @@
                         logits, mb, global_valid_seqs, global_valid_toks
                     )
 
+
                     num_valid_samples = loss_metrics["num_valid_samples"]
+                    if num_valid_samples > 0:
+                        for k, v in loss_metrics.items():
+                            mbs_sum_accumulator[k].append(v)
                     if num_valid_samples > 0:
                         for k, v in loss_metrics.items():
                             mbs_sum_accumulator[k].append(v)
@@ -422,6 +429,11 @@
                         # but we want to sum them so we cancel out the average here
                         loss *= self.dp_size
                         loss.backward()
+
+                # accumulate here
+                train_step_metric = {
+                    k: np.sum(v) for k, v in mbs_sum_accumulator.items()
+                }
 
                 # accumulate here
                 train_step_metric = {
@@ -465,10 +477,7 @@
                         "global_valid_seqs": global_valid_seqs.item(),
                         "global_valid_toks": global_valid_toks.item(),
                         "grad_norm": grad_norm.item(),
-<<<<<<< HEAD
                         "grad_sparsity": grad_sparsity,
-=======
->>>>>>> 0d2619ab
                     }
                 )
 
@@ -477,6 +486,8 @@
             # dynamic batch and sequence dims causes alot of fragmentation, so clear
             # the memory allocator before moving on
             torch.cuda.empty_cache()
+
+            synced_train_step_metrics = []
 
             synced_train_step_metrics = []
 
@@ -496,7 +507,6 @@
                 for i, metric in enumerate(train_step_metrics_no_accumulation):
                     synced_train_step_metrics[i].update(metric)
 
-<<<<<<< HEAD
                 for metric in synced_train_step_metrics:
                     metric["percent_max_clipped"] = (
                         metric["tokens_max_clipped"] / metric["global_valid_toks"]
@@ -505,8 +515,7 @@
                         metric["tokens_min_clipped"] / metric["global_valid_toks"]
                     )
 
-=======
->>>>>>> 0d2619ab
+            return synced_train_step_metrics
             return synced_train_step_metrics
 
     def get_logprobs(
