# Copyright (c) 2025, NVIDIA CORPORATION.  All rights reserved.
#
# Licensed under the Apache License, Version 2.0 (the "License");
# you may not use this file except in compliance with the License.
# You may obtain a copy of the License at
#
#     http://www.apache.org/licenses/LICENSE-2.0
#
# Unless required by applicable law or agreed to in writing, software
# distributed under the License is distributed on an "AS IS" BASIS,
# WITHOUT WARRANTIES OR CONDITIONS OF ANY KIND, either express or implied.
# See the License for the specific language governing permissions and
# limitations under the License.

import inspect
import contextlib
import gc
import itertools
import os
import warnings
from collections import defaultdict
from contextlib import AbstractContextManager, contextmanager, nullcontext
from typing import Any, Generator, Iterable, Optional, Set, Union, cast

import ray
import torch
import zmq
from accelerate import init_empty_weights
from torch import nn
from torch.distributed.checkpoint.state_dict import (
    StateDictOptions,
    set_model_state_dict,
)
from torch.distributed.fsdp import (
    FSDPModule,
)
from torch.distributed.tensor import DTensor, Shard
from torch.distributed.tensor.experimental import context_parallel
from torch.distributed.tensor.experimental._attention import (
    set_rotate_method,
)
from transformers import (
    AutoConfig,
    AutoModelForSequenceClassification,
    AutoProcessor,
    AutoTokenizer,
)
from transformers.models.gemma3.modeling_gemma3 import Gemma3ForCausalLM

from nemo_rl.algorithms.interfaces import LossFunction, LossType
from nemo_rl.algorithms.loss_functions import SequencePackingLossWrapper
from nemo_rl.distributed.batched_data_dict import BatchedDataDict
from nemo_rl.distributed.model_utils import (
    allgather_cp_sharded_tensor,
    distributed_vocab_topk,
    get_logprobs_from_vocab_parallel_logits,
)
from nemo_rl.models.dtensor.parallelize import (
    _parallelize_model,
    clip_grad_by_total_norm_,
    get_grad_norm,
    to_local_if_dtensor,
)
from nemo_rl.models.huggingface.common import (
    get_flash_attention_kwargs,
    pack_sequences,
)
from nemo_rl.models.policy import PolicyConfig
from nemo_rl.models.policy.interfaces import (
    LogprobOutputSpec,
    ReferenceLogprobOutputSpec,
    ScoreOutputSpec,
)
from nemo_rl.models.policy.utils import (
    configure_dynamo_cache,
    get_gpu_info,
    get_runtime_env_for_policy_worker,
    import_class_from_path,
    resolve_model_class,
    sliding_window_overwrite,
)
from nemo_rl.utils.native_checkpoint import (
    load_checkpoint,
    save_checkpoint,
)
from nemo_rl.utils.nsys import wrap_with_nvtx_name
from nemo_rl.utils.packed_tensor import packed_broadcast_producer


@contextmanager
def unshard_fsdp2_model(model: nn.Module) -> Generator[None, None, None]:
    """Explicitly unshard and then reshard the FSDP2 modules. Useful for logprob inference."""
    try:
        for module in model.modules():
            if isinstance(module, FSDPModule):
                module.unshard()
        yield
    finally:
        for module in model.modules():
            if isinstance(module, FSDPModule):
                module.reshard()

@torch.no_grad()
def get_cpu_state_dict(
    state_generator: Iterable[tuple[str, Union[torch.Tensor, DTensor]]],
    pin_memory: bool = False,
) -> dict[str, torch.Tensor]:
    """Copy the state dict generator to CPU memory.

    Args:
        state_generator (Iterable[tuple[str, Union[torch.Tensor, DTensor]]]):
            An iterable that yields (key, tensor) pairs from a model state.
        pin_memory (bool, optional):
            Whether to allocate the CPU tensors in pinned memory for faster GPU transfer.
            Defaults to False.

    Returns:
        dict[str, torch.Tensor]: A dictionary mapping parameter names to CPU tensors.
    """
    new_state_dict = {}
    for k, v in state_generator:
        val = to_local_if_dtensor(v)

        if len(val.shape) == 0:
            new_state_dict[k] = val.cpu()
        else:
            cpu_tensor = torch.empty(
                *val.shape, device="cpu", pin_memory=pin_memory, dtype=val.dtype
            )
            cpu_tensor.copy_(val, non_blocking=True)
            new_state_dict[k] = cpu_tensor

    torch.cuda.synchronize()
    return new_state_dict


@ray.remote(
    runtime_env=get_runtime_env_for_policy_worker("dtensor_policy_worker")
)  # pragma: no cover
class DTensorPolicyWorker:
    def __repr__(self) -> str:
        """Customizes the actor's prefix in the Ray logs.

        This makes it easier to identify which worker is producing specific log messages.
        """
        if torch.distributed.is_initialized():
            return f"{self.__class__.__qualname__}[rank={torch.distributed.get_rank()}]"
        else:
            return f"{self.__class__.__qualname__}"

    def __init__(
        self,
        config: PolicyConfig,
        tokenizer: AutoTokenizer,
        processor: Optional[AutoProcessor] = None,
        weights_path: Optional[str] = None,
        optimizer_path: Optional[str] = None,
        init_optimizer: bool = True,
        init_reference_model: bool = True,
        **kwargs: Any,
    ):
        """Initialize the DTensorPolicyWorker."""
        self.tokenizer = tokenizer
        self.processor = processor
        self.is_vlm = processor is not None

        print(f"Initializing DTensorPolicyWorker with is_vlm={self.is_vlm}")

        self.is_generation_colocated = None
        if "generation" in config and config["generation"] is not None:
            self.is_generation_colocated = config["generation"]["colocated"]["enabled"]

        # Explicitly set NCCL_CUMEM_ENABLE to 1 to avoid the P2P initialization error for PyNCCLCommunicator.
        # See https://github.com/NVIDIA-NeMo/RL/issues/564 for more details.
        if not self.is_generation_colocated:
            os.environ["NCCL_CUMEM_ENABLE"] = "1"

        # Disable dynamo autotune_local_cache to avoid crash when there's already a cache
        # with different order of node_bundles
        configure_dynamo_cache()

        self.cfg = config
        # torch distributed init. Envars for rank, world_size, and master_addr and master_port are set from the ray remote call
        torch.distributed.init_process_group(backend="nccl")
        self.rank = torch.distributed.get_rank()
        world_size = torch.distributed.get_world_size()
        model_name = self.cfg["model_name"]

        self.cpu_offload = self.cfg["dtensor_cfg"]["cpu_offload"]
        self.offload_optimizer_for_logprob = self.cfg["offload_optimizer_for_logprob"]
        self.max_grad_norm = self.cfg["max_grad_norm"]

        if self.cfg["precision"] == "float32":
            self.dtype = torch.float32
        elif self.cfg["precision"] == "bfloat16":
            self.dtype = torch.bfloat16
        elif self.cfg["precision"] == "float16":
            self.dtype = torch.float16
        else:
            raise ValueError(f"Unknown precision: {self.cfg['precision']}")

        print(f"[Rank {self.rank}] Loading model {model_name} on CPU...")
        self.enable_seq_packing = self.cfg["sequence_packing"]["enabled"]
        if self.enable_seq_packing:
            assert not self.is_vlm, (
                "Sequence packing is not supported for VLM models. Please set policy.sequence_packing.enabled = False to train VLM models."
            )
            print(
                f"[Rank {self.rank}] Sequence packing is enabled for model {model_name}"
            )
            print(f"[Rank {self.rank}] Using FlashAttention2 for sequence packing")

        hf_config_overrides = self.cfg.get("hf_config_overrides", {}) or {}

        model_config = AutoConfig.from_pretrained(
            model_name,
            # Always load the model in float32 to keep master weights in float32.
            # Keeping the master weights in lower precision has shown to cause issues with convergence.
            torch_dtype=torch.float32,
            trust_remote_code=True,
            **sliding_window_overwrite(
                model_name
            ),  # due to https://github.com/huggingface/transformers/issues/38002
            attn_implementation="flash_attention_2"
            if self.enable_seq_packing
            else None,
            **hf_config_overrides,
        )

<<<<<<< HEAD
        self._is_mdlm = self.cfg.get("is_mdlm", False)
        self._is_dqwn = self.cfg.get("is_dqwn", False)

        self._is_reward_model = self.cfg.get("reward_model_cfg", {}).get(
            "enabled", False
=======
        # reward model
        self._is_reward_model = (
            "reward_model_cfg" in self.cfg and self.cfg["reward_model_cfg"]["enabled"]
>>>>>>> 7124e445
        )
        if self._is_reward_model:
            # Ensure sequence packing is disabled.
            if self.enable_seq_packing:
                raise NotImplementedError(
                    "Sequence packing is not supported for reward models"
                )
            # Load model as a Reward Model.
            rm_type = self.cfg["reward_model_cfg"]["reward_model_type"]
            if rm_type == "bradley_terry":
                model_class = AutoModelForSequenceClassification
                if model_config.num_labels != 1:
                    # For Bradley-Terry reward models, the linear head has a single output.
                    # In the transformers library, the default setting for model_config.num_labels is 2
                    # (https://github.com/huggingface/transformers/blob/v4.52.4/src/transformers/configuration_utils.py#L259).
                    # Since num_labels is used as the out_features for the linear head
                    # (https://github.com/huggingface/transformers/blob/v4.52.4/src/transformers/models/llama/modeling_llama.py#L738)
                    # if num_labels is not 1, we set it to 1. This change may trigger a warning that some weights are not initialized
                    # from the model checkpoint and are instead initialized using model_config.initializer_range
                    # (https://github.com/huggingface/transformers/blob/v4.52.4/src/transformers/models/llama/configuration_llama.py#L62).
                    print(
                        "model_config.num_labels is not 1. Setting it to 1 since this value is used as the out_features "
                        "for the linear head of Bradley-Terry reward models."
                    )
                    model_config.num_labels = 1
            else:
                raise ValueError(f"Unknown reward model type: {rm_type}")
        else:
<<<<<<< HEAD
            # Check if the model requires AutoModel instead of AutoModelForCausalLM
            if model_name in ["nvidia/Nemotron-Diffusion-Research-4B-v0", "nvidia/Nemotron-Diffusion-Research-8B-v0"]:
                print(f"[Rank {self.rank}] Model {model_name} is not a causal LM, using AutoModel instead.")
                from transformers import AutoModel
                model_class = AutoModel
                model_config.dlm_type = "llada"
                if "mdlm" in self.cfg and self.cfg["mdlm"].get("use_block_diff", False):
                    model_config.dlm_paradigm = "block_diff"
                if "mdlm" in self.cfg and self.cfg["mdlm"].get("block_size") is not None:
                    model_config.block_size = self.cfg["mdlm"]["block_size"]
            else:
                model_class = AutoModelForCausalLM
=======
            # DO NOT assume AutoModelForCausalLM, multimodal models can inherit from AutoModelForImageTextToText, AutoModelForTextToWaveform, etc.
            model_class = resolve_model_class(model_config.model_type)
>>>>>>> 7124e445

        full_state_dict = None
        if self.rank == 0:
            print(f"[Rank {self.rank}] Loading model {model_name} on CPU...")
            model = model_class.from_pretrained(
                model_name,
                device_map="cpu",  # load weights onto CPU initially
                trust_remote_code=True,
                config=model_config,
            )
            full_state_dict = model.state_dict()
            del model

        print(f"[Rank {self.rank}] Initializing empty model for FSDP...")
        # All ranks initialize model on meta device, so FSDP can shard it.
        # The actual weights will be broadcast from rank 0.
        with init_empty_weights():
            self.model = model_class.from_config(
<<<<<<< HEAD
                model_config, trust_remote_code=True)
=======
                model_config,
                trust_remote_code=True,
            )
>>>>>>> 7124e445

        if self.model.config.pad_token_id is None:
            self.model.config.pad_token_id = tokenizer.pad_token_id

        tp_size = self.cfg["dtensor_cfg"]["tensor_parallel_size"]
        cp_size = self.cfg["dtensor_cfg"]["context_parallel_size"]
        if cp_size > 1 and self.enable_seq_packing:
            raise ValueError(
                "Context parallel is not supported for sequence packing. Refer to https://github.com/NVIDIA/NeMo-RL/blob/main/docs/model-quirks.md#context-parallel-with-fsdp2 for more details."
            )
        dp_size = world_size // tp_size // cp_size
        sequence_parallel_enabled = self.cfg["dtensor_cfg"]["sequence_parallel"]
        assert world_size == dp_size * tp_size * cp_size, (
            f"World size({world_size}) must equal to dp_size({dp_size}) * tp_size({tp_size}) * cp_size({cp_size}) to use DTensor"
        )

        if sequence_parallel_enabled and tp_size == 1:
            print(
                "[WARNING]: sequence_parallel=True, but tp_size=1 which has no effect. Enable tp_size > 1 to use sequence parallelism."
            )
        elif sequence_parallel_enabled and tp_size > 1:
            raise RuntimeError(
                "Sequence parallel + tp_size >1 is currently broken in torch==2.8.0. See https://github.com/NVIDIA-NeMo/Automodel/issues/652 for more details."
            )

        if cp_size > 1:
            assert not isinstance(self.model, Gemma3ForCausalLM), (
                "Context parallel is not supported for Gemma3ForCausalLM. Torch context parallel has many limitations. "
                "Please refer to https://github.com/NVIDIA/NeMo-RL/blob/main/docs/model-quirks.md#context-parallel-with-fsdp2 for more details."
            )

            assert not (tp_size > 1 and sequence_parallel_enabled), (
                "It's a known issue that context parallel can't be used together with sequence parallel in DTensor worker. "
                "Please either set cp_size = 1 or disable sequence parallel. "
                "See https://github.com/NVIDIA-NeMo/RL/issues/659 for more details."
            )

            assert not self.is_vlm, (
                "Context parallel is yet not supported for VLM models. Please set cp_size = 1 to train VLM models."
            )

        # torch==2.8 uses LOCAL_RANK to set the device here (https://github.com/pytorch/pytorch/blob/ba56102387ef21a3b04b357e5b183d48f0afefc7/torch/distributed/device_mesh.py#L500),
        # but CUDA_VISIBLE_DEVICES is set to only 1 gpu, so we need to temporarily set LOCAL_RANK to 0.
        # TODO: consider changing the default LOCAL_RANK set in worker_groups.py
        prev_local_rank = os.environ["LOCAL_RANK"]
        os.environ["LOCAL_RANK"] = "0"

        device_mesh = torch.distributed.device_mesh.init_device_mesh(
            "cuda", (dp_size, cp_size, tp_size), mesh_dim_names=("dp", "cp", "tp")
        )
        os.environ["LOCAL_RANK"] = prev_local_rank

        self.dp_cp_mesh = device_mesh[("dp", "cp")]._flatten(mesh_dim_name="dp_cp")

        self.dp_mesh, self.tp_mesh, self.cp_mesh = (
            device_mesh["dp"],
            device_mesh["tp"],
            device_mesh["cp"],
        )
        self.dp_size = dp_size
        self.tp_size = tp_size
        self.cp_size = cp_size
        self.device_mesh = device_mesh

        # ------------------------------------------------
        # 3) Move to GPU + Composable FSDP
        #    (Initialize device mesh, shard submodules, then shard entire model)
        # ------------------------------------------------
        self.model = _parallelize_model(
            self.model,
            self.dp_cp_mesh,
            self.tp_mesh,
            param_dtype=self.dtype,
            sequence_parallel=sequence_parallel_enabled,
            cpu_offload=self.cpu_offload,
            activation_checkpointing=self.cfg["dtensor_cfg"][
                "activation_checkpointing"
            ],
            custom_parallel_plan=self.cfg["dtensor_cfg"]["custom_parallel_plan"],
        )

        print(f"[Rank {self.rank}] Loading state dict from rank 0...")
        # This will broadcast the state dict from rank 0 to all other ranks
        # and load it into the FSDP model.
        set_model_state_dict(
            self.model,
            model_state_dict=full_state_dict,
            options=StateDictOptions(
                full_state_dict=True,
                broadcast_from_rank0=True,
            ),
        )

        # Handle tied word embeddings after loading the state dict
        # We need to actually tie the parameters at the model level
        is_tied_lm_head = hasattr(self.model, "lm_head") and getattr(
            getattr(self.model, "config", {}), "tie_word_embeddings", False
        )
        if is_tied_lm_head:
            embed_tokens_weight = None
            for name, param in self.model.named_parameters():
                if "embed_tokens" in name and name.endswith(".weight"):
                    embed_tokens_weight = param
                    break

            if embed_tokens_weight is not None:
                self.model.lm_head.weight = embed_tokens_weight

        # Manually broadcast buffers
        for _, buf in self.model.named_buffers():
            torch.distributed.broadcast(to_local_if_dtensor(buf), src=0)

        if self.cpu_offload:
            self.model = self.move_to_device(self.model, "cpu")

        if init_reference_model:
            self.reference_model_state_dict = get_cpu_state_dict(
                self.model.state_dict().items(), pin_memory=True
            )

        if init_optimizer:
            optimizer_cls = import_class_from_path(self.cfg["optimizer"]["name"])
            self.optimizer = optimizer_cls(
                self.model.parameters(), **self.cfg["optimizer"]["kwargs"]
            )
        else:
            self.optimizer = None

        if "scheduler" in self.cfg and self.optimizer is not None:
            if isinstance(self.cfg["scheduler"], dict):
                scheduler_cls = import_class_from_path(
                    cast(str, self.cfg["scheduler"]["name"])
                )
                self.scheduler = scheduler_cls(
                    self.optimizer, **self.cfg["scheduler"]["kwargs"]
                )
            else:
                schedulers = []
                for scheduler_cfg in self.cfg["scheduler"]:
                    if "name" in scheduler_cfg:
                        schedulers.append(
                            import_class_from_path(scheduler_cfg["name"])(
                                self.optimizer, **scheduler_cfg["kwargs"]
                            )
                        )
                    else:
                        assert "milestones" in scheduler_cfg, (
                            "unknown scheduler config: ",
                            scheduler_cfg,
                        )
                        milestones: list[int] = scheduler_cfg["milestones"]

                self.scheduler = torch.optim.lr_scheduler.SequentialLR(
                    self.optimizer, schedulers, milestones
                )

        elif self.optimizer is not None:
            ## default to a passthrough LR schedule
            self.scheduler = torch.optim.lr_scheduler.LambdaLR(
                self.optimizer, lr_lambda=lambda epoch: 1
            )

        # restore
        if weights_path:
            self.load_checkpoint(weights_path, optimizer_path)
        else:
            print(
                "No weights path provided. Starting from scratch (default policy init)"
            )

    # Refer to nemo impl. Below is original comment.
    # based on https://github.com/pytorch/torchtitan/blob/main/torchtitan/distributed/utils.py#L113
    @staticmethod
    def create_context_parallel_ctx(
        cp_mesh: torch.distributed.device_mesh.DeviceMesh,
        cp_buffers: list[torch.Tensor],
        cp_seq_dims: list[int],
        cp_no_restore_buffers: Set[torch.Tensor],
        cp_rotate_method: Optional[str] = None,
    ):
        """Create a context parallel context.

        Args:
            cp_mesh (DeviceMesh): The device mesh for context parallel.
            cp_buffers (list[torch.Tensor]): The buffers for context parallel.
            cp_seq_dims (list[int]): The sequence dimensions for context parallel.
            cp_no_restore_buffers (Set[torch.Tensor]): The no restore buffers for context parallel.
            cp_rotate_method (str): The rotation method for context parallel, such as "allgather" or "addtoall".
        """
        if cp_rotate_method is not None:
            set_rotate_method(cp_rotate_method)

        return context_parallel(
            cp_mesh,
            buffers=cp_buffers,
            buffer_seq_dims=cp_seq_dims,
            no_restore_buffers=cp_no_restore_buffers,
        )

    # Refer to nemo impl. Below is original comment.
    # based on https://github.com/pytorch/torchtitan/blob/cddd7dc809f36fe0ed51cdaaea0671c084d75442/torchtitan/distributed/utils.py#L178

    def _apply_temperature_scaling(self, logits: torch.Tensor) -> torch.Tensor:
        if "generation" in self.cfg and self.cfg["generation"] is not None:
            logits.div_(self.cfg["generation"]["temperature"])
        return logits

    @staticmethod
    @contextlib.contextmanager
    def train_context(cp_context: Optional[Generator[None, None, None]] = None):
        with contextlib.ExitStack() as stack:
            if cp_context is not None:
                from torch.nn.attention import SDPBackend, sdpa_kernel
                # TODO (xilunwu): support cuDNN backend

                stack.enter_context(
                    sdpa_kernel(
                        [
                            SDPBackend.FLASH_ATTENTION,
                            SDPBackend.EFFICIENT_ATTENTION,
                        ]
                    )
                )

                stack.enter_context(cp_context)

            yield

    def init_collective(
        self, ip: str, port: int, world_size: int, *, train_world_size: int
    ) -> None:
        """Initialize the collective communication."""
        from vllm.distributed.device_communicators.pynccl import PyNcclCommunicator
        from vllm.distributed.utils import StatelessProcessGroup

        pg = StatelessProcessGroup.create(
            host=ip, port=port, rank=self.rank, world_size=world_size
        )
        device = torch.cuda.current_device()
        self.model_update_group = PyNcclCommunicator(pg, device=device)

    def is_alive(self) -> bool:
        return True

    def reset_peak_memory_stats(self) -> None:
        torch.cuda.reset_peak_memory_stats()

    def get_gpu_info(self) -> dict[str, Any]:
        """Return information about the GPU being used by this worker."""
        return get_gpu_info(self.model)

    @wrap_with_nvtx_name("dtensor_policy_worker/train")
    def train(
        self,
        data: BatchedDataDict[Any],
        loss_fn: LossFunction,
        eval_mode: bool = False,
        gbs: Optional[int] = None,
        mbs: Optional[int] = None,
    ) -> dict[str, Any]:
        """Train the policy on a batch of data with a given loss function."""
        if gbs is None:
            gbs = self.cfg["train_global_batch_size"]
        if mbs is None:
            mbs = self.cfg["train_micro_batch_size"]
        local_gbs = gbs // self.dp_size
        total_dataset_size = torch.tensor(data.size, device="cuda")
        torch.distributed.all_reduce(
            total_dataset_size,
            op=torch.distributed.ReduceOp.SUM,
            group=self.dp_mesh.get_group(),
        )
        num_global_batches = int(total_dataset_size.item()) // gbs

        # dim 1 is always assumed to be the sequence dim, sanity check this here
        sequence_dim = 1
        seq_dim_size = data.get("input_ids").shape[sequence_dim]
        for k, v in data.items():
            if torch.is_tensor(v) and len(v.shape) > 1:
                assert v.shape[sequence_dim] == seq_dim_size, (
                    f"Dim 1 must be the sequence dim, expected dim 1={seq_dim_size} but got shape {v.shape}"
                )

        if eval_mode:
            ctx: AbstractContextManager[Any] = torch.no_grad()
            self.model.eval()
        else:
            ctx = nullcontext()
            # Ensure model is in training mode
            self.model.train()

        with ctx:
            # Get data from batch and move to device
            data.to("cuda")

            losses = []
            all_mb_metrics = []
            for gb_idx in range(num_global_batches):
                global_batch = data.get_batch(batch_idx=gb_idx, batch_size=local_gbs)

                assert "sample_mask" in global_batch, (
                    "sample_mask must be present in the data!"
                )
                ## get the normalization factor for the loss
                local_valid_seqs = torch.sum(global_batch["sample_mask"])

                if not "token_mask" in global_batch:
                    local_valid_toks = (
                        local_valid_seqs * global_batch["input_ids"].shape[1]
                    )
                else:
                    local_valid_toks = torch.sum(
                        global_batch["token_mask"][:, 1:]
                        * global_batch["sample_mask"].unsqueeze(-1)
                    )

                to_reduce = torch.tensor([local_valid_seqs, local_valid_toks]).cuda()
                torch.distributed.all_reduce(to_reduce, group=self.dp_mesh.get_group())
                global_valid_seqs, global_valid_toks = to_reduce[0], to_reduce[1]

                if (
                    hasattr(loss_fn, "loss_type")
                    and loss_fn.loss_type == LossType.TOKEN_LEVEL
                ):
                    assert "token_mask" in global_batch, (
                        "token_mask must be present in the data when using token-level loss"
                    )

                self.optimizer.zero_grad()
                mb_losses = []
                batch = data.get_batch(batch_idx=gb_idx, batch_size=local_gbs)
                # Calculate number of microbatches to process
                # make_microbatch_iterator assumes that the batch size is a multiple of the microbatch size
                # so its safe to not check for the case where the last data slice is smaller than mbs
                dummy_iterator = iter([])
                if self.cfg["dynamic_batching"]["enabled"]:
                    mb_iterator = batch.make_microbatch_iterator_with_dynamic_shapes()
                    iterator_len = batch.get_microbatch_iterator_dynamic_shapes_len()
                elif self.enable_seq_packing:
                    mb_iterator = (
                        batch.make_microbatch_iterator_for_packable_sequences()
                    )
                    iterator_len, max_seqlen = (
                        batch.get_microbatch_iterator_for_packable_sequences_len()
                    )
                    max_batch_ct = torch.tensor([iterator_len], device="cuda")
                    torch.distributed.all_reduce(
                        max_batch_ct, op=torch.distributed.ReduceOp.MAX
                    )

                    # Sequence packing can end up with unevenly distributed batch counts across DP ranks.
                    # We add dummy batches to the end of the iterator to make the batch counts equal.
                    dummy_batch_ct = int(max_batch_ct.item() - iterator_len)
                    dummy_iterator = (
                        batch.make_microbatch_iterator_for_packable_sequences()
                    )
                    dummy_iterator = itertools.islice(
                        itertools.cycle(dummy_iterator), dummy_batch_ct
                    )
                else:
                    mb_iterator = batch.make_microbatch_iterator(mbs)
                    iterator_len = batch.size // mbs

                empty_cache_steps = self.cfg.get("dtensor_cfg", {}).get(
                    "clear_cache_every_n_steps"
                )
                if empty_cache_steps:
                    warnings.warn(
                        f"Emptying cache every {empty_cache_steps} microbatches, doing so unnnecessarily would incur a large performance overhead."
                    )

                for mb_idx, mb in enumerate(
                    itertools.chain(mb_iterator, dummy_iterator)
                ):
                    # Conditioanlly empty cache when sensitive to fragmentation
                    if empty_cache_steps and mb_idx % empty_cache_steps == 0:
                        torch.cuda.empty_cache()

                    with torch.autocast(device_type="cuda", dtype=self.dtype):
                        if self.enable_seq_packing:
                            input_ids = mb.get("input_ids").cuda()
                            input_ids, position_ids, _ = pack_sequences(
                                input_ids=input_ids,
                                input_lengths=mb["input_lengths"],
                                packed_sequence_size=[
                                    len(mb["input_lengths"])
                                ],  # flash attention 2 expects flattened input
                                padding_value=self.tokenizer.eos_token_id,
                                return_attention_mask=False,
                                min_seq_len=self.cfg["sequence_packing"][
                                    "train_mb_tokens"
                                ],  # TODO: this is a WAR for sequence packing, we should fix this. Without this, backward will fail when TP is enabled.
                            )
                            seq_len = input_ids.shape[1]
                            attention_mask = None
                            flash_attn_kwargs = get_flash_attention_kwargs(
                                input_lengths=mb["input_lengths"],
                            )

                        else:
                            input_ids = mb.get("input_ids").cuda()
                            batch_size, seq_len = input_ids.shape

                            attention_mask = torch.ones(
                                (batch_size, seq_len),
                                dtype=torch.bool,
                                device=input_ids.device,
                            )
                            position_ids = torch.arange(
                                seq_len, device=input_ids.device
                            ).repeat(batch_size, 1)
                            flash_attn_kwargs = {}

                        # add vlm kwargs to model call
                        vlm_kwargs = mb.get_multimodal_dict(
                            as_tensors=True, device=input_ids.device
                        )
                        if len(vlm_kwargs) > 0:
                            position_ids = None
                            assert not self.cfg["dtensor_cfg"]["sequence_parallel"], (
                                "Sequence parallel is not supported with multimodal since there's an issue when you do not pass position_ids. See https://github.com/NVIDIA-NeMo/Automodel/issues/652"
                            )

                    context_parallel_ctx = None
                    if self.cp_size > 1:
                        assert len(vlm_kwargs) == 0, (
                            f"multimodal kwargs={vlm_kwargs} are not supported for context parallel"
                        )
                        seq_index = torch.arange(
                            seq_len, device=input_ids.device
                        ).repeat(1, 1)
                        cp_buffers = (
                            [input_ids, position_ids, seq_index]
                            if self.cp_size > 1
                            else []
                        )

                        # Create context parallel context
                        context_parallel_ctx = self.create_context_parallel_ctx(
                            cp_mesh=self.cp_mesh,
                            cp_buffers=cp_buffers,
                            cp_seq_dims=[sequence_dim] * len(cp_buffers),
                            cp_no_restore_buffers=set(cp_buffers),
                        )

                    with DTensorPolicyWorker.train_context(context_parallel_ctx):
                        with torch.autocast(device_type="cuda", dtype=self.dtype):
                            model_args = dict(
                                input_ids=input_ids,
                                attention_mask=attention_mask,
                                position_ids=position_ids,
                                use_cache=False,
                                flash_attn_kwargs=flash_attn_kwargs,
                                **vlm_kwargs,
                            )
                            if self._is_mdlm:
                                del model_args["position_ids"]
                                del model_args["flash_attn_kwargs"]

                            if self._is_dqwn:
                                assert self._is_mdlm, "DiffQwen is only supported for MDLM"

                                del model_args["use_cache"]
                                # internally uses block diffusion attention mask 
                                del model_args["attention_mask"]

                                model_args = {
                                    **model_args, 
                                    "masked_indices": mb["token_mask"],
                                    "p_mask": mb["p_mask"],
                                    "labels": mb["input_ids"],
                                }

                            if self._is_reward_model:
                                # `flash_attn_kwarg` is not supported for `LlamaForSequenceClassification`.
                                # Note that it should be empty anyway since sequence packing
                                # is not supported for reward models.
                                assert not flash_attn_kwargs
                                del model_args["flash_attn_kwargs"]
                            # remove flash_attn_kwargs if there are multimodal kwargs
                            if len(vlm_kwargs) > 0:
                                del model_args["flash_attn_kwargs"]

                            outputs = self.model(**model_args)

                        # Get logprobs
                        if not hasattr(outputs, "logits"):
                            logits = self.model.lm_head(outputs.last_hidden_state)
                        else:
                            logits = outputs.logits
                        del outputs

                        # Apply temperature scaling
                        logits = self._apply_temperature_scaling(logits)

                        if self.cp_size > 1:
                            seq_index_dtensor = (
                                DTensor.from_local(
                                    seq_index,
                                    device_mesh=self.cp_mesh,
                                    placements=[Shard(1)],
                                )
                                .full_tensor()
                                .squeeze(0)
                            )

                            mb["seq_index"] = seq_index_dtensor

                            for tensor_name in mb:
                                current_tensor = mb[tensor_name]
                                for buffer in cp_buffers:
                                    if current_tensor is buffer:
                                        assert type(current_tensor) == torch.Tensor, (
                                            f"tensor {tensor_name} is not a tensor"
                                        )
                                        mb[tensor_name] = DTensor.from_local(
                                            current_tensor,
                                            device_mesh=self.cp_mesh,
                                            placements=[Shard(sequence_dim)],
                                        )
                                        break

                            if isinstance(logits, DTensor):
                                # Must be tp sharded
                                assert (
                                    logits.device_mesh.ndim == 1
                                    and logits.device_mesh.mesh_dim_names[0] == "tp"
                                ), "logits must be tp sharded"

                                # CP is implicitly sharded on the seq dim, so we need to redistribute to the tp dim
                                logits = DTensor.from_local(
                                    logits.to_local(),
                                    device_mesh=self.device_mesh[("cp", "tp")],
                                    placements=[Shard(sequence_dim), Shard(-1)],
                                )
                            else:
                                logits = DTensor.from_local(
                                    logits,
                                    device_mesh=self.device_mesh[("cp", "tp")],
                                    placements=[Shard(sequence_dim), Shard(-1)],
                                )

                        if self.enable_seq_packing:
                            loss_fn_ = SequencePackingLossWrapper(
                                loss_fn=loss_fn,
                                cu_seqlens_q=flash_attn_kwargs.cu_seqlens_q,
                                cu_seqlens_q_padded=flash_attn_kwargs.cu_seqlens_q,
                            )
                        else:
                            loss_fn_ = loss_fn
                        loss, loss_metrics = loss_fn_(
                            logits,
                            mb,
                            global_valid_seqs,
                            global_valid_toks,
                        )
                        del logits

                        # skip the update for dummy batches
                        if mb_idx < iterator_len:
                            ## scale by the number of global batches so we get the correct
                            ## value when summing metrics across all microbatches
                            for k in loss_metrics.keys():
                                loss_metrics[k] /= num_global_batches
                            num_valid_samples = loss_metrics["num_valid_samples"]
                            loss_metrics["lr"] = self.optimizer.param_groups[0]["lr"]
                            loss_metrics["global_valid_seqs"] = global_valid_seqs.item()
                            loss_metrics["global_valid_toks"] = global_valid_toks.item()
                        else:
                            loss *= 0

                        # Backward pass
                        if not eval_mode:
                            ## NOTE: invalid samples should be multiplied
                            ## by zero in the loss function to prevent them
                            ## from affecting the gradient calculation

                            # when FSDP reduces the gradients over the DP dim, they're automatically averaged
                            # but we want to sum them so we cancel out the average here
                            loss *= self.dp_size * self.cp_size
                            loss.backward()

                    if num_valid_samples > 0:
                        mb_losses.append(loss.item())
                        all_mb_metrics.append(loss_metrics)

                grad_norm: Optional[float | torch.Tensor] = None
                if not eval_mode:
                    with torch.no_grad():
                        grad_norm = get_grad_norm(
                            self.model.parameters(),
                            dp_cp_group=self.dp_cp_mesh.get_group(),
                            tp_group=self.tp_mesh.get_group(),
                            dtype=torch.float32,
                        )
                        if self.max_grad_norm is not None:
                            clip_grad_by_total_norm_(
                                self.model.parameters(),
                                max_grad_norm=self.max_grad_norm,
                                total_norm=grad_norm,
                            )
                        grad_norm = torch.tensor([grad_norm])

                    # Update parameters
                    self.optimizer.step()

                losses.append(torch.tensor(mb_losses).sum().item())

            # release gradient memory before rollouts
            self.optimizer.zero_grad()
            # increment scheduler after all batches in rollout are processed
            if not eval_mode:
                self.scheduler.step()
            # dynamic batch and sequence dims causes alot of fragmentation, so clear
            # the memory allocator before moving on
            torch.cuda.empty_cache()

            # Compute global loss across all ranks
            with torch.no_grad():
                global_loss = torch.tensor(losses, device="cuda")
                torch.distributed.all_reduce(
                    global_loss, group=self.dp_mesh.get_group()
                )
            # Aggregate metrics across all microbatches
            mb_metrics = defaultdict(list)
            for m in all_mb_metrics:
                for k, v in m.items():
                    mb_metrics[k].append(v)

            metrics = {
                "global_loss": global_loss.cpu(),
                "grad_norm": grad_norm,
                "rank": torch.distributed.get_rank(),
                "gpu_name": torch.cuda.get_device_name(),
                "model_dtype": self.dtype,
                "all_mb_metrics": dict(mb_metrics),
            }

            return metrics

    # TODO @Rayen Tian: Related Issue: Refactor shared logic between score() and get_logprobs() (https://github.com/NVIDIA-NeMo/RL/issues/1094)
    @wrap_with_nvtx_name("dtensor_policy_worker/get_logprobs")
    def get_logprobs(
        self, data: BatchedDataDict[Any], micro_batch_size: Optional[int] = None
    ) -> BatchedDataDict[LogprobOutputSpec]:
        """Get the logprobs of the model for a batch of data.

        Uses the configured logprob_batch_size to do microbatching.

        Input data is assumed to be right-padded. The method internally converts to
        left-padded format for computation, and returns outputs in right-padded format.

        Returns:
          a BatchedDataDict with key "logprobs" and shape [batch_size, sequence_length].
          We use the convention that the logprob of the first token is 0 so that the sequence length is maintained.
          The logprob of input token i is specified at position i in the output logprobs tensor.
        """
        logprob_batch_size = (
            micro_batch_size
            if micro_batch_size is not None
            else self.cfg["logprob_batch_size"]
        )
        logprob_chunk_size = self.cfg.get("logprob_chunk_size", None)

        # dim 1 is always assumed to be the sequence dim, sanity check this here
        sequence_dim = 1
        seq_dim_size = data.get("input_ids").shape[sequence_dim]
        for k, v in data.items():
            if torch.is_tensor(v) and len(v.shape) > 1:
                assert v.shape[sequence_dim] == seq_dim_size, (
                    f"Dim 1 must be the sequence dim, expected dim 1={seq_dim_size} but got shape {v.shape}"
                )

        all_log_probs = []
        self.model.eval()

        with unshard_fsdp2_model(self.model), torch.no_grad():
            data.to("cuda")
            dummy_iterator = iter([])
            if self.cfg["dynamic_batching"]["enabled"]:
                mb_iterator = data.make_microbatch_iterator_with_dynamic_shapes()
                iterator_len = data.get_microbatch_iterator_dynamic_shapes_len()
            elif self.enable_seq_packing:
                mb_iterator = data.make_microbatch_iterator_for_packable_sequences()
                iterator_len, max_seqlen = (
                    data.get_microbatch_iterator_for_packable_sequences_len()
                )
                max_batch_ct = torch.tensor([iterator_len], device="cuda")
                torch.distributed.all_reduce(
                    max_batch_ct, op=torch.distributed.ReduceOp.MAX
                )

                # Sequence packing can end up with unevenly distributed batch counts across DP ranks.
                # We add dummy batches to the end of the iterator to make the batch counts equal.
                dummy_batch_ct = int(max_batch_ct.item() - iterator_len)
                dummy_iterator = data.make_microbatch_iterator_for_packable_sequences()
                dummy_iterator = itertools.islice(
                    itertools.cycle(dummy_iterator), dummy_batch_ct
                )
            else:
                mb_iterator = data.make_microbatch_iterator(logprob_batch_size)
                iterator_len = data.size // logprob_batch_size

            step = 0
            for batch_idx, lp_batch in enumerate(
                itertools.chain(mb_iterator, dummy_iterator)
            ):
                step += 1
                input_ids = lp_batch.get("input_ids").cuda()
                input_lengths = lp_batch.get("input_lengths")
                vlm_kwargs = lp_batch.get_multimodal_dict(
                    as_tensors=True, device=input_ids.device
                )

                batch_size, seq_len = input_ids.shape
                if self.enable_seq_packing:
                    assert len(vlm_kwargs) == 0, (
                        "multimodal kwargs are not supported for sequence packing"
                    )
                    input_ids, position_ids, _ = pack_sequences(
                        input_ids=input_ids,
                        input_lengths=input_lengths,
                        packed_sequence_size=[
                            batch_size
                        ],  # flash attention 2 expects flattened input
                        padding_value=self.tokenizer.eos_token_id,
                        return_attention_mask=False,
                    )
                    seq_len = input_ids.shape[1]
                    attention_mask = None
                    flash_attn_kwargs = get_flash_attention_kwargs(
                        input_lengths=input_lengths,
                    )
                else:
                    # Create post_attention_mask for right-padded data for masking token after forwarding.
                    post_attention_mask = torch.zeros(
                        (batch_size, seq_len), dtype=torch.bool, device=input_ids.device
                    )
                    for i, length in enumerate(input_lengths):
                        # For right-padded sequence, set 1s at the beginning of the sequence
                        post_attention_mask[i, :length] = 1

                    # explicitly create position ids for the input, otherwise the sharding
                    # for DTensor will be incorrect
                    position_ids = torch.arange(
                        seq_len, device=input_ids.device
                    ).repeat(batch_size, 1)
                    flash_attn_kwargs = {}

                    # DTensor requires the casual attention kernel to hit,
                    # yet our attention mask above is not always all 1s
                    # this is fine because we mask with the actual attention mask
                    # later, but for input it has to be all 1s
                    attention_mask = torch.ones(
                        (batch_size, seq_len),
                        dtype=torch.bool,
                        device=input_ids.device,
                    )

                # if there are multimodal kwargs, we don't need to add position_ids (computed internally)
                if len(vlm_kwargs) > 0:
                    position_ids = None

                context_parallel_ctx = None
                if self.cp_size > 1:
                    assert len(vlm_kwargs) == 0, (
                        "multimodal kwargs are not supported for context parallel"
                    )
                    seq_index = torch.arange(seq_len, device=input_ids.device).repeat(
                        1, 1
                    )
                    cp_buffers = [input_ids, position_ids, seq_index]

                    # Create context parallel context
                    context_parallel_ctx = self.create_context_parallel_ctx(
                        cp_mesh=self.cp_mesh,
                        cp_buffers=cp_buffers,
                        cp_seq_dims=[sequence_dim] * len(cp_buffers),
                        cp_no_restore_buffers=set(cp_buffers),
                    )

                with DTensorPolicyWorker.train_context(context_parallel_ctx):
                    with torch.autocast(device_type="cuda", dtype=self.dtype):
                        model_args = dict(
                            input_ids=input_ids,
                            attention_mask=attention_mask,
                            position_ids=position_ids,
                            use_cache=False,
                            flash_attn_kwargs=flash_attn_kwargs,
                            **vlm_kwargs,
                        )
                        if len(vlm_kwargs) > 0:
                            del model_args["flash_attn_kwargs"]

                        outputs = self.model(**model_args)

                    logits = outputs.logits

                    # Apply temperature scaling
                    logits = self._apply_temperature_scaling(logits)

                    if self.cp_size > 1:
                        seq_index_tensor = (
                            DTensor.from_local(
                                seq_index,
                                device_mesh=self.cp_mesh,
                                placements=[Shard(1)],
                            )
                            .full_tensor()
                            .squeeze(0)
                        )

                        input_ids_dtensor = DTensor.from_local(
                            input_ids,
                            device_mesh=self.cp_mesh,
                            placements=[Shard(sequence_dim)],
                        )

                        if isinstance(logits, DTensor):
                            # Must be tp sharded
                            assert (
                                logits.device_mesh.ndim == 1
                                and logits.device_mesh.mesh_dim_names[0] == "tp"
                            ), "logits must be tp sharded"

                            # CP is implicitly sharded on the seq dim, so we need to redistribute to the tp dim
                            logits = DTensor.from_local(
                                logits.to_local(),
                                device_mesh=self.device_mesh[("cp", "tp")],
                                placements=[Shard(sequence_dim), Shard(-1)],
                            )
                        else:
                            logits = DTensor.from_local(
                                logits,
                                device_mesh=self.device_mesh[("cp", "tp")],
                                placements=[Shard(sequence_dim), Shard(-1)],
                            )

                        token_logprobs = get_logprobs_from_vocab_parallel_logits(
                            logits,
                            input_ids_dtensor,
                            seq_index_tensor,
                            chunk_size=logprob_chunk_size,
                        )

                        assert token_logprobs.shape[1] == seq_len - 1
                    else:
                        if isinstance(logits, DTensor):
                            token_logprobs = get_logprobs_from_vocab_parallel_logits(
                                logits,
                                input_ids,
                                chunk_size=logprob_chunk_size,
                            )
                        else:
                            if logprob_chunk_size is not None:
                                logits_seq_len = int(logits.shape[1])
                                num_chunks = (
                                    logits_seq_len + logprob_chunk_size - 1
                                ) // logprob_chunk_size
                                chunked_log_probs = []
                                for chunk_idx in range(num_chunks):
                                    chunk_start = chunk_idx * logprob_chunk_size
                                    chunk_end = min(
                                        logits_seq_len,
                                        (chunk_idx + 1) * logprob_chunk_size,
                                    )
                                    chunk_logits = logits[
                                        :, chunk_start:chunk_end, :
                                    ].to(torch.float32)
                                    log_probs = torch.nn.functional.log_softmax(
                                        chunk_logits, dim=-1
                                    )
                                    chunked_log_probs.append(log_probs)
                                log_probs = torch.cat(chunked_log_probs, dim=1)
                                del chunked_log_probs
                            else:
                                logits = logits.to(torch.float32)
                                log_probs = torch.nn.functional.log_softmax(
                                    logits, dim=-1
                                )
                            # Extract logprobs for each token in the sequence by gathering the logprob
                            # corresponding to the next token at each position
                            # Input shapes:
                            #   log_probs: [batch_size, sequence_length, vocab_size] - logits for each position
                            #   token_ids: [batch_size, sequence_length] - actual tokens
                            # Output shape: [batch_size, sequence_length] - logprob of each token given previous
                            # We get logprob of token[t+1] from logits[t], prepending 0 to maintain sequence length
                            next_tokens = input_ids[:, 1:]
                            log_probs = log_probs[:, :-1]
                            token_logprobs = log_probs.gather(
                                dim=-1, index=next_tokens.unsqueeze(-1)
                            ).squeeze(-1)
                            del log_probs

                del outputs, logits

                token_logprobs = torch.cat(
                    [torch.zeros_like(token_logprobs[:, :1]), token_logprobs], dim=1
                )

                # skip keeping the logprobs for the dummy batches
                if batch_idx >= iterator_len:
                    continue

                if not self.enable_seq_packing:
                    # Apply mask to zero out padding tokens logprobs
                    token_logprobs = token_logprobs * post_attention_mask
                else:
                    # For packed sequences, unpack logprobs
                    unpacked_logprobs = torch.zeros(
                        (batch_size, seq_dim_size),
                        dtype=token_logprobs.dtype,
                        device=token_logprobs.device,
                    )
                    cu_seqlens = flash_attn_kwargs.cu_seqlens_q
                    for i in range(batch_size):
                        start = cu_seqlens[i].item() + 1
                        end = cu_seqlens[i + 1].item()
                        seq_len_actual = input_lengths[i].item()
                        unpacked_logprobs[i, 1:seq_len_actual] = token_logprobs[
                            0, start:end
                        ]
                    token_logprobs = unpacked_logprobs

                all_log_probs.append(token_logprobs)

        # Concatenate all batches
        return_data = BatchedDataDict[LogprobOutputSpec]()

        all_log_probs_padded = []
        for lp in all_log_probs:
            padding_needed = seq_dim_size - lp.shape[1]
            if padding_needed > 0:
                lp = torch.nn.functional.pad(
                    lp, (0, padding_needed), mode="constant", value=0.0
                )
            all_log_probs_padded.append(lp)
        return_data["logprobs"] = torch.cat(all_log_probs_padded, dim=0).cpu()

        return return_data

    # TODO @Rayen Tian: Related Issue: Refactor shared logic between score() and get_logprobs() (https://github.com/NVIDIA-NeMo/RL/issues/1094)
    @wrap_with_nvtx_name("dtensor_policy_worker/score")
    def score(self, data: BatchedDataDict) -> BatchedDataDict[ScoreOutputSpec]:
        global_batch_size = min(self.cfg["batch_size"], data.size)

        sequence_dim = 1
        seq_dim_size = data.get("input_ids").shape[sequence_dim]
        for k, v in data.items():
            if torch.is_tensor(v) and len(v.shape) > 1:
                assert v.shape[sequence_dim] == seq_dim_size, (
                    f"Dim 1 must be the sequence dim, expected dim 1={seq_dim_size} but got shape {v.shape}"
                )
        self.model.eval()

        with unshard_fsdp2_model(self.model), torch.no_grad():
            data.to("cuda")
            dummy_iterator = iter([])
            if self.cfg["dynamic_batching"]["enabled"]:
                mb_iterator = data.make_microbatch_iterator_with_dynamic_shapes()
                iterator_len = data.get_microbatch_iterator_dynamic_shapes_len()
            elif self.enable_seq_packing:
                mb_iterator = data.make_microbatch_iterator_for_packable_sequences()
                iterator_len, max_seqlen = (
                    data.get_microbatch_iterator_for_packable_sequences_len()
                )
                max_batch_ct = torch.tensor([iterator_len], device="cuda")
                torch.distributed.all_reduce(
                    max_batch_ct, op=torch.distributed.ReduceOp.MAX
                )
                dummy_batch_ct = int(max_batch_ct.item() - iterator_len)
                dummy_iterator = data.make_microbatch_iterator_for_packable_sequences()
                dummy_iterator = itertools.islice(
                    itertools.cycle(dummy_iterator), dummy_batch_ct
                )
            else:
                mb_iterator = data.make_microbatch_iterator(global_batch_size)
                iterator_len = data.size // global_batch_size

            step = 0
            all_rm_scores = []
            for batch_idx, generate_batch in enumerate(
                itertools.chain(mb_iterator, dummy_iterator)
            ):
                step += 1
                input_ids = generate_batch.get("input_ids").cuda()
                input_lengths = generate_batch.get("input_lengths")
                batch_size, seq_len = input_ids.shape
                if self.enable_seq_packing:
                    input_ids, position_ids, _ = pack_sequences(
                        input_ids=input_ids,
                        input_lengths=input_lengths,
                        packed_sequence_size=[
                            batch_size
                        ],  # flash attention 2 expects flattened input
                        padding_value=self.tokenizer.eos_token_id,
                        return_attention_mask=False,
                    )
                    seq_len = input_ids.shape[1]
                    attention_mask = None
                    flash_attn_kwargs = get_flash_attention_kwargs(
                        input_lengths=input_lengths,
                    )
                else:
                    # Create attention mask for right-padded data
                    post_attention_mask = torch.zeros(
                        (batch_size, seq_len), dtype=torch.bool, device=input_ids.device
                    )
                    for i, length in enumerate(input_lengths):
                        # For right-padded sequence, set 1s at the beginning of the sequence
                        post_attention_mask[i, :length] = 1
                    position_ids = torch.arange(
                        seq_len, device=input_ids.device
                    ).repeat(batch_size, 1)

                    attention_mask = torch.ones(
                        (batch_size, seq_len),
                        dtype=torch.bool,
                        device=input_ids.device,
                    )

                context_parallel_ctx = None
                if self.cp_size > 1:
                    seq_index = torch.arange(seq_len, device=input_ids.device).repeat(
                        1, 1
                    )
                    cp_buffers = [input_ids, position_ids, seq_index]

                    # Create context parallel context
                    context_parallel_ctx = self.create_context_parallel_ctx(
                        cp_mesh=self.cp_mesh,
                        cp_buffers=cp_buffers,
                        cp_seq_dims=[sequence_dim] * len(cp_buffers),
                        cp_no_restore_buffers=set(cp_buffers),
                    )
                with DTensorPolicyWorker.train_context(context_parallel_ctx):
                    with torch.autocast(device_type="cuda", dtype=self.dtype):
                        model_args = dict(
                            input_ids=input_ids,
                            attention_mask=attention_mask,
                            position_ids=position_ids,
                            use_cache=False,
                        )
                        outputs = self.model(**model_args)

                    if not hasattr(outputs, "logits"):
                        logits = self.model.lm_head(outputs.last_hidden_state)
                    else:
                        logits = outputs.logits
                    # Apply temperature scaling
                    logits = self._apply_temperature_scaling(logits)
                if isinstance(logits, DTensor):
                    logits = logits.to(torch.float32)
                else:
                    logits = outputs.logits.to(torch.float32)

                rm_scores = to_local_if_dtensor(logits)
                rm_scores = rm_scores.squeeze(-1)
                all_rm_scores.append(rm_scores)

        all_rm_scores = torch.cat(all_rm_scores, dim=0)
        all_rm_scores = all_rm_scores.squeeze(-1).cpu()
        return_data = BatchedDataDict[ScoreOutputSpec](
            {
                "scores": all_rm_scores,
            }
        )
        return return_data

    @wrap_with_nvtx_name("dtensor_policy_worker/get_topk_logits")
    def get_topk_logits(
        self,
        data: BatchedDataDict[Any],
        k: int,
        micro_batch_size: Optional[int] = None,
    ) -> BatchedDataDict[Any]:
        """Return per-position top-k logits and corresponding global indices.

        Notes:
        - Return shapes are [B, S, k].
        - Computes top-k over the full sequence (no trimming of the last position).
        - If alignment with next-token targets is required, the caller should handle it.
        - If logits are TP-sharded DTensor, performs distributed global top-k across TP.
        - Supports context parallelism with proper CP gather.
        - Otherwise, computes local top-k on full-vocab tensor.
        """
        topk_batch_size = (
            micro_batch_size
            if micro_batch_size is not None
            else self.cfg["logprob_batch_size"]
        )

        sequence_dim = 1
        seq_dim_size = data.get("input_ids").shape[sequence_dim]

        out_topk_vals = []
        out_topk_idx = []
        self.model.eval()

        with torch.no_grad():
            data.to("cuda")
            dummy_iterator = iter([])
            if self.cfg["dynamic_batching"]["enabled"]:
                # dynamic batching support (no CP/packed)
                mb_iterator = data.make_microbatch_iterator_with_dynamic_shapes()
                iterator_len = data.get_microbatch_iterator_dynamic_shapes_len()
            elif self.enable_seq_packing:
                mb_iterator = data.make_microbatch_iterator_for_packable_sequences()
                iterator_len, max_seqlen = (
                    data.get_microbatch_iterator_for_packable_sequences_len()
                )
                max_batch_ct = torch.tensor([iterator_len], device="cuda")
                torch.distributed.all_reduce(
                    max_batch_ct, op=torch.distributed.ReduceOp.MAX
                )

                # Sequence packing can end up with unevenly distributed batch counts across DP ranks.
                # We add dummy batches to the end of the iterator to make the batch counts equal.
                dummy_batch_ct = int(max_batch_ct.item() - iterator_len)
                dummy_iterator = data.make_microbatch_iterator_for_packable_sequences()
                dummy_iterator = itertools.islice(
                    itertools.cycle(dummy_iterator), dummy_batch_ct
                )
            else:
                mb_iterator = data.make_microbatch_iterator(topk_batch_size)
                iterator_len = data.size // topk_batch_size

            for batch_idx, lp_batch in enumerate(
                itertools.chain(mb_iterator, dummy_iterator)
            ):
                input_ids = lp_batch.get("input_ids").cuda()
                input_lengths = lp_batch.get("input_lengths")
                vlm_kwargs = lp_batch.get_multimodal_dict(
                    as_tensors=True, device=input_ids.device
                )
                batch_size, seq_len = input_ids.shape

                # Store original shapes for unpacking later
                original_batch_size = batch_size
                original_seq_len = seq_len

                if self.enable_seq_packing:
                    assert len(vlm_kwargs) == 0, (
                        "multimodal kwargs are not supported for sequence packing"
                    )
                    input_ids, position_ids, _ = pack_sequences(
                        input_ids=input_ids,
                        input_lengths=input_lengths,
                        packed_sequence_size=[
                            batch_size
                        ],  # flash attention 2 expects flattened input
                        padding_value=self.tokenizer.eos_token_id,
                        return_attention_mask=False,
                    )
                    seq_len = input_ids.shape[1]
                    attention_mask = None
                    flash_attn_kwargs = get_flash_attention_kwargs(
                        input_lengths=input_lengths,
                    )
                else:
                    # Build attention mask (right-padded inputs)
                    attention_mask = torch.zeros(
                        (batch_size, seq_len), dtype=torch.long, device=input_ids.device
                    )
                    for i, length in enumerate(input_lengths):
                        attention_mask[i, :length] = 1

                    position_ids = torch.arange(
                        seq_len, device=input_ids.device
                    ).repeat(batch_size, 1)

                    flash_attn_kwargs = {}

                with torch.autocast(device_type="cuda", dtype=self.dtype):
                    attention_mask_input_all_ones = torch.ones(
                        (batch_size, seq_len), dtype=torch.long, device=input_ids.device
                    )

                # if there are multimodal kwargs, we don't need to add position_ids (computed internally)
                if len(vlm_kwargs) > 0:
                    position_ids = None

                context_parallel_ctx = None
                if self.cp_size > 1:
                    assert len(vlm_kwargs) == 0, (
                        "multimodal kwargs are not supported for context parallel"
                    )
                    seq_index = torch.arange(seq_len, device=input_ids.device).repeat(
                        1, 1
                    )
                    cp_buffers = [input_ids, position_ids, seq_index]

                    # Create context parallel context
                    context_parallel_ctx = self.create_context_parallel_ctx(
                        cp_mesh=self.cp_mesh,
                        cp_buffers=cp_buffers,
                        cp_seq_dims=[sequence_dim] * len(cp_buffers),
                        cp_no_restore_buffers=set(cp_buffers),
                    )

                with DTensorPolicyWorker.train_context(context_parallel_ctx):
                    with torch.autocast(device_type="cuda", dtype=self.dtype):
                        model_args = dict(
                            input_ids=input_ids,
                            attention_mask=attention_mask_input_all_ones,
                            position_ids=position_ids,
                            use_cache=False,
                            flash_attn_kwargs=flash_attn_kwargs,
                            **vlm_kwargs,
                        )
                        if len(vlm_kwargs) > 0:
                            del model_args["flash_attn_kwargs"]

                        outputs = self.model(**model_args)

                    if not hasattr(outputs, "logits"):
                        logits = self.model.lm_head(outputs.last_hidden_state)
                    else:
                        logits = outputs.logits
                    del outputs

                    # Apply temperature scaling
                    logits = self._apply_temperature_scaling(logits)

                    if self.cp_size > 1:
                        if isinstance(logits, DTensor):
                            # Must be tp sharded
                            assert (
                                logits.device_mesh.ndim == 1
                                and logits.device_mesh.mesh_dim_names[0] == "tp"
                            ), "logits must be tp sharded"

                            # CP is implicitly sharded on the seq dim, so we need to redistribute to the tp dim
                            logits = DTensor.from_local(
                                logits.to_local(),
                                device_mesh=self.device_mesh[("cp", "tp")],
                                placements=[Shard(sequence_dim), Shard(-1)],
                            )
                        else:
                            logits = DTensor.from_local(
                                logits,
                                device_mesh=self.device_mesh[("cp", "tp")],
                                placements=[Shard(sequence_dim), Shard(-1)],
                            )

                        # deal with TP first
                        local_logits = logits.to_local()  # [B, S_cp, V_tp]

                        tp_group = self.tp_mesh.get_group()
                        tp_rank = torch.distributed.get_rank(tp_group)
                        V_local = int(local_logits.shape[-1])
                        vocab_start_index = tp_rank * V_local
                        vocab_end_index = (tp_rank + 1) * V_local

                        vals, idx = distributed_vocab_topk(
                            local_logits,
                            k=k,
                            tp_group=tp_group,
                            vocab_start_index=vocab_start_index,
                            vocab_end_index=vocab_end_index,
                        )
                        # [B, S_cp, k]

                        cp_group = self.cp_mesh.get_group()

                        vals = allgather_cp_sharded_tensor(
                            vals, cp_group, seq_dim=sequence_dim
                        )
                        idx = allgather_cp_sharded_tensor(
                            idx, cp_group, seq_dim=sequence_dim
                        )
                        # [B, S, k]
                    else:
                        # Compute top-k over full sequence length (do not drop last position)
                        if isinstance(logits, DTensor):
                            local_logits = logits.to_local()  # [B, S, V_local]
                            tp_group = self.tp_mesh.get_group()
                            tp_rank = torch.distributed.get_rank(tp_group)
                            V_local = int(local_logits.shape[-1])
                            vocab_start_index = tp_rank * V_local
                            vocab_end_index = (tp_rank + 1) * V_local

                            vals, idx = distributed_vocab_topk(
                                local_logits,
                                k=k,
                                tp_group=tp_group,
                                vocab_start_index=vocab_start_index,
                                vocab_end_index=vocab_end_index,
                            )
                        else:
                            full_logits = logits.to(torch.float32)
                            vals, idx = torch.topk(full_logits, k=k, dim=-1)

                # Handle sequence packing unpacking
                if self.enable_seq_packing:
                    # Unpack top-k results from packed format back to original batch format
                    # vals: [1, packed_seq_len, k] -> [original_batch_size, original_seq_len, k]
                    # idx: [1, packed_seq_len, k] -> [original_batch_size, original_seq_len, k]

                    # Create tensors to store unpacked results
                    unpacked_vals = torch.zeros(
                        (original_batch_size, original_seq_len, k),
                        dtype=vals.dtype,
                        device=vals.device,
                    )
                    unpacked_idx = torch.zeros(
                        (original_batch_size, original_seq_len, k),
                        dtype=idx.dtype,
                        device=idx.device,
                    )

                    # Get cumulative sequence lengths for unpacking
                    cu_seqlens = flash_attn_kwargs.cu_seqlens_q

                    for i in range(original_batch_size):
                        start = cu_seqlens[i].item()
                        end = cu_seqlens[i + 1].item()
                        seq_len_actual = input_lengths[i].item()

                        # Extract the corresponding portion from packed results
                        # Note: vals and idx are [1, packed_seq_len, k] due to packing
                        unpacked_vals[i, :seq_len_actual, :] = vals[0, start:end, :]
                        unpacked_idx[i, :seq_len_actual, :] = idx[0, start:end, :]

                    # Replace with unpacked results
                    vals = unpacked_vals
                    idx = unpacked_idx

                    # Update batch_size and seq_len for consistency
                    batch_size = original_batch_size
                    seq_len = original_seq_len

                # Keep only real sequence tokens (no trimming here; padded positions can be masked downstream)
                # Shapes remain [B, S, k].
                out_topk_vals.append(vals.cpu())
                out_topk_idx.append(idx.cpu())

        ret = BatchedDataDict[Any]()
        # Pad each micro-batch result on sequence dim to common length (S), similar to get_logprobs
        all_topk_vals_padded = []
        all_topk_idx_padded = []
        target_seq_len = seq_dim_size
        for vals, idx in zip(out_topk_vals, out_topk_idx):
            pad_needed = target_seq_len - vals.shape[1]
            if pad_needed > 0:
                # pad along sequence dimension (second dim): (last_dim_pad_left, last_dim_pad_right, seq_pad_left, seq_pad_right, batch_pad_left, batch_pad_right)
                vals = torch.nn.functional.pad(
                    vals, (0, 0, 0, pad_needed, 0, 0), mode="constant", value=0.0
                )
                idx = torch.nn.functional.pad(
                    idx, (0, 0, 0, pad_needed, 0, 0), mode="constant", value=0
                )
            all_topk_vals_padded.append(vals)
            all_topk_idx_padded.append(idx)

        ret["topk_logits"] = (
            torch.cat(all_topk_vals_padded, dim=0)
            if len(all_topk_vals_padded) > 1
            else all_topk_vals_padded[0]
        ).cpu()
        ret["topk_indices"] = (
            torch.cat(all_topk_idx_padded, dim=0)
            if len(all_topk_idx_padded) > 1
            else all_topk_idx_padded[0]
        ).cpu()
        return ret

    @contextmanager
    def use_reference_model(self) -> Generator[None, None, None]:
        """Context manager that temporarily swaps the reference model and active model.

        On entry: Moves model to CPU, moves reference_model to CUDA. Swaps the references
        On exit: Restores original references and re-flips cuda/cpu
        """
        with torch.no_grad():
            try:
                # Save train model state_dict
                curr_state_dict = get_cpu_state_dict(
                    self.model.state_dict().items(), pin_memory=True
                )

                # Swap reference model state_dict to self.model
                for k, v in self.model.state_dict().items():
                    val = to_local_if_dtensor(v)
                    val.copy_(self.reference_model_state_dict[k])

                # - self.model is the original reference_model, now on CUDA
                # - curr_state_dict is the train model, now on CPU
                yield

            finally:
                # Restore train model state_dict
                for k, v in self.model.state_dict().items():
                    val = to_local_if_dtensor(v)
                    val.copy_(curr_state_dict[k])

    @wrap_with_nvtx_name("dtensor_policy_worker/get_reference_policy_logprobs")
    def get_reference_policy_logprobs(
        self, data: BatchedDataDict[Any], micro_batch_size: Optional[int] = None
    ) -> BatchedDataDict[ReferenceLogprobOutputSpec]:
        """Get the logprobs from the reference policy for a batch of data.

        Returns:
          a BatchedDataDict with key "reference_logprobs" and shape [batch_size, sequence_length].
          We use the convention that the logprob of the first token is 0 so that the sequence length is maintained.
          The logprob of input token i is specified at position i in the output logprobs tensor.
        """
        with self.use_reference_model():
            reference_logprobs = self.get_logprobs(data, micro_batch_size)

        return_data = BatchedDataDict[ReferenceLogprobOutputSpec]()
        return_data["reference_logprobs"] = reference_logprobs["logprobs"].cpu()
        return return_data

    def _add_noise_to_weights(self) -> None:
        """Add small Gaussian noise to the weights of the model. Note that this is used for testing purposes only."""
        noise_std = 0.01  # Standard deviation for the noise
        for p in self.model.parameters():
            if p.requires_grad:
                noise = torch.randn_like(p.data) * noise_std
                p.data.add_(noise)  # Add noise in-place
        torch.cuda.synchronize()

    def return_state_dict(self):
        return self.model.state_dict()

    def return_model_config(self) -> dict[str, Any]:
        """Return the model configuration as a dictionary.

        Returns:
            dict: Model configuration dictionary
        """
        return self.model.config

    def report_device_id(self) -> str:
        """Report the UUID of the current CUDA device using NVML.

        Returns:
            str: UUID of the device in the format "GPU-xxxxx"
        """
        from nemo_rl.utils.nvml import get_device_uuid

        # Get current device index from torch
        device_idx = torch.cuda.current_device()
        # Get device UUID using NVML
        return get_device_uuid(device_idx)

    def get_zmq_address(self):
        """Get the ZMQ address for the current device."""
        return f"ipc:///tmp/{self.report_device_id()}.sock"

    def maybe_init_zmq(self):
        """Initialize the ZMQ socket if it doesn't exist."""
        if not hasattr(self, "zmq_socket"):
            self.zmq_context = zmq.Context()
            self.zmq_socket = self.zmq_context.socket(zmq.REQ)
            self.zmq_socket.setsockopt(
                zmq.SNDTIMEO, 120000
            )  # set timeout to 120 seconds
            self.zmq_socket.setsockopt(
                zmq.RCVTIMEO, 120000
            )  # set timeout to 120 seconds
            self.zmq_socket.setsockopt(zmq.LINGER, 0)
            self.zmq_socket.bind(self.get_zmq_address())

    @torch.no_grad()
    def prepare_refit_info(self) -> Optional[dict[str, Any]]:
        """Prepare state dict metadata for weight refitting and IPC streaming."""
        state_dict_info = {}
        for name, tensor in self.model.state_dict().items():
            # all tensor will be casted to self.dtype in stream_weights_via_ipc_zmq/broadcast_weights_for_collective
            state_dict_info[name] = (tensor.shape, self.dtype)

        return state_dict_info

    def get_free_memory_bytes(self) -> int:
        """Get the available free memory."""
        from nemo_rl.utils.nvml import get_free_memory_bytes

        device_idx = torch.cuda.current_device()
        return get_free_memory_bytes(device_idx)

    @torch.no_grad()
    @wrap_with_nvtx_name("dtensor_policy_worker/stream_weights_via_ipc_zmq")
    def stream_weights_via_ipc_zmq(self, buffer_size_bytes: int = 0) -> None:
        """Stream model weights to peer process via ZMQ IPC socket."""
        self.maybe_init_zmq()
        # Manually move model to cuda for cpu offload case
        if self.cpu_offload:
            self.model = self.move_to_cuda(self.model)

        from nemo_rl.models.policy.utils import stream_weights_via_ipc_zmq_impl

        def dtensor_params_generator():
            """Generator that yields (name, tensor) pairs, converting DTensors to local tensors."""
            for name, tensor in self.model.state_dict().items():
                if isinstance(tensor, DTensor):
                    # Convert DTensor to full tensor for streaming
                    full_tensor = tensor.full_tensor()
                    # Convert to target dtype
                    yield (
                        name,
                        full_tensor.to(self.dtype, non_blocking=True).contiguous(),
                    )
                else:
                    # Convert to target dtype
                    yield name, tensor.to(self.dtype, non_blocking=True).contiguous()

        # Use the shared implementation
        stream_weights_via_ipc_zmq_impl(
            params_generator=dtensor_params_generator(),
            buffer_size_bytes=buffer_size_bytes,
            zmq_socket=self.zmq_socket,
            rank=self.rank,
            worker_name=str(self),
        )

    @torch.no_grad()
    def broadcast_weights_for_collective(self) -> None:
        """Broadcast the weights for collective communication."""
        # Manually move model to cuda for cpu offload case
        if self.cpu_offload:
            print(
                "[WARNING]: Unless you are lacking of memory, it is not recommended to enable cpu_offload when "
                "using non-colocated generation since it will have an extra onload and offload at refit stage."
            )
            self.model = self.move_to_cuda(self.model)

        def _dtensor_post_iter_func(tensor, dtype):
            if isinstance(tensor, DTensor):
                tensor = tensor.full_tensor()
            tensor = tensor.to(dtype, non_blocking=True)
            return tensor

        # param_iterator will return (name, tensor), we only need tensor
        dtensor_post_iter_func = lambda x: _dtensor_post_iter_func(x[1], self.dtype)

        packed_broadcast_producer(
            iterator=iter(self.model.state_dict().items()),
            group=self.model_update_group,
            src=0,
            post_iter_func=dtensor_post_iter_func,
        )

        # Manually move model to cpu for cpu offload case
        # cpu offload needs model on CPU before model forward
        if self.cpu_offload:
            self.model = self.move_to_cpu(self.model)

    @wrap_with_nvtx_name("dtensor_policy_worker/prepare_for_lp_inference")
    def prepare_for_lp_inference(self) -> None:
        # onload model to cuda
        if not self.cpu_offload:
            self.move_to_cuda(self.model)
        else:
            self.model = self.move_buffer_to_device(self.model, "cuda")

        self.model.eval()

        # offload optimizer to cpu
        torch.randn(1).cuda()  # wake up torch allocator
        if self.optimizer is not None and self.offload_optimizer_for_logprob:
            self.move_optimizer_to_device("cpu")

        gc.collect()
        torch.cuda.empty_cache()

    @wrap_with_nvtx_name("dtensor_policy_worker/prepare_for_training")
    def prepare_for_training(self, *args, **kwargs) -> None:
        # onload models and optimizer state to cuda
        if not self.cpu_offload:
            self.move_to_cuda(self.model)
        else:
            # when cpu offload is enabled, the buffers do not get moved
            # to cuda automatically, so we need to do that manually
            self.model = self.move_buffer_to_device(self.model, "cuda")

        self.model.train()
        # Move optimizer state to CUDA if it exists
        # colocated generation will always offload optimizer to cuda before refit
        if (
            self.optimizer is not None
            and not self.cpu_offload
            and (self.offload_optimizer_for_logprob or self.is_generation_colocated)
        ):
            self.move_optimizer_to_device("cuda")

        torch.cuda.empty_cache()

    @torch.no_grad()
    @wrap_with_nvtx_name("dtensor_policy_worker/offload_before_refit")
    def offload_before_refit(self) -> None:
        """Offload the optimizer to the CPU."""
        torch.randn(1).cuda()  # wake up torch allocator
        if self.optimizer is not None:
            self.move_optimizer_to_device("cpu")

        gc.collect()
        torch.cuda.empty_cache()

    @torch.no_grad()
    @wrap_with_nvtx_name("dtensor_policy_worker/offload_after_refit")
    def offload_after_refit(self) -> None:
        """Offload as much as possible on the CPU."""
        self.model = self.move_to_cpu(self.model)
        self.model.eval()
        torch.randn(1).cuda()  # wake up torch allocator
        self.offload_before_refit()  # rerun the old offload function

        # Print memory stats after offloading
        allocated = torch.cuda.memory_allocated() / (1024**3)  # Convert to GB
        reserved = torch.cuda.memory_reserved() / (1024**3)  # Convert to GB
        print(
            f"GPU Memory after optimizer offload: {allocated:.2f}GB allocated, {reserved:.2f}GB reserved"
        )

    def move_optimizer_to_device(self, device: str | torch.device) -> None:
        for state in self.optimizer.state.values():
            for k, v in state.items():
                if isinstance(v, (DTensor, torch.Tensor)):
                    state[k] = v.to(device)

    def move_to_device(self, model: nn.Module, device: str | torch.device) -> nn.Module:
        model = self.move_buffer_to_device(model, device)
        return model.to(device)

    def move_buffer_to_device(
        self, model: nn.Module, device: str | torch.device
    ) -> nn.Module:
        # FSDP modules do not move buffers to the device automatically
        for v in model.buffers():
            v.data = v.data.to(device)

        return model

    def move_to_cuda(self, model: torch.nn.Module) -> torch.nn.Module:
        model = self.move_to_device(model, "cuda")
        gc.collect()
        torch.cuda.empty_cache()
        return model

    def move_to_cpu(self, model: torch.nn.Module) -> torch.nn.Module:
        model = self.move_to_device(model, "cpu")
        gc.collect()
        torch.cuda.empty_cache()
        return model

    def save_checkpoint(
        self,
        weights_path: str,
        optimizer_path: Optional[str] = None,
        tokenizer_path: Optional[str] = None,
    ) -> None:
        """Save a checkpoint of the model.

        the optimizer states are saved only if `optimizer` and `optimizer_path` are provided.
        """
        save_checkpoint(
            model=self.model,
            weights_path=weights_path,
            optimizer=self.optimizer if optimizer_path else None,
            scheduler=self.scheduler if optimizer_path else None,
            optimizer_path=optimizer_path,
            tokenizer=self.tokenizer if tokenizer_path else None,
            tokenizer_path=tokenizer_path,
        )

    def load_checkpoint(
        self, weights_path: str, optimizer_path: Optional[str] = None
    ) -> None:
        """Load a checkpoint into the model."""
        load_checkpoint(
            model=self.model,
            weights_path=weights_path,
            optimizer=self.optimizer if optimizer_path else None,
            scheduler=self.scheduler if optimizer_path else None,
            optimizer_path=optimizer_path,
        )

    def shutdown(self) -> None:
        """Shutdown the policy."""
        # Clean up extension resources like ZMQ sockets
        if hasattr(self, "zmq_socket"):
            self.zmq_socket.close()
            self.zmq_context.term()

    def start_gpu_profiling(self) -> None:
        """Start GPU profiling."""
        torch.cuda.profiler.start()

    def stop_gpu_profiling(self) -> None:
        """Stop GPU profiling."""
        torch.cuda.profiler.stop()

<<<<<<< HEAD
    def get_model_config(self):
        return self.model.config.to_dict()
=======
    def report_node_ip_and_gpu_id(self) -> list[tuple[str, int]]:
        """Report the node IP and GPU ID of the current worker."""
        ip = ray._private.services.get_node_ip_address()
        gpu_id = ray.get_gpu_ids()[0]
        return (ip, gpu_id)
>>>>>>> 7124e445
<|MERGE_RESOLUTION|>--- conflicted
+++ resolved
@@ -227,17 +227,13 @@
             **hf_config_overrides,
         )
 
-<<<<<<< HEAD
+        # diffusion model
         self._is_mdlm = self.cfg.get("is_mdlm", False)
         self._is_dqwn = self.cfg.get("is_dqwn", False)
 
-        self._is_reward_model = self.cfg.get("reward_model_cfg", {}).get(
-            "enabled", False
-=======
         # reward model
         self._is_reward_model = (
             "reward_model_cfg" in self.cfg and self.cfg["reward_model_cfg"]["enabled"]
->>>>>>> 7124e445
         )
         if self._is_reward_model:
             # Ensure sequence packing is disabled.
@@ -266,7 +262,6 @@
             else:
                 raise ValueError(f"Unknown reward model type: {rm_type}")
         else:
-<<<<<<< HEAD
             # Check if the model requires AutoModel instead of AutoModelForCausalLM
             if model_name in ["nvidia/Nemotron-Diffusion-Research-4B-v0", "nvidia/Nemotron-Diffusion-Research-8B-v0"]:
                 print(f"[Rank {self.rank}] Model {model_name} is not a causal LM, using AutoModel instead.")
@@ -278,11 +273,8 @@
                 if "mdlm" in self.cfg and self.cfg["mdlm"].get("block_size") is not None:
                     model_config.block_size = self.cfg["mdlm"]["block_size"]
             else:
-                model_class = AutoModelForCausalLM
-=======
-            # DO NOT assume AutoModelForCausalLM, multimodal models can inherit from AutoModelForImageTextToText, AutoModelForTextToWaveform, etc.
-            model_class = resolve_model_class(model_config.model_type)
->>>>>>> 7124e445
+                # DO NOT assume AutoModelForCausalLM, multimodal models can inherit from AutoModelForImageTextToText, AutoModelForTextToWaveform, etc.
+                model_class = resolve_model_class(model_config.model_type)
 
         full_state_dict = None
         if self.rank == 0:
@@ -301,13 +293,9 @@
         # The actual weights will be broadcast from rank 0.
         with init_empty_weights():
             self.model = model_class.from_config(
-<<<<<<< HEAD
-                model_config, trust_remote_code=True)
-=======
                 model_config,
                 trust_remote_code=True,
             )
->>>>>>> 7124e445
 
         if self.model.config.pad_token_id is None:
             self.model.config.pad_token_id = tokenizer.pad_token_id
@@ -2002,13 +1990,11 @@
         """Stop GPU profiling."""
         torch.cuda.profiler.stop()
 
-<<<<<<< HEAD
     def get_model_config(self):
         return self.model.config.to_dict()
-=======
+
     def report_node_ip_and_gpu_id(self) -> list[tuple[str, int]]:
         """Report the node IP and GPU ID of the current worker."""
         ip = ray._private.services.get_node_ip_address()
         gpu_id = ray.get_gpu_ids()[0]
-        return (ip, gpu_id)
->>>>>>> 7124e445
+        return (ip, gpu_id)