# Copyright (c) 2025, NVIDIA CORPORATION.  All rights reserved.
#
# Licensed under the Apache License, Version 2.0 (the "License");
# you may not use this file except in compliance with the License.
# You may obtain a copy of the License at
#
#     http://www.apache.org/licenses/LICENSE-2.0
#
# Unless required by applicable law or agreed to in writing, software
# distributed under the License is distributed on an "AS IS" BASIS,
# WITHOUT WARRANTIES OR CONDITIONS OF ANY KIND, either express or implied.
# See the License for the specific language governing permissions and
# limitations under the License.

import gc
import os
from collections import defaultdict
from contextlib import contextmanager, nullcontext
from copy import deepcopy
from typing import Any, Dict, Iterable, Optional, Tuple, Union

import numpy as np
import ray
import torch
from torch import nn
from torch.distributed.fsdp import (
    FSDPModule,
)
from torch.distributed.tensor import DTensor
from transformers import AutoModelForCausalLM, AutoTokenizer
from transformers.integrations.accelerate import find_tied_parameters

from nemo_rl.algorithms.interfaces import LossFunction
from nemo_rl.algorithms.loss_functions import LossType
from nemo_rl.algorithms.utils import compute_token_level_entropy, compute_token_logprobs
from nemo_rl.distributed.batched_data_dict import BatchedDataDict
from nemo_rl.distributed.virtual_cluster import (
    PY_EXECUTABLES,
)
from nemo_rl.models.dtensor.parallelize import (
    _parallelize_model,
    clip_grad_by_total_norm_,
    get_grad_norm,
    get_grad_sparsity,
    to_local_if_dtensor,
)
from nemo_rl.models.huggingface.common import ModelFlag
from nemo_rl.models.policy import PolicyConfig
from nemo_rl.models.policy.utils import (
    get_gpu_info,
    import_class_from_path,
    sliding_window_overwrite,
)
from nemo_rl.utils.native_checkpoint import (
    load_checkpoint,
    save_checkpoint,
)


@contextmanager
def unshard_fsdp2_model(model: nn.Module):
    """Explicitly unshard and then reshard the FSDP2 modules. Useful for logprob inference."""
    try:
        for module in model.modules():
            if isinstance(module, FSDPModule):
                module.unshard()
        yield
    finally:
        for module in model.modules():
            if isinstance(module, FSDPModule):
                module.reshard()


@torch.no_grad()
def get_cpu_state_dict(
    state_generator: Iterable[Tuple[str, Union[torch.Tensor, DTensor]]],
    pin_memory: bool = False,
) -> Dict[str, torch.Tensor]:
    """Copy the state dict generator to CPU memory.

    Args:
        state_generator (Iterable[Tuple[str, Union[torch.Tensor, DTensor]]]):
            An iterable that yields (key, tensor) pairs from a model state.
        pin_memory (bool, optional):
            Whether to allocate the CPU tensors in pinned memory for faster GPU transfer.
            Defaults to False.

    Returns:
        Dict[str, torch.Tensor]: A dictionary mapping parameter names to CPU tensors.
    """
    new_state_dict = {}
    for k, v in state_generator:
        val = to_local_if_dtensor(v)

        if len(val.shape) == 0:
            new_state_dict[k] = val.cpu()
        else:
            cpu_tensor = torch.empty(
                *val.shape, device="cpu", pin_memory=pin_memory, dtype=val.dtype
            )
            cpu_tensor.copy_(val, non_blocking=True)
            new_state_dict[k] = cpu_tensor

    torch.cuda.synchronize()
    return new_state_dict


@ray.remote(
    runtime_env={"env_vars": {"PYTORCH_CUDA_ALLOC_CONF": "expandable_segments:True"}}
)
class DTensorPolicyWorker:
    DEFAULT_PY_EXECUTABLE = PY_EXECUTABLES.BASE

    def __repr__(self):
        """Customizes the actor's prefix in the Ray logs.

        This makes it easier to identify which worker is producing specific log messages.
        """
        if torch.distributed.is_initialized():
            return f"{self.__class__.__qualname__}[rank={torch.distributed.get_rank()}]"
        else:
            return f"{self.__class__.__qualname__}"

    def __init__(
        self,
        config: PolicyConfig,
        tokenizer: AutoTokenizer,
        weights_path: Optional[str] = None,
        optimizer_path: Optional[str] = None,
        init_optimizer: bool = True,
        init_reference_model: bool = True,
    ):
        self.cfg = config
        # torch distributed init. Envars for rank, world_size, and master_addr and master_port are set from the ray remote call
        torch.distributed.init_process_group(backend="nccl")
        rank = torch.distributed.get_rank()
        world_size = torch.distributed.get_world_size()
        model_name = self.cfg["model_name"]

        self.cpu_offload = self.cfg["dtensor_cfg"]["cpu_offload"]
        self.max_grad_norm = self.cfg["max_grad_norm"]

        self.num_global_batch_repeats = self.cfg["num_global_batch_repeats"]

        if self.cfg["precision"] == "float32":
            self.dtype = torch.float32
        elif self.cfg["precision"] == "bfloat16":
            self.dtype = torch.bfloat16
        elif self.cfg["precision"] == "float16":
            self.dtype = torch.float16
        else:
            raise ValueError(f"Unknown precision: {self.cfg['precision']}")

        print(f"[Rank {rank}] Loading model {model_name} on CPU...")
        self.model = AutoModelForCausalLM.from_pretrained(
            model_name,
            device_map="cpu",  # load weights onto CPU initially
            trust_remote_code=True,
            # Always load the model in float32 to keep master weights in float32.
            # Keeping the master weights in lower precision has shown to cause issues with convergence.
            # https://github.com/NVIDIA/NeMo-RL/issues/279 will fix the issue of CPU OOM for larger models.
            torch_dtype=torch.float32,
            **sliding_window_overwrite(
                model_name
            ),  # due to https://github.com/huggingface/transformers/issues/38002
        )
        # caching since this property is not always preserved after FSDP
        self.num_tied_weights = len(find_tied_parameters(self.model))
        self.skip_tie_check = os.environ.get(
            "NRL_SKIP_TIED_WEIGHT_CHECK"
        ) or ModelFlag.SKIP_DTENSOR_TIED_WEIGHTS_CHECK.matches(model_name)

        self.tokenizer = tokenizer
        # ------------------------------------------------
        # 3) Move to GPU + Composable FSDP
        #    (Initialize device mesh, shard submodules, then shard entire model)
        # ------------------------------------------------

        tp_size = self.cfg["dtensor_cfg"]["tensor_parallel_size"]
        dp_size = world_size // tp_size
        assert world_size % tp_size == 0, (
            f"World size({world_size}) must be divisible by TP size({tp_size}) to use DTensor"
        )

        mesh_2d = torch.distributed.device_mesh.init_device_mesh(
            "cuda", (dp_size, tp_size), mesh_dim_names=("dp", "tp")
        )
        self.dp_mesh, self.tp_mesh = mesh_2d["dp"], mesh_2d["tp"]
        self.dp_size = dp_size
        self.tp_size = tp_size

        self.model = _parallelize_model(
            self.model,
            self.dp_mesh,
            self.tp_mesh,
            param_dtype=self.dtype,
            sequence_parallel=self.cfg["dtensor_cfg"]["sequence_parallel"],
            cpu_offload=self.cpu_offload,
            activation_checkpointing=self.cfg["dtensor_cfg"][
                "activation_checkpointing"
            ],
        )

        if self.cpu_offload:
            self.model = self.move_buffer_to_device(self.model, "cpu")

        # used for streaming update inference engine weights
        self._held_sharded_state_dict_reference = None
        self._held_streamed_param_reference = None

        if init_reference_model:
            self.reference_model_state_dict = get_cpu_state_dict(
                self.model.state_dict().items(), pin_memory=True
            )
            self.reference_model_buffers = get_cpu_state_dict(
                self.model.named_buffers(), pin_memory=True
            )

        if init_optimizer:
            optimizer_cls = import_class_from_path(self.cfg["optimizer"]["name"])
            self.optimizer = optimizer_cls(
                self.model.parameters(), **self.cfg["optimizer"]["kwargs"]
            )
        else:
            self.optimizer = None

        if "scheduler" in self.cfg and self.optimizer is not None:
            if isinstance(self.cfg["scheduler"], dict):
                scheduler_cls = import_class_from_path(self.cfg["scheduler"]["name"])
                self.scheduler = scheduler_cls(
                    self.optimizer, **self.cfg["scheduler"]["kwargs"]
                )
            else:
                schedulers = []
                for scheduler_cfg in self.cfg["scheduler"]:
                    if "name" in scheduler_cfg:
                        schedulers.append(
                            import_class_from_path(scheduler_cfg["name"])(
                                self.optimizer, **scheduler_cfg["kwargs"]
                            )
                        )
                    else:
                        assert "milestones" in scheduler_cfg, (
                            "unknown scheduler config: ",
                            scheduler_cfg,
                        )
                        milestones = scheduler_cfg["milestones"]

                self.scheduler = torch.optim.lr_scheduler.SequentialLR(
                    self.optimizer, schedulers, milestones
                )

        elif self.optimizer is not None:
            ## default to a passthrough LR schedule
            self.scheduler = torch.optim.lr_scheduler.LambdaLR(
                self.optimizer, lr_lambda=lambda epoch: 1
            )

        # restore
        if weights_path:
            self.load_checkpoint(weights_path, optimizer_path)
        else:
            print(
                "No weights path provided. Starting from scratch (default policy init)"
            )

    def is_alive(self):
        return True

    def reset_peak_memory_stats(self):
        torch.cuda.reset_peak_memory_stats()

    def get_gpu_info(self):
        """Return information about the GPU being used by this worker."""
        return get_gpu_info(self.model)

    def train(
        self,
        data: BatchedDataDict,
        loss_fn: LossFunction,
        eval_mode: bool = False,
        gbs: Optional[int] = None,
        mbs: Optional[int] = None,
    ) -> Dict[str, Any]:
        """Train the policy on a batch of data with a given loss function."""
        # Check if the model has tied weights
        if (
            self.num_tied_weights != 0
            and self.cfg["dtensor_cfg"]["tensor_parallel_size"] > 1
            and not self.skip_tie_check
        ):
            raise ValueError(
                f"Using dtensor policy with tp size {self.cfg['dtensor_cfg']['tensor_parallel_size']} for model ({self.cfg['model_name']}) that has tied weights (num_tied_weights={self.num_tied_weights}) is not supported (https://github.com/NVIDIA/NeMo-RL/issues/227). Please use dtensor policy with tensor parallel == 1 instead."
            )
        if gbs is None:
            gbs = self.cfg["train_global_batch_size"]
        if mbs is None:
            mbs = self.cfg["train_micro_batch_size"]
        local_gbs = gbs // self.dp_size
        dataset_size = data.get("input_ids").shape[0]

        # dim 1 is always assumed to be the sequence dim, sanity check this here
        sequence_dim = 1
        seq_dim_size = data.get("input_ids").shape[sequence_dim]
        for k, v in data.items():
            if torch.is_tensor(v) and len(v.shape) > 1:
                assert v.shape[sequence_dim] == seq_dim_size, (
                    f"Dim 1 must be the sequence dim, expected dim 1={seq_dim_size} but got shape {v.shape}"
                )

        if eval_mode:
            ctx = torch.no_grad()
            self.model.eval()
        else:
            ctx = nullcontext()
            # Ensure model is in training mode
            self.model.train()

        with ctx:
            batch_data = data
            all_synced_train_step_metrics = []

            for _ in range(self.num_global_batch_repeats):
                # prevent accidental mutation of the batch data
                data = deepcopy(batch_data).to("cuda")

                train_step_metrics = []
                train_step_metrics_no_accumulation = []
                for gb_idx, gb_start in enumerate(range(0, dataset_size, local_gbs)):
                    global_batch: BatchedDataDict = data.slice(
                        gb_start, gb_start + local_gbs
                    )

                    assert "sample_mask" in global_batch, (
                        "sample_mask must be present in the data!"
                    )
                    ## get the normalization factor for the loss
                    local_valid_seqs = torch.sum(global_batch["sample_mask"])

                    if not "token_mask" in global_batch:
                        local_valid_toks = (
                            local_valid_seqs * global_batch["input_ids"].shape[1]
                        )
                    else:
                        local_valid_toks = torch.sum(
                            global_batch["token_mask"][:, 1:]
                            * global_batch["sample_mask"].unsqueeze(-1)
                        )

                    to_reduce = torch.tensor(
                        [local_valid_seqs, local_valid_toks]
                    ).cuda()
                    torch.distributed.all_reduce(
                        to_reduce, group=self.dp_mesh.get_group()
                    )
                    global_valid_seqs, global_valid_toks = to_reduce[0], to_reduce[1]

                    if (
                        hasattr(loss_fn, "loss_type")
                        and loss_fn.loss_type == LossType.TOKEN_LEVEL
                    ):
                        assert "token_mask" in global_batch, (
                            "token_mask must be present in the data when using token-level loss"
                        )

                    self.optimizer.zero_grad()
                    batch = data.get_batch(batch_idx=gb_idx, batch_size=local_gbs)
                    # Calculate number of microbatches to process
                    # make_microbatch_iterator assumes that the batch size is a multiple of the microbatch size
                    # so its safe to not check for the case where the last data slice is smaller than mbs
                    if self.cfg["dynamic_batching"]["enabled"]:
                        mb_iterator = (
                            batch.make_microbatch_iterator_with_dynamic_shapes()
                        )
                    else:
                        mb_iterator = batch.make_microbatch_iterator(
                            microbatch_size=mbs
                        )

                    mbs_sum_accumulator = defaultdict(list)
                    for mb in mb_iterator:
                        input_ids = mb.get("input_ids").cuda()
                        input_lengths = mb.get("input_lengths")
                        batch_size, seq_len = input_ids.shape

<<<<<<< HEAD
                    # explicitly create position ids for the input, otherwise the sharding
                    # for DTensor will be incorrect
                    position_ids = torch.arange(seq_len, device=input_ids.device).repeat(
                        batch_size, 1
                    )

                    with torch.autocast(device_type="cuda", dtype=self.dtype):
                        # DTensor requires the casual attention kernel to hit,
                        # yet our attention mask above is not always all 1s
                        # this is fine because we mask with the actual attention mask
                        # later, but for input it has to be all 1s
                        attention_mask_input_all_ones = torch.ones(
                            (batch_size, seq_len), dtype=torch.long, device=input_ids.device
                        )

                        outputs = self.model(
                            input_ids=input_ids,
                            attention_mask=attention_mask_input_all_ones,
                            position_ids=position_ids,
                            use_cache=False,
=======
                        attention_mask = torch.zeros(
                            (batch_size, seq_len),
                            dtype=torch.long,
                            device=input_ids.device,
                        )
                        for i, length in enumerate(input_lengths):
                            # For right-padded sequence, set 1s at the beginning of the sequence
                            attention_mask[i, :length] = 1

                        with torch.autocast(device_type="cuda", dtype=self.dtype):
                            attention_mask_input_all_ones = torch.ones(
                                (batch_size, seq_len),
                                dtype=torch.long,
                                device=input_ids.device,
                            )
                            position_ids = torch.arange(
                                seq_len, device=input_ids.device
                            ).repeat(batch_size, 1)

                            # TODO: we probably don't want to cast the fp32 layer in autocast
                            outputs = self.model(
                                input_ids=input_ids,
                                attention_mask=attention_mask_input_all_ones,
                                position_ids=position_ids,
                                use_cache=False,
                            )

                        # Get logprobs
                        if not hasattr(outputs, "logits"):
                            logits = self.model.lm_head(outputs.last_hidden_state)
                        else:
                            logits = outputs.logits

                        # Divide logits by temperature
                        if (
                            "generation" in self.cfg
                            and self.cfg["generation"] is not None
                        ):
                            logits.div_(self.cfg["generation"]["temperature"])

                        loss, loss_metrics = loss_fn(
                            logits, mb, global_valid_seqs, global_valid_toks
>>>>>>> 0cb9005b
                        )

                        num_valid_samples = loss_metrics["num_valid_samples"]
                        if num_valid_samples > 0:
                            for k, v in loss_metrics.items():
                                mbs_sum_accumulator[k].append(v)

                        # Backward pass
                        if not eval_mode:
                            ## NOTE: invalid samples should be multiplied
                            ## by zero in the loss function to prevent them
                            ## from affecting the gradient calculation

                            # when FSDP reduces the gradients over the DP dim, they're automatically averaged
                            # but we want to sum them so we cancel out the average here
                            loss *= self.dp_size
                            loss.backward()

                    # accumulate here
                    train_step_metric = {
                        k: np.sum(v) for k, v in mbs_sum_accumulator.items()
                    }

                    grad_norm = None
                    if not eval_mode:
                        with torch.no_grad():
                            grad_norm = get_grad_norm(
                                self.model.parameters(),
                                dp_group=self.dp_mesh.get_group(),
                                tp_group=self.tp_mesh.get_group(),
                                dtype=torch.float32,
                            )

                            # TODO: I think this is actually synced DP wise already from the
                            # bprop hooks?
                            grad_sparsity, grad_sparsity_dict = get_grad_sparsity(
                                self.model.named_parameters(),
                                dp_group=self.dp_mesh.get_group(),
                                tp_group=self.tp_mesh.get_group(),
                            )

                            if self.max_grad_norm is not None:
                                clip_grad_by_total_norm_(
                                    self.model.parameters(),
                                    max_grad_norm=self.max_grad_norm,
                                    total_norm=grad_norm,
                                    dtype=torch.float32,
                                )
                            grad_norm = torch.tensor([grad_norm])

                        # Update parameters
                        self.optimizer.step()

                    train_step_metrics.append(train_step_metric)
                    train_step_metrics_no_accumulation.append(
                        {
                            "lr": self.optimizer.param_groups[0]["lr"],
                            "global_valid_seqs": global_valid_seqs.item(),
                            "global_valid_toks": global_valid_toks.item(),
                            "grad_norm": grad_norm.item(),
                            "grad_sparsity": grad_sparsity,
                            "grad_sparsity_dict": grad_sparsity_dict,
                        }
                    )

                # dynamic batch and sequence dims causes alot of fragmentation, so clear
                # the memory allocator before moving on
                torch.cuda.empty_cache()

                synced_train_step_metrics = []

                # Compute global loss across all ranks
                with torch.no_grad():
                    for metric in train_step_metrics:
                        keys = sorted(metric.keys())
                        values = torch.as_tensor(
                            [metric[k] for k in keys],
                            dtype=torch.float32,
                            device="cuda",
                        )

                        torch.distributed.all_reduce(
                            values, group=self.dp_mesh.get_group()
                        )

                        metric_dict = {k: v.cpu().item() for k, v in zip(keys, values)}
                        metric_dict["sequence_level_ratios"] = (
                            metric_dict["sequence_level_ratios"]
                            / metric_dict["num_valid_samples"]
                        )

                        metric_dict["clamped_min_ratios"] = (
                            metric_dict["clamped_min_ratios"]
                            / metric_dict["tokens_min_clipped"]
                            if metric_dict["tokens_min_clipped"] > 0
                            else 1
                        )
                        metric_dict["clamped_max_ratios"] = (
                            metric_dict["clamped_max_ratios"]
                            / metric_dict["tokens_max_clipped"]
                            if metric_dict["tokens_max_clipped"] > 0
                            else 1
                        )

                        synced_train_step_metrics.append(metric_dict)
                    for i, metric in enumerate(train_step_metrics_no_accumulation):
                        synced_train_step_metrics[i].update(metric)

                    for metric in synced_train_step_metrics:
                        metric["percent_max_clipped"] = (
                            metric["tokens_max_clipped"] / metric["global_valid_toks"]
                        )
                        metric["percent_min_clipped"] = (
                            metric["tokens_min_clipped"] / metric["global_valid_toks"]
                        )

                # increment scheduler after all batches in rollout are processed
                self.scheduler.step()
                all_synced_train_step_metrics.extend(synced_train_step_metrics)

        return all_synced_train_step_metrics

    def get_logprobs(
        self,
        data: BatchedDataDict,
        micro_batch_size: int = None,
    ) -> BatchedDataDict:
        """Get the logprobs of the model for a batch of data.

        Uses the configured logprob_batch_size to do microbatching.

        Input data is assumed to be right-padded. The method internally converts to
        left-padded format for computation, and returns outputs in right-padded format.

        Returns:
          a BatchedDataDict with key "logprobs" and shape [batch_size, sequence_length].
          We use the convention that the logprob of the first token is 0 so that the sequence length is maintained.
          The logprob of input token i is specified at position i in the output logprobs tensor.
        """
        logprob_batch_size = (
            micro_batch_size
            if micro_batch_size is not None
            else self.cfg["logprob_batch_size"]
        )

        # dim 1 is always assumed to be the sequence dim, sanity check this here
        sequence_dim = 1
        seq_dim_size = data.get("input_ids").shape[sequence_dim]
        for k, v in data.items():
            if torch.is_tensor(v) and len(v.shape) > 1:
                assert v.shape[sequence_dim] == seq_dim_size, (
                    f"Dim 1 must be the sequence dim, expected dim 1={seq_dim_size} but got shape {v.shape}"
                )

        all_log_probs = []
        self.model.eval()

        with unshard_fsdp2_model(self.model), torch.no_grad():
            data.to("cuda")
            if self.cfg["dynamic_batching"]["enabled"]:
                mb_iterator = data.make_microbatch_iterator_with_dynamic_shapes()
            else:
                mb_iterator = data.make_microbatch_iterator(logprob_batch_size)

            for lp_batch in mb_iterator:
                input_ids = lp_batch.get("input_ids").cuda()
                input_lengths = lp_batch.get("input_lengths")

                batch_size, seq_len = input_ids.shape
                # Create attention mask for right-padded data
                attention_mask = torch.zeros(
                    (batch_size, seq_len), dtype=torch.long, device=input_ids.device
                )
                for i, length in enumerate(input_lengths):
                    # For right-padded sequence, set 1s at the beginning of the sequence
                    attention_mask[i, :length] = 1

                # explicitly create position ids for the input, otherwise the sharding
                # for DTensor will be incorrect
                position_ids = torch.arange(seq_len, device=input_ids.device).repeat(
                    batch_size, 1
                )

                with torch.autocast(device_type="cuda", dtype=self.dtype):
                    # DTensor requires the casual attention kernel to hit,
                    # yet our attention mask above is not always all 1s
                    # this is fine because we mask with the actual attention mask
                    # later, but for input it has to be all 1s
                    attention_mask_input_all_ones = torch.ones(
                        (batch_size, seq_len), dtype=torch.long, device=input_ids.device
                    )

                    outputs = self.model(
                        input_ids=input_ids,
                        attention_mask=attention_mask_input_all_ones,
                        position_ids=position_ids,
                        use_cache=False,
                    )

                if "generation" in self.cfg and self.cfg["generation"] is not None:
                    outputs.logits.div_(self.cfg["generation"]["temperature"])

                token_logprobs = compute_token_logprobs(
                    outputs.logits.to(torch.float32), input_ids
                )

                token_logprobs = torch.cat(
                    [torch.zeros_like(token_logprobs[:, :1]), token_logprobs], dim=1
                )

                # Apply mask to zero out padding tokens logprobs
                token_logprobs = token_logprobs * attention_mask
                all_log_probs.append(token_logprobs)

        # Concatenate all batches
        return_data = BatchedDataDict()

        all_log_probs_padded = []
        for lp in all_log_probs:
            padding_needed = seq_dim_size - lp.shape[1]
            if padding_needed > 0:
                lp = torch.nn.functional.pad(
                    lp, (0, padding_needed), mode="constant", value=0.0
                )
            all_log_probs_padded.append(lp)
        return_data["logprobs"] = torch.cat(all_log_probs_padded, dim=0).cpu()

        return return_data

    @contextmanager
    def use_reference_model(self):
        """Context manager that temporarily swaps the reference model and active model.

        On entry: Moves model to CPU, moves reference_model to CUDA. Swaps the references
        On exit: Restores original references and re-flips cuda/cpu
        """
        with torch.no_grad():
            try:
                curr_state_dict = get_cpu_state_dict(
                    self.model.state_dict().items(), pin_memory=True
                )
                curr_buffers = get_cpu_state_dict(
                    self.model.named_buffers(), pin_memory=True
                )

                for k, v in self.model.state_dict().items():
                    val = to_local_if_dtensor(v)
                    val.copy_(self.reference_model_state_dict[k])

                for k, v in self.model.named_buffers():
                    val = to_local_if_dtensor(v)
                    val.copy_(self.reference_model_buffers[k])

                yield

            finally:
                for k, v in self.model.state_dict().items():
                    val = to_local_if_dtensor(v)
                    val.copy_(curr_state_dict[k])

                for k, v in self.model.named_buffers():
                    val = to_local_if_dtensor(v)
                    val.copy_(curr_buffers[k])

    def get_reference_policy_logprobs(
        self, data: BatchedDataDict, micro_batch_size: int = None
    ) -> BatchedDataDict:
        """Get the logprobs from the reference policy for a batch of data.

        Returns:
          a BatchedDataDict with key "reference_logprobs" and shape [batch_size, sequence_length].
          We use the convention that the logprob of the first token is 0 so that the sequence length is maintained.
          The logprob of input token i is specified at position i in the output logprobs tensor.
        """
        with self.use_reference_model():
            reference_logprobs = self.get_logprobs(data, micro_batch_size)

        return_data = BatchedDataDict()
        return_data["reference_logprobs"] = reference_logprobs["logprobs"].cpu()
        return return_data

    def _add_noise_to_weights(self):
        """Add small Gaussian noise to the weights of the model. Note that this is used for testing purposes only."""
        noise_std = 0.01  # Standard deviation for the noise
        for p in self.model.parameters():
            if p.requires_grad:
                noise = torch.randn_like(p.data) * noise_std
                p.data.add_(noise)  # Add noise in-place
        torch.cuda.synchronize()

    def report_device_id(self) -> str:
        """Report the UUID of the current CUDA device using NVML.

        Returns:
            str: UUID of the device in the format "GPU-xxxxx"
        """
        from nemo_rl.utils.nvml import get_device_uuid

        # Get current device index from torch
        device_idx = torch.cuda.current_device()
        # Get device UUID using NVML
        return get_device_uuid(device_idx)

    @torch.no_grad()
    def prepare_weights_for_ipc(self):
        self.model = self.move_to_cuda(self.model)
        self._held_sharded_state_dict_reference = self.model.state_dict()
        # Collect info for streaming multiple tensors
        state_dict_info = []
        for name, tensor in self._held_sharded_state_dict_reference.items():
            # dtensor's numel will return complete tensor instead of only local tensor
            size_in_bytes = tensor.element_size() * tensor.numel()
            state_dict_info.append((name, size_in_bytes))
        return state_dict_info

    @torch.no_grad()
    def get_weights_ipc_handles(self, keys):
        from torch.multiprocessing.reductions import reduce_tensor

        converted_params = {}
        for key in keys:
            # Get full_tensor for dtensor (GPU > 1)
            tensor = self._held_sharded_state_dict_reference[key]
            if isinstance(tensor, DTensor):
                full_tensor = tensor.full_tensor()
            else:
                full_tensor = tensor
            # Convert parameters to the configured dtype
            converted_params[key] = full_tensor.to(self.dtype, non_blocking=True)

        # Temporary record the full tensor for cleanup
        # It is needed for cleanup the last full_tensor in the refit process
        self._held_streamed_param_reference = converted_params

        # Get device UUID for IPC
        device_uuid = self.report_device_id()
        # Create handles for the tensors
        all_handles = []
        for key, p in converted_params.items():
            handle = reduce_tensor(p.detach())
            all_handles.append((key, handle))

        return {device_uuid: all_handles}

    def prepare_for_lp_inference(self):
        if not self.cpu_offload:
            self.move_to_cuda(self.model)
        else:
            self.model = self.move_buffer_to_device(self.model, "cuda")

        self.model.eval()
        self.offload_before_refit()

    def prepare_for_training(self, *args, **kwargs):
        # onload models and optimizer state to cuda
        if not self.cpu_offload:
            self.move_to_cuda(self.model)
        else:
            # when cpu offload is enabled, the buffers do not get moved
            # to cuda automatically, so we need to do that manually
            self.model = self.move_buffer_to_device(self.model, "cuda")

        # have to move buffers to cuda manually for cpu offload case
        self.move_buffer_to_device(self.model, "cuda")

        self.model.train()
        # Move optimizer state to CUDA if it exists
        if (
            hasattr(self, "optimizer")
            and self.optimizer is not None
            and not self.cpu_offload
        ):
            for state in self.optimizer.state.values():
                for k, v in state.items():
                    if isinstance(v, (DTensor, torch.Tensor)):
                        state[k] = v.to("cuda")

        torch.cuda.empty_cache()

    @torch.no_grad()
    def offload_before_refit(self):
        """Offload the optimizer to the CPU."""
        torch.randn(1).cuda()  # wake up torch allocator
        if hasattr(self, "optimizer") and self.optimizer is not None:
            for state in self.optimizer.state.values():
                for k, v in state.items():
                    if isinstance(v, (DTensor, torch.Tensor)):
                        state[k] = v.to("cpu")

        gc.collect()
        torch.cuda.empty_cache()

    @torch.no_grad()
    def offload_after_refit(self):
        # Offload as much as possible on the CPU
        self.model = self.move_to_cpu(self.model)
        self.model.eval()
        torch.randn(1).cuda()  # wake up torch allocator
        self.offload_before_refit()  # rerun the old offload function

        # Clean up the held tensors
        if self._held_sharded_state_dict_reference is not None:
            del self._held_sharded_state_dict_reference
            self._held_sharded_state_dict_reference = None
        if self._held_streamed_param_reference is not None:
            del self._held_streamed_param_reference
            self._held_streamed_param_reference = None

        gc.collect()
        torch.cuda.empty_cache()

        # Print memory stats after offloading
        allocated = torch.cuda.memory_allocated() / (1024**3)  # Convert to GB
        reserved = torch.cuda.memory_reserved() / (1024**3)  # Convert to GB
        print(
            f"GPU Memory after optimizer offload: {allocated:.2f}GB allocated, {reserved:.2f}GB reserved"
        )

    def move_to_device(self, model, device):
        model = self.move_buffer_to_device(model, device)
        return model.to(device)

    def move_buffer_to_device(self, model, device):
        # FSDP modules do not move buffers to the device automatically
        for v in model.buffers():
            v.data = v.data.to(device)

        return model

    def move_to_cuda(self, model):
        model = self.move_to_device(model, "cuda")
        gc.collect()
        torch.cuda.empty_cache()
        return model

    def move_to_cpu(self, model):
        model = self.move_to_device(model, "cpu")
        gc.collect()
        torch.cuda.empty_cache()
        return model

    def save_checkpoint(
        self,
        weights_path: str,
        optimizer_path: Optional[str] = None,
        tokenizer_path: Optional[str] = None,
    ):
        """Save a checkpoint of the model.

        the optimizer states are saved only if `optimizer` and `optimizer_path` are provided.
        """
        save_checkpoint(
            model=self.model,
            weights_path=weights_path,
            optimizer=self.optimizer if optimizer_path else None,
            scheduler=self.scheduler if optimizer_path else None,
            optimizer_path=optimizer_path,
            tokenizer=self.tokenizer if tokenizer_path else None,
            tokenizer_path=tokenizer_path,
        )

    def load_checkpoint(self, weights_path: str, optimizer_path: Optional[str] = None):
        """Load a checkpoint into the model."""
        load_checkpoint(
            model=self.model,
            weights_path=weights_path,
            optimizer=self.optimizer if optimizer_path else None,
            scheduler=self.scheduler if optimizer_path else None,
            optimizer_path=optimizer_path,
        )

    def shutdown(self):
        """Shutdown the policy."""

    def get_entropy(
        self,
        data: BatchedDataDict,
        micro_batch_size: int = None,
    ) -> BatchedDataDict:
        """Get the logprobs of the model for a batch of data.

        Uses the configured logprob_batch_size to do microbatching.

        Input data is assumed to be right-padded. The method internally converts to
        left-padded format for computation, and returns outputs in right-padded format.

        Returns:
          a BatchedDataDict with key "logprobs" and shape [batch_size, sequence_length].
          We use the convention that the logprob of the first token is 0 so that the sequence length is maintained.
          The logprob of input token i is specified at position i in the output logprobs tensor.
        """
        logprob_batch_size = (
            micro_batch_size
            if micro_batch_size is not None
            else self.cfg["logprob_batch_size"]
        )

        # dim 1 is always assumed to be the sequence dim, sanity check this here
        sequence_dim = 1
        seq_dim_size = data.get("input_ids").shape[sequence_dim]
        for k, v in data.items():
            if torch.is_tensor(v) and len(v.shape) > 1:
                assert v.shape[sequence_dim] == seq_dim_size, (
                    f"Dim 1 must be the sequence dim, expected dim 1={seq_dim_size} but got shape {v.shape}"
                )

        all_entropy = []
        self.model.eval()

        with unshard_fsdp2_model(self.model), torch.no_grad():
            data.to("cuda")
            if self.cfg["dynamic_batching"]["enabled"]:
                mb_iterator = data.make_microbatch_iterator_with_dynamic_shapes()
            else:
                mb_iterator = data.make_microbatch_iterator(logprob_batch_size)

            for lp_batch in mb_iterator:
                input_ids = lp_batch.get("input_ids").cuda()
                input_lengths = lp_batch.get("input_lengths")

                batch_size, seq_len = input_ids.shape
                # Create attention mask for right-padded data
                attention_mask = torch.zeros(
                    (batch_size, seq_len), dtype=torch.long, device=input_ids.device
                )
                for i, length in enumerate(input_lengths):
                    # For right-padded sequence, set 1s at the beginning of the sequence
                    attention_mask[i, :length] = 1

                # explicitly create position ids for the input, otherwise the sharding
                # for DTensor will be incorrect
                position_ids = torch.arange(seq_len, device=input_ids.device).repeat(
                    batch_size, 1
                )

                with torch.autocast(device_type="cuda", dtype=self.dtype):
                    # DTensor requires the casual attention kernel to hit,
                    # yet our attention mask above is not always all 1s
                    # this is fine because we mask with the actual attention mask
                    # later, but for input it has to be all 1s
                    attention_mask_input_all_ones = torch.ones(
                        (batch_size, seq_len), dtype=torch.long, device=input_ids.device
                    )

                    outputs = self.model(
                        input_ids=input_ids,
                        attention_mask=attention_mask_input_all_ones,
                        position_ids=position_ids,
                        use_cache=False,
                    )
                entropy = compute_token_level_entropy(
                    outputs.logits.to(torch.float32),
                )

                # Apply mask to zero out padding tokens entropy
                entropy = entropy * attention_mask[:, 1:]
                all_entropy.append(entropy)

        # Concatenate all batches
        return_data = BatchedDataDict()

        all_entropy_padded = []
        for entropy in all_entropy:
            padding_needed = (seq_dim_size - 1) - entropy.shape[1]
            if padding_needed > 0:
                entropy = torch.nn.functional.pad(
                    entropy, (0, padding_needed), mode="constant", value=0.0
                )
            all_entropy_padded.append(entropy)
        return_data["entropy"] = torch.cat(all_entropy_padded, dim=0).cpu()

        return return_data<|MERGE_RESOLUTION|>--- conflicted
+++ resolved
@@ -383,28 +383,7 @@
                         input_lengths = mb.get("input_lengths")
                         batch_size, seq_len = input_ids.shape
 
-<<<<<<< HEAD
-                    # explicitly create position ids for the input, otherwise the sharding
-                    # for DTensor will be incorrect
-                    position_ids = torch.arange(seq_len, device=input_ids.device).repeat(
-                        batch_size, 1
-                    )
-
-                    with torch.autocast(device_type="cuda", dtype=self.dtype):
-                        # DTensor requires the casual attention kernel to hit,
-                        # yet our attention mask above is not always all 1s
-                        # this is fine because we mask with the actual attention mask
-                        # later, but for input it has to be all 1s
-                        attention_mask_input_all_ones = torch.ones(
-                            (batch_size, seq_len), dtype=torch.long, device=input_ids.device
-                        )
-
-                        outputs = self.model(
-                            input_ids=input_ids,
-                            attention_mask=attention_mask_input_all_ones,
-                            position_ids=position_ids,
-                            use_cache=False,
-=======
+
                         attention_mask = torch.zeros(
                             (batch_size, seq_len),
                             dtype=torch.long,
@@ -447,7 +426,6 @@
 
                         loss, loss_metrics = loss_fn(
                             logits, mb, global_valid_seqs, global_valid_toks
->>>>>>> 0cb9005b
                         )
 
                         num_valid_samples = loss_metrics["num_valid_samples"]
