# Copyright (c) 2025, NVIDIA CORPORATION.  All rights reserved.
#
# Licensed under the Apache License, Version 2.0 (the "License");
# you may not use this file except in compliance with the License.
# You may obtain a copy of the License at
#
#     http://www.apache.org/licenses/LICENSE-2.0
#
# Unless required by applicable law or agreed to in writing, software
# distributed under the License is distributed on an "AS IS" BASIS,
# WITHOUT WARRANTIES OR CONDITIONS OF ANY KIND, either express or implied.
# See the License for the specific language governing permissions and
# limitations under the License.

import contextlib
import gc
import itertools
import os
from collections import defaultdict
from contextlib import AbstractContextManager, contextmanager, nullcontext
from typing import Any, Generator, Iterable, Optional, Set, Union, cast

import ray
import torch
from accelerate import init_empty_weights
from torch import nn
from torch.distributed.checkpoint.state_dict import (
    StateDictOptions,
    set_model_state_dict,
)
from torch.distributed.fsdp import (
    FSDPModule,
)
from torch.distributed.tensor import DTensor, Shard
from torch.distributed.tensor.experimental import context_parallel
from torch.distributed.tensor.experimental._attention import (
    set_rotate_method,
)
from transformers import (
    AutoConfig,
    AutoModelForSequenceClassification,
    AutoProcessor,
    AutoTokenizer,
)
from transformers.models.gemma3.modeling_gemma3 import Gemma3ForCausalLM

from nemo_rl.algorithms.interfaces import LossFunction, LossType
from nemo_rl.algorithms.loss_functions import SequencePackingLossWrapper
from nemo_rl.distributed.batched_data_dict import BatchedDataDict
from nemo_rl.models.dtensor.parallelize import (
    _parallelize_model,
    clip_grad_by_total_norm_,
    get_grad_norm,
    get_logprobs_from_vocab_parallel_logits,
    to_local_if_dtensor,
)
from nemo_rl.models.huggingface.common import (
    get_flash_attention_kwargs,
    pack_sequences,
)
from nemo_rl.models.policy import PolicyConfig
from nemo_rl.models.policy.interfaces import (
    LogprobOutputSpec,
    ReferenceLogprobOutputSpec,
)
from nemo_rl.models.policy.utils import (
    configure_dynamo_cache,
    configure_expandable_segments,
    get_gpu_info,
    get_handle_from_tensor,
    get_runtime_env_for_policy_worker,
    import_class_from_path,
<<<<<<< HEAD
=======
    is_vllm_v1_engine_enabled,
    resolve_model_class,
>>>>>>> eb50202f
    sliding_window_overwrite,
)
from nemo_rl.utils.native_checkpoint import (
    load_checkpoint,
    save_checkpoint,
)
from nemo_rl.utils.nsys import wrap_with_nvtx_name


@contextmanager
def unshard_fsdp2_model(model: nn.Module) -> Generator[None, None, None]:
    """Explicitly unshard and then reshard the FSDP2 modules. Useful for logprob inference."""
    try:
        for module in model.modules():
            if isinstance(module, FSDPModule):
                module.unshard()
        yield
    finally:
        for module in model.modules():
            if isinstance(module, FSDPModule):
                module.reshard()


@torch.no_grad()
def get_cpu_state_dict(
    state_generator: Iterable[tuple[str, Union[torch.Tensor, DTensor]]],
    pin_memory: bool = False,
) -> dict[str, torch.Tensor]:
    """Copy the state dict generator to CPU memory.

    Args:
        state_generator (Iterable[tuple[str, Union[torch.Tensor, DTensor]]]):
            An iterable that yields (key, tensor) pairs from a model state.
        pin_memory (bool, optional):
            Whether to allocate the CPU tensors in pinned memory for faster GPU transfer.
            Defaults to False.

    Returns:
        dict[str, torch.Tensor]: A dictionary mapping parameter names to CPU tensors.
    """
    new_state_dict = {}
    for k, v in state_generator:
        val = to_local_if_dtensor(v)

        if len(val.shape) == 0:
            new_state_dict[k] = val.cpu()
        else:
            cpu_tensor = torch.empty(
                *val.shape, device="cpu", pin_memory=pin_memory, dtype=val.dtype
            )
            cpu_tensor.copy_(val, non_blocking=True)
            new_state_dict[k] = cpu_tensor

    torch.cuda.synchronize()
    return new_state_dict


@ray.remote(
    runtime_env=get_runtime_env_for_policy_worker("dtensor_policy_worker")
)  # pragma: no cover
class DTensorPolicyWorker:
    def __repr__(self) -> str:
        """Customizes the actor's prefix in the Ray logs.

        This makes it easier to identify which worker is producing specific log messages.
        """
        if torch.distributed.is_initialized():
            return f"{self.__class__.__qualname__}[rank={torch.distributed.get_rank()}]"
        else:
            return f"{self.__class__.__qualname__}"

    def __init__(
        self,
        config: PolicyConfig,
        tokenizer: AutoTokenizer,
        processor: Optional[AutoProcessor] = None,
        weights_path: Optional[str] = None,
        optimizer_path: Optional[str] = None,
        init_optimizer: bool = True,
        init_reference_model: bool = True,
        **kwargs: Any,
    ):
        self.tokenizer = tokenizer
        self.processor = processor
        self.is_vlm = processor is not None

        print(f"Initializing DTensorPolicyWorker with is_vlm={self.is_vlm}")

        self.is_generation_colocated = None
        if "generation" in config and config["generation"] is not None:
            self.is_generation_colocated = config["generation"]["colocated"]["enabled"]

        # Explicitly set NCCL_CUMEM_ENABLE to 1 to avoid the P2P initialization error for PyNCCLCommunicator.
        # See https://github.com/NVIDIA-NeMo/RL/issues/564 for more details.
        if not self.is_generation_colocated:
            os.environ["NCCL_CUMEM_ENABLE"] = "1"

        # Disable dynamo autotune_local_cache to avoid crash when there's already a cache
        # with different order of node_bundles
        configure_dynamo_cache()

        # Only enable expandable_segments on Hopper and newer architectures (compute capability 9.x+)
        configure_expandable_segments()

        # vars used for refit
        ## will be initialized in prepare_refit_info
        self.refit_param_info = None
        ## used for streaming update inference engine weights
        self._held_sharded_state_dict_reference: Optional[dict[str, torch.Tensor]] = (
            None
        )
        self._held_streamed_param_reference: Optional[dict[str, torch.Tensor]] = None

        self.cfg = config
        # torch distributed init. Envars for rank, world_size, and master_addr and master_port are set from the ray remote call
        torch.distributed.init_process_group(backend="nccl")
        self.rank = torch.distributed.get_rank()
        world_size = torch.distributed.get_world_size()
        model_name = self.cfg["model_name"]

        self.cpu_offload = self.cfg["dtensor_cfg"]["cpu_offload"]
        self.max_grad_norm = self.cfg["max_grad_norm"]

        if self.cfg["precision"] == "float32":
            self.dtype = torch.float32
        elif self.cfg["precision"] == "bfloat16":
            self.dtype = torch.bfloat16
        elif self.cfg["precision"] == "float16":
            self.dtype = torch.float16
        else:
            raise ValueError(f"Unknown precision: {self.cfg['precision']}")

        print(f"[Rank {self.rank}] Loading model {model_name} on CPU...")
        self.enable_seq_packing = self.cfg["sequence_packing"]["enabled"]
        if self.enable_seq_packing:
            assert not self.is_vlm, (
                "Sequence packing is not supported for VLM models. Please set policy.sequence_packing.enabled = False to train VLM models."
            )
            print(
                f"[Rank {self.rank}] Sequence packing is enabled for model {model_name}"
            )
            print(f"[Rank {self.rank}] Using FlashAttention2 for sequence packing")

        model_config = AutoConfig.from_pretrained(
            model_name,
            # Always load the model in float32 to keep master weights in float32.
            # Keeping the master weights in lower precision has shown to cause issues with convergence.
            torch_dtype=torch.float32,
            trust_remote_code=True,
            **sliding_window_overwrite(
                model_name
            ),  # due to https://github.com/huggingface/transformers/issues/38002
            attn_implementation="flash_attention_2"
            if self.enable_seq_packing
            else None,
        )

        # reward model
        self._is_reward_model = self.cfg.get("reward_model_cfg", {}).get(
            "enabled", False
        )
        if self._is_reward_model:
            # Ensure sequence packing is disabled.
            if self.enable_seq_packing:
                raise NotImplementedError(
                    "Sequence packing is not supported for reward models"
                )
            # Load model as a Reward Model.
            rm_type = self.cfg["reward_model_cfg"]["reward_model_type"]
            if rm_type == "bradley_terry":
                model_class = AutoModelForSequenceClassification
                if model_config.num_labels != 1:
                    # For Bradley-Terry reward models, the linear head has a single output.
                    # In the transformers library, the default setting for model_config.num_labels is 2
                    # (https://github.com/huggingface/transformers/blob/v4.52.4/src/transformers/configuration_utils.py#L259).
                    # Since num_labels is used as the out_features for the linear head
                    # (https://github.com/huggingface/transformers/blob/v4.52.4/src/transformers/models/llama/modeling_llama.py#L738)
                    # if num_labels is not 1, we set it to 1. This change may trigger a warning that some weights are not initialized
                    # from the model checkpoint and are instead initialized using model_config.initializer_range
                    # (https://github.com/huggingface/transformers/blob/v4.52.4/src/transformers/models/llama/configuration_llama.py#L62).
                    print(
                        "model_config.num_labels is not 1. Setting it to 1 since this value is used as the out_features "
                        "for the linear head of Bradley-Terry reward models."
                    )
                    model_config.num_labels = 1
            else:
                raise ValueError(f"Unknown reward model type: {rm_type}")
        else:
            # DO NOT assume AutoModelForCausalLM, multimodal models can inherit from AutoModelForImageTextToText, AutoModelForTextToWaveform, etc.
            model_class = resolve_model_class(model_config.model_type)

        full_state_dict = None
        if self.rank == 0:
            print(f"[Rank {self.rank}] Loading model {model_name} on CPU...")
            model = model_class.from_pretrained(
                model_name,
                device_map="cpu",  # load weights onto CPU initially
                trust_remote_code=True,
                config=model_config,
            )
            full_state_dict = model.state_dict()
            del model

        print(f"[Rank {self.rank}] Initializing empty model for FSDP...")
        # All ranks initialize model on meta device, so FSDP can shard it.
        # The actual weights will be broadcast from rank 0.
        with init_empty_weights():
            self.model = model_class.from_config(
                model_config,
                trust_remote_code=True,
            )

        if self.model.config.pad_token_id is None:
            self.model.config.pad_token_id = tokenizer.pad_token_id

        tp_size = self.cfg["dtensor_cfg"]["tensor_parallel_size"]
        cp_size = self.cfg["dtensor_cfg"]["context_parallel_size"]
        if cp_size > 1 and self.enable_seq_packing:
            raise ValueError(
                "Context parallel is not supported for sequence packing. Refer to https://github.com/NVIDIA/NeMo-RL/blob/main/docs/model-quirks.md#context-parallel-with-fsdp2 for more details."
            )
        dp_size = world_size // tp_size // cp_size
        sequence_parallel_enabled = self.cfg["dtensor_cfg"]["sequence_parallel"]
        assert world_size == dp_size * tp_size * cp_size, (
            f"World size({world_size}) must equal to dp_size({dp_size}) * tp_size({tp_size}) * cp_size({cp_size}) to use DTensor"
        )

        if sequence_parallel_enabled and tp_size == 1:
            print(
                "[WARNING]: sequence_parallel=True, but tp_size=1 which has no effect. Enable tp_size > 1 to use sequence parallelism."
            )

        if cp_size > 1:
            assert not isinstance(self.model, Gemma3ForCausalLM), (
                "Context parallel is not supported for Gemma3ForCausalLM. Torch context parallel has many limitations. "
                "Please refer to https://github.com/NVIDIA/NeMo-RL/blob/main/docs/model-quirks.md#context-parallel-with-fsdp2 for more details."
            )

            assert not (tp_size > 1 and sequence_parallel_enabled), (
                "It's a known issue that context parallel can't be used together with sequence parallel in DTensor worker. "
                "Please either set cp_size = 1 or disable sequence parallel. "
                "See https://github.com/NVIDIA-NeMo/RL/issues/659 for more details."
            )

            assert not self.is_vlm, (
                "Context parallel is yet not supported for VLM models. Please set cp_size = 1 to train VLM models."
            )

        device_mesh = torch.distributed.device_mesh.init_device_mesh(
            "cuda", (dp_size, cp_size, tp_size), mesh_dim_names=("dp", "cp", "tp")
        )

        self.dp_cp_mesh = device_mesh[("dp", "cp")]._flatten(mesh_dim_name="dp_cp")

        self.dp_mesh, self.tp_mesh, self.cp_mesh = (
            device_mesh["dp"],
            device_mesh["tp"],
            device_mesh["cp"],
        )
        self.dp_size = dp_size
        self.tp_size = tp_size
        self.cp_size = cp_size
        self.device_mesh = device_mesh

        # ------------------------------------------------
        # 3) Move to GPU + Composable FSDP
        #    (Initialize device mesh, shard submodules, then shard entire model)
        # ------------------------------------------------
        self.model = _parallelize_model(
            self.model,
            self.dp_cp_mesh,
            self.tp_mesh,
            param_dtype=self.dtype,
            sequence_parallel=sequence_parallel_enabled,
            cpu_offload=self.cpu_offload,
            activation_checkpointing=self.cfg["dtensor_cfg"][
                "activation_checkpointing"
            ],
            custom_parallel_plan=self.cfg["dtensor_cfg"]["custom_parallel_plan"],
        )

        print(f"[Rank {self.rank}] Loading state dict from rank 0...")
        # This will broadcast the state dict from rank 0 to all other ranks
        # and load it into the FSDP model.
        set_model_state_dict(
            self.model,
            model_state_dict=full_state_dict,
            options=StateDictOptions(
                full_state_dict=True,
                broadcast_from_rank0=True,
            ),
        )

        # Handle tied word embeddings after loading the state dict
        # We need to actually tie the parameters at the model level
        is_tied_lm_head = hasattr(self.model, "lm_head") and getattr(
            getattr(self.model, "config", {}), "tie_word_embeddings", False
        )
        if is_tied_lm_head:
            embed_tokens_weight = None
            for name, param in self.model.named_parameters():
                if "embed_tokens" in name and name.endswith(".weight"):
                    embed_tokens_weight = param
                    break

            if embed_tokens_weight is not None:
                self.model.lm_head.weight = embed_tokens_weight

        # Manually broadcast buffers
        for _, buf in self.model.named_buffers():
            torch.distributed.broadcast(to_local_if_dtensor(buf), src=0)

        if self.cpu_offload:
            self.model = self.move_to_device(self.model, "cpu")

        if init_reference_model:
            self.reference_model_state_dict = get_cpu_state_dict(
                self.model.state_dict().items(), pin_memory=True
            )

        if init_optimizer:
            optimizer_cls = import_class_from_path(self.cfg["optimizer"]["name"])
            self.optimizer = optimizer_cls(
                self.model.parameters(), **self.cfg["optimizer"]["kwargs"]
            )
        else:
            self.optimizer = None

        if "scheduler" in self.cfg and self.optimizer is not None:
            if isinstance(self.cfg["scheduler"], dict):
                scheduler_cls = import_class_from_path(
                    cast(str, self.cfg["scheduler"]["name"])
                )
                self.scheduler = scheduler_cls(
                    self.optimizer, **self.cfg["scheduler"]["kwargs"]
                )
            else:
                schedulers = []
                for scheduler_cfg in self.cfg["scheduler"]:
                    if "name" in scheduler_cfg:
                        schedulers.append(
                            import_class_from_path(scheduler_cfg["name"])(
                                self.optimizer, **scheduler_cfg["kwargs"]
                            )
                        )
                    else:
                        assert "milestones" in scheduler_cfg, (
                            "unknown scheduler config: ",
                            scheduler_cfg,
                        )
                        milestones: list[int] = scheduler_cfg["milestones"]

                self.scheduler = torch.optim.lr_scheduler.SequentialLR(
                    self.optimizer, schedulers, milestones
                )

        elif self.optimizer is not None:
            ## default to a passthrough LR schedule
            self.scheduler = torch.optim.lr_scheduler.LambdaLR(
                self.optimizer, lr_lambda=lambda epoch: 1
            )

        # restore
        if weights_path:
            self.load_checkpoint(weights_path, optimizer_path)
        else:
            print(
                "No weights path provided. Starting from scratch (default policy init)"
            )

    # Refer to nemo impl. Below is original comment.
    # based on https://github.com/pytorch/torchtitan/blob/main/torchtitan/distributed/utils.py#L113
    @staticmethod
    def create_context_parallel_ctx(
        cp_mesh: torch.distributed.device_mesh.DeviceMesh,
        cp_buffers: list[torch.Tensor],
        cp_seq_dims: list[int],
        cp_no_restore_buffers: Set[torch.Tensor],
        cp_rotate_method: Optional[str] = None,
    ):
        """Create a context parallel context.

        Args:
            cp_mesh (DeviceMesh): The device mesh for context parallel.
            cp_buffers (list[torch.Tensor]): The buffers for context parallel.
            cp_seq_dims (list[int]): The sequence dimensions for context parallel.
            cp_no_restore_buffers (Set[torch.Tensor]): The no restore buffers for context parallel.
            cp_rotate_method (str): The rotation method for context parallel, such as "allgather" or "addtoall".
        """
        if cp_rotate_method is not None:
            set_rotate_method(cp_rotate_method)

        return context_parallel(
            cp_mesh,
            buffers=cp_buffers,
            buffer_seq_dims=cp_seq_dims,
            no_restore_buffers=cp_no_restore_buffers,
        )

    # Refer to nemo impl. Below is original comment.
    # based on https://github.com/pytorch/torchtitan/blob/cddd7dc809f36fe0ed51cdaaea0671c084d75442/torchtitan/distributed/utils.py#L178

    def _apply_temperature_scaling(self, logits: torch.Tensor) -> torch.Tensor:
        if "generation" in self.cfg and self.cfg["generation"] is not None:
            logits.div_(self.cfg["generation"]["temperature"])
        return logits

    @staticmethod
    @contextlib.contextmanager
    def train_context(cp_context: Optional[Generator[None, None, None]] = None):
        with contextlib.ExitStack() as stack:
            if cp_context is not None:
                from torch.nn.attention import SDPBackend, sdpa_kernel
                # TODO (xilunwu): support cuDNN backend

                stack.enter_context(
                    sdpa_kernel(
                        [
                            SDPBackend.FLASH_ATTENTION,
                            SDPBackend.EFFICIENT_ATTENTION,
                        ]
                    )
                )

                stack.enter_context(cp_context)

            yield

    def init_collective(self, ip: str, port: int, world_size: int) -> None:
        """Initialize the collective communication."""
        from vllm.distributed.device_communicators.pynccl import PyNcclCommunicator
        from vllm.distributed.utils import StatelessProcessGroup

        if self.rank == 0:
            pg = StatelessProcessGroup.create(
                host=ip, port=port, rank=0, world_size=world_size
            )
            device = torch.cuda.current_device()
            self.model_update_group = PyNcclCommunicator(pg, device=device)

    def is_alive(self) -> bool:
        return True

    def reset_peak_memory_stats(self) -> None:
        torch.cuda.reset_peak_memory_stats()

    def get_gpu_info(self) -> dict[str, Any]:
        """Return information about the GPU being used by this worker."""
        return get_gpu_info(self.model)

    @wrap_with_nvtx_name("dtensor_policy_worker/train")
    def train(
        self,
        data: BatchedDataDict[Any],
        loss_fn: LossFunction,
        eval_mode: bool = False,
        gbs: Optional[int] = None,
        mbs: Optional[int] = None,
    ) -> dict[str, Any]:
        """Train the policy on a batch of data with a given loss function."""
        if gbs is None:
            gbs = self.cfg["train_global_batch_size"]
        if mbs is None:
            mbs = self.cfg["train_micro_batch_size"]
        local_gbs = gbs // self.dp_size
        total_dataset_size = torch.tensor(data.size, device="cuda")
        torch.distributed.all_reduce(
            total_dataset_size,
            op=torch.distributed.ReduceOp.SUM,
            group=self.dp_mesh.get_group(),
        )
        num_global_batches = int(total_dataset_size.item()) // gbs

        # dim 1 is always assumed to be the sequence dim, sanity check this here
        sequence_dim = 1
        seq_dim_size = data.get("input_ids").shape[sequence_dim]
        for k, v in data.items():
            if torch.is_tensor(v) and len(v.shape) > 1:
                assert v.shape[sequence_dim] == seq_dim_size, (
                    f"Dim 1 must be the sequence dim, expected dim 1={seq_dim_size} but got shape {v.shape}"
                )

        if eval_mode:
            ctx: AbstractContextManager[Any] = torch.no_grad()
            self.model.eval()
        else:
            ctx = nullcontext()
            # Ensure model is in training mode
            self.model.train()

        with ctx:
            # Get data from batch and move to device
            data.to("cuda")

            losses = []
            all_mb_metrics = []
            for gb_idx in range(num_global_batches):
                global_batch = data.get_batch(batch_idx=gb_idx, batch_size=local_gbs)

                assert "sample_mask" in global_batch, (
                    "sample_mask must be present in the data!"
                )
                ## get the normalization factor for the loss
                local_valid_seqs = torch.sum(global_batch["sample_mask"])

                if not "token_mask" in global_batch:
                    local_valid_toks = (
                        local_valid_seqs * global_batch["input_ids"].shape[1]
                    )
                else:
                    local_valid_toks = torch.sum(
                        global_batch["token_mask"][:, 1:]
                        * global_batch["sample_mask"].unsqueeze(-1)
                    )

                to_reduce = torch.tensor([local_valid_seqs, local_valid_toks]).cuda()
                torch.distributed.all_reduce(to_reduce, group=self.dp_mesh.get_group())
                global_valid_seqs, global_valid_toks = to_reduce[0], to_reduce[1]

                if (
                    hasattr(loss_fn, "loss_type")
                    and loss_fn.loss_type == LossType.TOKEN_LEVEL
                ):
                    assert "token_mask" in global_batch, (
                        "token_mask must be present in the data when using token-level loss"
                    )

                self.optimizer.zero_grad()
                mb_losses = []
                batch = data.get_batch(batch_idx=gb_idx, batch_size=local_gbs)
                # Calculate number of microbatches to process
                # make_microbatch_iterator assumes that the batch size is a multiple of the microbatch size
                # so its safe to not check for the case where the last data slice is smaller than mbs
                dummy_iterator = iter([])
                if self.cfg["dynamic_batching"]["enabled"]:
                    mb_iterator = batch.make_microbatch_iterator_with_dynamic_shapes()
                    iterator_len = batch.get_microbatch_iterator_dynamic_shapes_len()
                elif self.enable_seq_packing:
                    mb_iterator = (
                        batch.make_microbatch_iterator_for_packable_sequences()
                    )
                    iterator_len, max_seqlen = (
                        batch.get_microbatch_iterator_for_packable_sequences_len()
                    )
                    max_batch_ct = torch.tensor([iterator_len], device="cuda")
                    torch.distributed.all_reduce(
                        max_batch_ct, op=torch.distributed.ReduceOp.MAX
                    )

                    # Sequence packing can end up with unevenly distributed batch counts across DP ranks.
                    # We add dummy batches to the end of the iterator to make the batch counts equal.
                    dummy_batch_ct = int(max_batch_ct.item() - iterator_len)
                    dummy_iterator = (
                        batch.make_microbatch_iterator_for_packable_sequences()
                    )
                    dummy_iterator = itertools.islice(
                        itertools.cycle(dummy_iterator), dummy_batch_ct
                    )
                else:
                    mb_iterator = batch.make_microbatch_iterator(mbs)
                    iterator_len = batch.size // mbs

                for mb_idx, mb in enumerate(
                    itertools.chain(mb_iterator, dummy_iterator)
                ):
                    with torch.autocast(device_type="cuda", dtype=self.dtype):
                        if self.enable_seq_packing:
                            input_ids = mb.get("input_ids").cuda()
                            input_ids, position_ids, _ = pack_sequences(
                                input_ids=input_ids,
                                input_lengths=mb["input_lengths"],
                                packed_sequence_size=[
                                    len(mb["input_lengths"])
                                ],  # flash attention 2 expects flattened input
                                padding_value=self.tokenizer.eos_token_id,
                                return_attention_mask=False,
                                min_seq_len=self.cfg["sequence_packing"][
                                    "train_mb_tokens"
                                ],  # TODO: this is a WAR for sequence packing, we should fix this. Without this, backward will fail when TP is enabled.
                            )
                            seq_len = input_ids.shape[1]
                            attention_mask = None
                            flash_attn_kwargs = get_flash_attention_kwargs(
                                input_lengths=mb["input_lengths"],
                            )

                        else:
                            input_ids = mb.get("input_ids").cuda()
                            batch_size, seq_len = input_ids.shape

                            attention_mask = torch.ones(
                                (batch_size, seq_len),
                                dtype=torch.long,
                                device=input_ids.device,
                            )
                            position_ids = torch.arange(
                                seq_len, device=input_ids.device
                            ).repeat(batch_size, 1)
                            flash_attn_kwargs = {}

                        # add vlm kwargs to model call
                        vlm_kwargs = mb.get_multimodal_dict(
                            as_tensors=True, device=input_ids.device
                        )
                        if len(vlm_kwargs) > 0:
                            position_ids = None

                    context_parallel_ctx = None
                    if self.cp_size > 1:
                        assert len(vlm_kwargs) == 0, (
                            f"multimodal kwargs={vlm_kwargs} are not supported for context parallel"
                        )
                        seq_index = torch.arange(
                            seq_len, device=input_ids.device
                        ).repeat(1, 1)
                        cp_buffers = (
                            [input_ids, position_ids, seq_index]
                            if self.cp_size > 1
                            else []
                        )

                        # Create context parallel context
                        context_parallel_ctx = self.create_context_parallel_ctx(
                            cp_mesh=self.cp_mesh,
                            cp_buffers=cp_buffers,
                            cp_seq_dims=[sequence_dim] * len(cp_buffers),
                            cp_no_restore_buffers=set(cp_buffers),
                        )

                    with DTensorPolicyWorker.train_context(context_parallel_ctx):
                        with torch.autocast(device_type="cuda", dtype=self.dtype):
                            model_args = dict(
                                input_ids=input_ids,
                                attention_mask=attention_mask,
                                position_ids=position_ids,
                                use_cache=False,
                                flash_attn_kwargs=flash_attn_kwargs,
                                **vlm_kwargs,
                            )

                            if self._is_reward_model:
                                # `flash_attn_kwarg` is not supported for `LlamaForSequenceClassification`.
                                # Note that it should be empty anyway since sequence packing
                                # is not supported for reward models.
                                assert not flash_attn_kwargs
                                del model_args["flash_attn_kwargs"]
                            # remove flash_attn_kwargs if there are multimodal kwargs
                            if len(vlm_kwargs) > 0:
                                del model_args["flash_attn_kwargs"]

                            outputs = self.model(**model_args)

                        # Get logprobs
                        if not hasattr(outputs, "logits"):
                            logits = self.model.lm_head(outputs.last_hidden_state)
                        else:
                            logits = outputs.logits
                        del outputs

                        # Apply temperature scaling
                        logits = self._apply_temperature_scaling(logits)

                        if self.cp_size > 1:
                            seq_index_dtensor = (
                                DTensor.from_local(
                                    seq_index,
                                    device_mesh=self.cp_mesh,
                                    placements=[Shard(1)],
                                )
                                .full_tensor()
                                .squeeze(0)
                            )

                            mb["seq_index"] = seq_index_dtensor

                            for tensor_name in mb:
                                current_tensor = mb[tensor_name]
                                for buffer in cp_buffers:
                                    if current_tensor is buffer:
                                        assert type(current_tensor) == torch.Tensor, (
                                            f"tensor {tensor_name} is not a tensor"
                                        )
                                        mb[tensor_name] = DTensor.from_local(
                                            current_tensor,
                                            device_mesh=self.cp_mesh,
                                            placements=[Shard(sequence_dim)],
                                        )
                                        break

                            if isinstance(logits, DTensor):
                                # Must be tp sharded
                                assert (
                                    logits.device_mesh.ndim == 1
                                    and logits.device_mesh.mesh_dim_names[0] == "tp"
                                ), "logits must be tp sharded"

                                # CP is implicitly sharded on the seq dim, so we need to redistribute to the tp dim
                                logits = DTensor.from_local(
                                    logits.to_local(),
                                    device_mesh=self.device_mesh[("cp", "tp")],
                                    placements=[Shard(sequence_dim), Shard(-1)],
                                )
                            else:
                                logits = DTensor.from_local(
                                    logits,
                                    device_mesh=self.device_mesh[("cp", "tp")],
                                    placements=[Shard(sequence_dim), Shard(-1)],
                                )

                        if self.enable_seq_packing:
                            loss_fn_ = SequencePackingLossWrapper(
                                loss_fn=loss_fn,
                                cu_seqlens_q=flash_attn_kwargs.cu_seqlens_q,
                                cu_seqlens_q_padded=flash_attn_kwargs.cu_seqlens_q,
                            )
                        else:
                            loss_fn_ = loss_fn

                        loss, loss_metrics = loss_fn_(
                            logits,
                            mb,
                            global_valid_seqs,
                            global_valid_toks,
                        )
                        del logits

                        # skip the update for dummy batches
                        if mb_idx < iterator_len:
                            ## scale by the number of global batches so we get the correct
                            ## value when summing metrics across all microbatches
                            for k in loss_metrics.keys():
                                loss_metrics[k] /= num_global_batches
                            num_valid_samples = loss_metrics["num_valid_samples"]
                            loss_metrics["lr"] = self.optimizer.param_groups[0]["lr"]
                            loss_metrics["global_valid_seqs"] = global_valid_seqs.item()
                            loss_metrics["global_valid_toks"] = global_valid_toks.item()
                        else:
                            loss *= 0

                        # Backward pass
                        if not eval_mode:
                            ## NOTE: invalid samples should be multiplied
                            ## by zero in the loss function to prevent them
                            ## from affecting the gradient calculation

                            # when FSDP reduces the gradients over the DP dim, they're automatically averaged
                            # but we want to sum them so we cancel out the average here
                            loss *= self.dp_size * self.cp_size
                            loss.backward()

                    if num_valid_samples > 0:
                        mb_losses.append(loss.item())
                        all_mb_metrics.append(loss_metrics)

                grad_norm: Optional[float | torch.Tensor] = None
                if not eval_mode:
                    with torch.no_grad():
                        grad_norm = get_grad_norm(
                            self.model.parameters(),
                            dp_cp_group=self.dp_cp_mesh.get_group(),
                            tp_group=self.tp_mesh.get_group(),
                            dtype=torch.float32,
                        )
                        if self.max_grad_norm is not None:
                            clip_grad_by_total_norm_(
                                self.model.parameters(),
                                max_grad_norm=self.max_grad_norm,
                                total_norm=grad_norm,
                                dtype=torch.float32,
                            )
                        grad_norm = torch.tensor([grad_norm])

                    # Update parameters
                    self.optimizer.step()

                losses.append(torch.tensor(mb_losses).sum().item())

            # increment scheduler after all batches in rollout are processed
            if not eval_mode:
                self.scheduler.step()
            # dynamic batch and sequence dims causes alot of fragmentation, so clear
            # the memory allocator before moving on
            torch.cuda.empty_cache()

            # Compute global loss across all ranks
            with torch.no_grad():
                global_loss = torch.tensor(losses, device="cuda")
                torch.distributed.all_reduce(
                    global_loss, group=self.dp_mesh.get_group()
                )
            # Aggregate metrics across all microbatches
            mb_metrics = defaultdict(list)
            for m in all_mb_metrics:
                for k, v in m.items():
                    mb_metrics[k].append(v)

            metrics = {
                "global_loss": global_loss.cpu(),
                "grad_norm": grad_norm,
                "rank": torch.distributed.get_rank(),
                "gpu_name": torch.cuda.get_device_name(),
                "model_dtype": self.dtype,
                "all_mb_metrics": dict(mb_metrics),
            }

            return metrics

    @wrap_with_nvtx_name("dtensor_policy_worker/get_logprobs")
    def get_logprobs(
        self, data: BatchedDataDict[Any], micro_batch_size: Optional[int] = None
    ) -> BatchedDataDict[LogprobOutputSpec]:
        """Get the logprobs of the model for a batch of data.

        Uses the configured logprob_batch_size to do microbatching.

        Input data is assumed to be right-padded. The method internally converts to
        left-padded format for computation, and returns outputs in right-padded format.

        Returns:
          a BatchedDataDict with key "logprobs" and shape [batch_size, sequence_length].
          We use the convention that the logprob of the first token is 0 so that the sequence length is maintained.
          The logprob of input token i is specified at position i in the output logprobs tensor.
        """
        logprob_batch_size = (
            micro_batch_size
            if micro_batch_size is not None
            else self.cfg["logprob_batch_size"]
        )
        logprob_chunk_size = self.cfg.get("logprob_chunk_size", None)

        # dim 1 is always assumed to be the sequence dim, sanity check this here
        sequence_dim = 1
        seq_dim_size = data.get("input_ids").shape[sequence_dim]
        for k, v in data.items():
            if torch.is_tensor(v) and len(v.shape) > 1:
                assert v.shape[sequence_dim] == seq_dim_size, (
                    f"Dim 1 must be the sequence dim, expected dim 1={seq_dim_size} but got shape {v.shape}"
                )

        all_log_probs = []
        self.model.eval()

        with unshard_fsdp2_model(self.model), torch.no_grad():
            data.to("cuda")
            dummy_iterator = iter([])
            if self.cfg["dynamic_batching"]["enabled"]:
                mb_iterator = data.make_microbatch_iterator_with_dynamic_shapes()
                iterator_len = data.get_microbatch_iterator_dynamic_shapes_len()
            elif self.enable_seq_packing:
                mb_iterator = data.make_microbatch_iterator_for_packable_sequences()
                iterator_len, max_seqlen = (
                    data.get_microbatch_iterator_for_packable_sequences_len()
                )
                max_batch_ct = torch.tensor([iterator_len], device="cuda")
                torch.distributed.all_reduce(
                    max_batch_ct, op=torch.distributed.ReduceOp.MAX
                )

                # Sequence packing can end up with unevenly distributed batch counts across DP ranks.
                # We add dummy batches to the end of the iterator to make the batch counts equal.
                dummy_batch_ct = int(max_batch_ct.item() - iterator_len)
                dummy_iterator = data.make_microbatch_iterator_for_packable_sequences()
                dummy_iterator = itertools.islice(
                    itertools.cycle(dummy_iterator), dummy_batch_ct
                )
            else:
                mb_iterator = data.make_microbatch_iterator(logprob_batch_size)
                iterator_len = data.size // logprob_batch_size

            step = 0
            for batch_idx, lp_batch in enumerate(
                itertools.chain(mb_iterator, dummy_iterator)
            ):
                step += 1
                input_ids = lp_batch.get("input_ids").cuda()
                input_lengths = lp_batch.get("input_lengths")
                vlm_kwargs = lp_batch.get_multimodal_dict(
                    as_tensors=True, device=input_ids.device
                )

                batch_size, seq_len = input_ids.shape
                if self.enable_seq_packing:
                    assert len(vlm_kwargs) == 0, (
                        "multimodal kwargs are not supported for sequence packing"
                    )
                    input_ids, position_ids, _ = pack_sequences(
                        input_ids=input_ids,
                        input_lengths=input_lengths,
                        packed_sequence_size=[
                            batch_size
                        ],  # flash attention 2 expects flattened input
                        padding_value=self.tokenizer.eos_token_id,
                        return_attention_mask=False,
                    )
                    seq_len = input_ids.shape[1]
                    attention_mask = None
                    flash_attn_kwargs = get_flash_attention_kwargs(
                        input_lengths=input_lengths,
                    )
                else:
                    # Create attention mask for right-padded data
                    attention_mask = torch.zeros(
                        (batch_size, seq_len), dtype=torch.long, device=input_ids.device
                    )
                    for i, length in enumerate(input_lengths):
                        # For right-padded sequence, set 1s at the beginning of the sequence
                        attention_mask[i, :length] = 1

                    # explicitly create position ids for the input, otherwise the sharding
                    # for DTensor will be incorrect
                    position_ids = torch.arange(
                        seq_len, device=input_ids.device
                    ).repeat(batch_size, 1)
                    flash_attn_kwargs = {}

                with torch.autocast(device_type="cuda", dtype=self.dtype):
                    # DTensor requires the casual attention kernel to hit,
                    # yet our attention mask above is not always all 1s
                    # this is fine because we mask with the actual attention mask
                    # later, but for input it has to be all 1s
                    attention_mask_input_all_ones = torch.ones(
                        (batch_size, seq_len), dtype=torch.long, device=input_ids.device
                    )

                # if there are multimodal kwargs, we don't need to add position_ids (computed internally)
                if len(vlm_kwargs) > 0:
                    position_ids = None

                context_parallel_ctx = None
                if self.cp_size > 1:
                    assert len(vlm_kwargs) == 0, (
                        "multimodal kwargs are not supported for context parallel"
                    )
                    seq_index = torch.arange(seq_len, device=input_ids.device).repeat(
                        1, 1
                    )
                    cp_buffers = [input_ids, position_ids, seq_index]

                    # Create context parallel context
                    context_parallel_ctx = self.create_context_parallel_ctx(
                        cp_mesh=self.cp_mesh,
                        cp_buffers=cp_buffers,
                        cp_seq_dims=[sequence_dim] * len(cp_buffers),
                        cp_no_restore_buffers=set(cp_buffers),
                    )

                with DTensorPolicyWorker.train_context(context_parallel_ctx):
                    with torch.autocast(device_type="cuda", dtype=self.dtype):
                        model_args = dict(
                            input_ids=input_ids,
                            attention_mask=attention_mask_input_all_ones,
                            position_ids=position_ids,
                            use_cache=False,
                            flash_attn_kwargs=flash_attn_kwargs,
                            **vlm_kwargs,
                        )
                        if len(vlm_kwargs) > 0:
                            del model_args["flash_attn_kwargs"]

                        outputs = self.model(**model_args)

                    logits = outputs.logits

                    # Apply temperature scaling
                    logits = self._apply_temperature_scaling(logits)

                    if self.cp_size > 1:
                        seq_index_tensor = (
                            DTensor.from_local(
                                seq_index,
                                device_mesh=self.cp_mesh,
                                placements=[Shard(1)],
                            )
                            .full_tensor()
                            .squeeze(0)
                        )

                        input_ids_dtensor = DTensor.from_local(
                            input_ids,
                            device_mesh=self.cp_mesh,
                            placements=[Shard(sequence_dim)],
                        )

                        if isinstance(logits, DTensor):
                            # Must be tp sharded
                            assert (
                                logits.device_mesh.ndim == 1
                                and logits.device_mesh.mesh_dim_names[0] == "tp"
                            ), "logits must be tp sharded"

                            # CP is implicitly sharded on the seq dim, so we need to redistribute to the tp dim
                            logits = DTensor.from_local(
                                logits.to_local(),
                                device_mesh=self.device_mesh[("cp", "tp")],
                                placements=[Shard(sequence_dim), Shard(-1)],
                            )
                        else:
                            logits = DTensor.from_local(
                                logits,
                                device_mesh=self.device_mesh[("cp", "tp")],
                                placements=[Shard(sequence_dim), Shard(-1)],
                            )

                        token_logprobs = get_logprobs_from_vocab_parallel_logits(
                            logits,
                            input_ids_dtensor,
                            seq_index_tensor,
                            chunk_size=logprob_chunk_size,
                        )

                        assert token_logprobs.shape[1] == seq_len - 1
                    else:
                        if isinstance(logits, DTensor):
                            token_logprobs = get_logprobs_from_vocab_parallel_logits(
                                logits,
                                input_ids,
                                chunk_size=logprob_chunk_size,
                            )
                        else:
                            if logprob_chunk_size is not None:
                                logits_seq_len = int(logits.shape[1])
                                num_chunks = (
                                    logits_seq_len + logprob_chunk_size - 1
                                ) // logprob_chunk_size
                                chunked_log_probs = []
                                for chunk_idx in range(num_chunks):
                                    chunk_start = chunk_idx * logprob_chunk_size
                                    chunk_end = min(
                                        logits_seq_len,
                                        (chunk_idx + 1) * logprob_chunk_size,
                                    )
                                    chunk_logits = logits[
                                        :, chunk_start:chunk_end, :
                                    ].to(torch.float32)
                                    log_probs = torch.nn.functional.log_softmax(
                                        chunk_logits, dim=-1
                                    )
                                    chunked_log_probs.append(log_probs)
                                log_probs = torch.cat(chunked_log_probs, dim=1)
                                del chunked_log_probs
                            else:
                                logits = logits.to(torch.float32)
                                log_probs = torch.nn.functional.log_softmax(
                                    logits, dim=-1
                                )
                            # Extract logprobs for each token in the sequence by gathering the logprob
                            # corresponding to the next token at each position
                            # Input shapes:
                            #   log_probs: [batch_size, sequence_length, vocab_size] - logits for each position
                            #   token_ids: [batch_size, sequence_length] - actual tokens
                            # Output shape: [batch_size, sequence_length] - logprob of each token given previous
                            # We get logprob of token[t+1] from logits[t], prepending 0 to maintain sequence length
                            next_tokens = input_ids[:, 1:]
                            log_probs = log_probs[:, :-1]
                            token_logprobs = log_probs.gather(
                                dim=-1, index=next_tokens.unsqueeze(-1)
                            ).squeeze(-1)
                            del log_probs

                del outputs, logits

                token_logprobs = torch.cat(
                    [torch.zeros_like(token_logprobs[:, :1]), token_logprobs], dim=1
                )

                # skip keeping the logprobs for the dummy batches
                if batch_idx >= iterator_len:
                    continue

                if not self.enable_seq_packing:
                    # Apply mask to zero out padding tokens logprobs
                    token_logprobs = token_logprobs * attention_mask
                else:
                    # For packed sequences, unpack logprobs
                    unpacked_logprobs = torch.zeros(
                        (batch_size, seq_dim_size),
                        dtype=token_logprobs.dtype,
                        device=token_logprobs.device,
                    )
                    cu_seqlens = flash_attn_kwargs.cu_seqlens_q
                    for i in range(batch_size):
                        start = cu_seqlens[i].item() + 1
                        end = cu_seqlens[i + 1].item()
                        seq_len_actual = input_lengths[i].item()
                        unpacked_logprobs[i, 1:seq_len_actual] = token_logprobs[
                            0, start:end
                        ]
                    token_logprobs = unpacked_logprobs

                all_log_probs.append(token_logprobs)

        # Concatenate all batches
        return_data = BatchedDataDict[LogprobOutputSpec]()

        all_log_probs_padded = []
        for lp in all_log_probs:
            padding_needed = seq_dim_size - lp.shape[1]
            if padding_needed > 0:
                lp = torch.nn.functional.pad(
                    lp, (0, padding_needed), mode="constant", value=0.0
                )
            all_log_probs_padded.append(lp)
        return_data["logprobs"] = torch.cat(all_log_probs_padded, dim=0).cpu()

        return return_data

    @contextmanager
    def use_reference_model(self) -> Generator[None, None, None]:
        """Context manager that temporarily swaps the reference model and active model.

        On entry: Moves model to CPU, moves reference_model to CUDA. Swaps the references
        On exit: Restores original references and re-flips cuda/cpu
        """
        with torch.no_grad():
            try:
                # Save train model state_dict
                curr_state_dict = get_cpu_state_dict(
                    self.model.state_dict().items(), pin_memory=True
                )

                # Swap reference model state_dict to self.model
                for k, v in self.model.state_dict().items():
                    val = to_local_if_dtensor(v)
                    val.copy_(self.reference_model_state_dict[k])

                # - self.model is the original reference_model, now on CUDA
                # - curr_state_dict is the train model, now on CPU
                yield

            finally:
                # Restore train model state_dict
                for k, v in self.model.state_dict().items():
                    val = to_local_if_dtensor(v)
                    val.copy_(curr_state_dict[k])

    @wrap_with_nvtx_name("dtensor_policy_worker/get_reference_policy_logprobs")
    def get_reference_policy_logprobs(
        self, data: BatchedDataDict[Any], micro_batch_size: Optional[int] = None
    ) -> BatchedDataDict[ReferenceLogprobOutputSpec]:
        """Get the logprobs from the reference policy for a batch of data.

        Returns:
          a BatchedDataDict with key "reference_logprobs" and shape [batch_size, sequence_length].
          We use the convention that the logprob of the first token is 0 so that the sequence length is maintained.
          The logprob of input token i is specified at position i in the output logprobs tensor.
        """
        with self.use_reference_model():
            reference_logprobs = self.get_logprobs(data, micro_batch_size)

        return_data = BatchedDataDict[ReferenceLogprobOutputSpec]()
        return_data["reference_logprobs"] = reference_logprobs["logprobs"].cpu()
        return return_data

    def _add_noise_to_weights(self) -> None:
        """Add small Gaussian noise to the weights of the model. Note that this is used for testing purposes only."""
        noise_std = 0.01  # Standard deviation for the noise
        for p in self.model.parameters():
            if p.requires_grad:
                noise = torch.randn_like(p.data) * noise_std
                p.data.add_(noise)  # Add noise in-place
        torch.cuda.synchronize()

    def return_state_dict(self):
        return self.model.state_dict()

    def report_device_id(self) -> str:
        """Report the UUID of the current CUDA device using NVML.

        Returns:
            str: UUID of the device in the format "GPU-xxxxx"
        """
        from nemo_rl.utils.nvml import get_device_uuid

        # Get current device index from torch
        device_idx = torch.cuda.current_device()
        # Get device UUID using NVML
        return get_device_uuid(device_idx)

    @torch.no_grad()
    def prepare_refit_info(self) -> Optional[dict[str, Any]]:
        state_dict = self.model.state_dict()

        if self.is_generation_colocated:
            # Collect info for streaming multiple tensors
            self.refit_param_info = []
            for name, tensor in state_dict.items():
                # dtensor's numel will return complete tensor instead of only local tensor
                size_in_bytes = tensor.element_size() * tensor.numel()
                self.refit_param_info.append((name, size_in_bytes))

        else:
            # Collect info for collective communication
            state_dict_info = {}
            for name, tensor in state_dict.items():
                state_dict_info[name] = (tensor.shape, self.dtype)

            return state_dict_info

    @torch.no_grad()
    def prepare_weights_for_ipc(self) -> tuple[list[tuple[str, int]], float]:
        """Prepare the weights for IPC.

        This function:
        - Prepares the state_dict of the model.
        - Collects the info for streaming multiple tensors.

        Returns:
            list: The list of parameters sizes.
            float: The total available memory in bytes.
        """
        from nemo_rl.utils.nvml import get_free_memory_bytes

        # Manually move model to cuda for cpu offload case
        if self.cpu_offload:
            self.model = self.move_to_cuda(self.model)

        # Get state_dict
        self._held_sharded_state_dict_reference: dict[str, torch.Tensor] = (
            self.model.state_dict()
        )

        # Collect current available memory for refit
        ## Get current device index from torch
        device_idx = torch.cuda.current_device()
        ## Get device free memory using NVML
        total_available_bytes = get_free_memory_bytes(device_idx)
        ## Use 80% of the free memory for safety
        memory_ratio = os.getenv("NRL_REFIT_BUFFER_MEMORY_RATIO", "0.8")
        total_available_bytes *= float(memory_ratio)

        return self.refit_param_info, total_available_bytes

    @torch.no_grad()
    @wrap_with_nvtx_name("dtensor_policy_worker/get_weights_ipc_handles")
    def get_weights_ipc_handles(self, keys: Iterable[str]) -> dict[str, Any]:
        assert self._held_sharded_state_dict_reference is not None, (
            "prepare_weights_for_ipc must be called before get_weights_ipc_handles"
        )

        # Clean up the held tensors to reduce peak memory
        if self._held_streamed_param_reference is not None:
            del self._held_streamed_param_reference
            self._held_streamed_param_reference = None

        converted_params = {}
        for key in keys:
            # Get full_tensor for dtensor (GPU > 1)
            tensor = self._held_sharded_state_dict_reference[key]
            if isinstance(tensor, DTensor):
                full_tensor = tensor.full_tensor()
            else:
                full_tensor = tensor
            # Convert parameters to the configured dtype
            converted_params[key] = full_tensor.to(self.dtype, non_blocking=True)

        # Temporary record the full tensor for cleanup
        # It is needed for cleanup the last full_tensor in the refit process
        self._held_streamed_param_reference = converted_params

        # Get device UUID for IPC
        device_uuid = self.report_device_id()
        # Create handles for the tensors
        all_handles = []
        for key, p in converted_params.items():
            handle = get_handle_from_tensor(p)
            all_handles.append((key, handle))

        # (pack_tensor_for_ipc: bool, handles: list)
        serialized = (False, all_handles)

        return {device_uuid: serialized}

    @torch.no_grad()
    def broadcast_weights_for_collective(self) -> None:
        """Broadcast the weights for collective communication."""
        # Manually move model to cuda for cpu offload case
        if self.cpu_offload:
            print(
                "[WARNING]: Unless you are lacking of memory, it is not recommended to enable cpu_offload when "
                "using non-colocated generation since it will have an extra onload and offload at refit stage."
            )
            self.model = self.move_to_cuda(self.model)

        # Broadcast the weights for collective communication
        for _, tensor in self.model.state_dict().items():
            if isinstance(tensor, DTensor):
                tensor = tensor.full_tensor()
            if self.rank == 0:
                tensor = tensor.to(self.dtype, non_blocking=True)
                self.model_update_group.broadcast(tensor.data, src=0)

        # Manually move model to cpu for cpu offload case
        # cpu offload needs model on CPU before model forward
        if self.cpu_offload:
            self.model = self.move_to_cpu(self.model)

    @wrap_with_nvtx_name("dtensor_policy_worker/prepare_for_lp_inference")
    def prepare_for_lp_inference(self) -> None:
        if not self.cpu_offload:
            self.move_to_cuda(self.model)
        else:
            self.model = self.move_buffer_to_device(self.model, "cuda")

        self.model.eval()
        self.offload_before_refit()

    @wrap_with_nvtx_name("dtensor_policy_worker/prepare_for_training")
    def prepare_for_training(self, *args, **kwargs) -> None:
        # onload models and optimizer state to cuda
        if not self.cpu_offload:
            self.move_to_cuda(self.model)
        else:
            # when cpu offload is enabled, the buffers do not get moved
            # to cuda automatically, so we need to do that manually
            self.model = self.move_buffer_to_device(self.model, "cuda")

        self.model.train()
        # Move optimizer state to CUDA if it exists
        if (
            hasattr(self, "optimizer")
            and self.optimizer is not None
            and not self.cpu_offload
        ):
            for state in self.optimizer.state.values():
                for k, v in state.items():
                    if isinstance(v, (DTensor, torch.Tensor)):
                        state[k] = v.to("cuda")

        torch.cuda.empty_cache()

    @torch.no_grad()
    @wrap_with_nvtx_name("dtensor_policy_worker/offload_before_refit")
    def offload_before_refit(self) -> None:
        """Offload the optimizer to the CPU."""
        torch.randn(1).cuda()  # wake up torch allocator
        if hasattr(self, "optimizer") and self.optimizer is not None:
            for state in self.optimizer.state.values():
                for k, v in state.items():
                    if isinstance(v, (DTensor, torch.Tensor)):
                        state[k] = v.to("cpu")

        gc.collect()
        torch.cuda.empty_cache()

    @torch.no_grad()
    @wrap_with_nvtx_name("dtensor_policy_worker/offload_after_refit")
    def offload_after_refit(self) -> None:
        # Offload as much as possible on the CPU
        self.model = self.move_to_cpu(self.model)
        self.model.eval()
        torch.randn(1).cuda()  # wake up torch allocator
        self.offload_before_refit()  # rerun the old offload function

        # Clean up the held tensors
        if self._held_sharded_state_dict_reference is not None:
            del self._held_sharded_state_dict_reference
            self._held_sharded_state_dict_reference = None
        if self._held_streamed_param_reference is not None:
            del self._held_streamed_param_reference
            self._held_streamed_param_reference = None

        gc.collect()
        torch.cuda.empty_cache()

        # Print memory stats after offloading
        allocated = torch.cuda.memory_allocated() / (1024**3)  # Convert to GB
        reserved = torch.cuda.memory_reserved() / (1024**3)  # Convert to GB
        print(
            f"GPU Memory after optimizer offload: {allocated:.2f}GB allocated, {reserved:.2f}GB reserved"
        )

    def move_to_device(self, model: nn.Module, device: str | torch.device) -> nn.Module:
        model = self.move_buffer_to_device(model, device)
        return model.to(device)

    def move_buffer_to_device(
        self, model: nn.Module, device: str | torch.device
    ) -> nn.Module:
        # FSDP modules do not move buffers to the device automatically
        for v in model.buffers():
            v.data = v.data.to(device)

        return model

    def move_to_cuda(self, model: torch.nn.Module) -> torch.nn.Module:
        model = self.move_to_device(model, "cuda")
        gc.collect()
        torch.cuda.empty_cache()
        return model

    def move_to_cpu(self, model: torch.nn.Module) -> torch.nn.Module:
        model = self.move_to_device(model, "cpu")
        gc.collect()
        torch.cuda.empty_cache()
        return model

    def save_checkpoint(
        self,
        weights_path: str,
        optimizer_path: Optional[str] = None,
        tokenizer_path: Optional[str] = None,
    ) -> None:
        """Save a checkpoint of the model.

        the optimizer states are saved only if `optimizer` and `optimizer_path` are provided.
        """
        save_checkpoint(
            model=self.model,
            weights_path=weights_path,
            optimizer=self.optimizer if optimizer_path else None,
            scheduler=self.scheduler if optimizer_path else None,
            optimizer_path=optimizer_path,
            tokenizer=self.tokenizer if tokenizer_path else None,
            tokenizer_path=tokenizer_path,
        )

    def load_checkpoint(
        self, weights_path: str, optimizer_path: Optional[str] = None
    ) -> None:
        """Load a checkpoint into the model."""
        load_checkpoint(
            model=self.model,
            weights_path=weights_path,
            optimizer=self.optimizer if optimizer_path else None,
            scheduler=self.scheduler if optimizer_path else None,
            optimizer_path=optimizer_path,
        )

    def shutdown(self) -> None:
        """Shutdown the policy."""

    def start_gpu_profiling(self) -> None:
        """Start GPU profiling."""
        torch.cuda.profiler.start()

    def stop_gpu_profiling(self) -> None:
        """Stop GPU profiling."""
        torch.cuda.profiler.stop()<|MERGE_RESOLUTION|>--- conflicted
+++ resolved
@@ -70,11 +70,7 @@
     get_handle_from_tensor,
     get_runtime_env_for_policy_worker,
     import_class_from_path,
-<<<<<<< HEAD
-=======
-    is_vllm_v1_engine_enabled,
     resolve_model_class,
->>>>>>> eb50202f
     sliding_window_overwrite,
 )
 from nemo_rl.utils.native_checkpoint import (
