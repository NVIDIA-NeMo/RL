--- conflicted
+++ resolved
@@ -93,11 +93,7 @@
     freeze_moe_router: bool
     expert_tensor_parallel_size: int
     expert_model_parallel_size: int
-<<<<<<< HEAD
-    deferred_fp32_logits: NotRequired[bool]
-=======
     defer_fp32_logits: NotRequired[bool]
->>>>>>> d746bbba
 
     optimizer: NotRequired[MegatronOptimizerConfig]
     scheduler: NotRequired[MegatronSchedulerConfig]
