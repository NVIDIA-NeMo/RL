# Copyright (c) 2025, NVIDIA CORPORATION.  All rights reserved.
#
# Licensed under the Apache License, Version 2.0 (the "License");
# you may not use this file except in compliance with the License.
# You may obtain a copy of the License at
#
#     http://www.apache.org/licenses/LICENSE-2.0
#
# Unless required by applicable law or agreed to in writing, software
# distributed under the License is distributed on an "AS IS" BASIS,
# WITHOUT WARRANTIES OR CONDITIONS OF ANY KIND, either express or implied.
# See the License for the specific language governing permissions and
# limitations under the License.

from typing import Any, NotRequired, TypedDict, Union

from nemo_rl.models.generation.interfaces import GenerationConfig


class DTensorConfig(TypedDict):
    enabled: bool
<<<<<<< HEAD
    env_vars: NotRequired[dict[str, str]]
=======
    _v2: NotRequired[bool]
>>>>>>> 071ebfc9
    cpu_offload: NotRequired[bool]
    sequence_parallel: NotRequired[bool]
    activation_checkpointing: NotRequired[bool]
    tensor_parallel_size: NotRequired[int]
    context_parallel_size: NotRequired[int]
    custom_parallel_plan: NotRequired[str]


class SequencePackingConfig(TypedDict):
    enabled: bool
    train_mb_tokens: int
    logprob_mb_tokens: int
    algorithm: str


class RewardModelConfig(TypedDict):
    enabled: bool
    reward_model_type: str


class MegatronOptimizerConfig(TypedDict):
    optimizer: str
    lr: float
    min_lr: float
    weight_decay: float
    bf16: bool
    fp16: bool
    params_dtype: str
    # adam
    adam_beta1: float
    adam_beta2: float
    adam_eps: float
    # sgd
    sgd_momentum: float
    # distributed optimizer
    use_distributed_optimizer: bool
    use_precision_aware_optimizer: bool
    clip_grad: float


class MegatronSchedulerConfig(TypedDict):
    start_weight_decay: float
    end_weight_decay: float
    weight_decay_incr_style: str
    lr_decay_style: str
    lr_decay_iters: int
    lr_warmup_iters: int
    lr_warmup_init: float


class MegatronDDPConfig(TypedDict):
    grad_reduce_in_fp32: bool
    overlap_grad_reduce: bool
    overlap_param_gather: bool
    average_in_collective: bool
    use_custom_fsdp: bool
    data_parallel_sharding_strategy: str


class MegatronConfig(TypedDict):
    enabled: bool
    empty_unused_memory_level: int
    activation_checkpointing: bool
    converter_type: str
    tensor_model_parallel_size: int
    pipeline_model_parallel_size: int
    num_layers_in_first_pipeline_stage: int
    num_layers_in_last_pipeline_stage: int
    context_parallel_size: int
    pipeline_dtype: str
    sequence_parallel: bool
    freeze_moe_router: bool
    expert_tensor_parallel_size: int
    expert_model_parallel_size: int
    defer_fp32_logits: NotRequired[bool]

    optimizer: NotRequired[MegatronOptimizerConfig]
    scheduler: NotRequired[MegatronSchedulerConfig]
    distributed_data_parallel_config: MegatronDDPConfig


class TokenizerConfig(TypedDict):
    name: str
    chat_template: NotRequired[str]


class PytorchOptimizerConfig(TypedDict):
    name: str
    kwargs: dict[str, Any]


class SinglePytorchSchedulerConfig(TypedDict):
    name: str
    kwargs: dict[str, Any]
    milestones: NotRequired[list[int]]  # Used in SequentialLR configuration


SchedulerMilestones = dict[str, list[int]]


class DynamicBatchingConfig(TypedDict):
    # dynamic_batching improves performance by ensuring logprob and training microbatches
    # have a sufficent number of tokens to maximize GPU utilization. Specifically, variable length
    # responses are sorted by sequence length and bucketed into microbatches with a total
    # amount of tokens is approximately close to 'train_mb_tokens' and 'logprob_mb_tokens' for the
    # training and logprob stages respectively.
    enabled: bool

    ## required if enabled is true
    train_mb_tokens: NotRequired[int]
    logprob_mb_tokens: NotRequired[int]
    sequence_length_round: NotRequired[int]


class PolicyConfig(TypedDict):
    model_name: str
    tokenizer: TokenizerConfig
    train_global_batch_size: int
    train_micro_batch_size: int
    logprob_batch_size: NotRequired[int]
    logprob_chunk_size: NotRequired[int]
    generation: NotRequired[GenerationConfig]
    generation_batch_size: NotRequired[
        int
    ]  # used in static batched (framework) generation
    precision: str
    reward_model_cfg: NotRequired[RewardModelConfig]
    dtensor_cfg: DTensorConfig
    megatron_cfg: NotRequired[MegatronConfig]
    dynamic_batching: DynamicBatchingConfig
    sequence_packing: NotRequired[SequencePackingConfig]
    make_sequence_length_divisible_by: int
    max_total_sequence_length: int
    max_grad_norm: NotRequired[Union[float, int]]
    refit_buffer_size_gb: NotRequired[float]
    optimizer: NotRequired[PytorchOptimizerConfig]
    scheduler: NotRequired[list[SinglePytorchSchedulerConfig] | SchedulerMilestones]<|MERGE_RESOLUTION|>--- conflicted
+++ resolved
@@ -19,11 +19,8 @@
 
 class DTensorConfig(TypedDict):
     enabled: bool
-<<<<<<< HEAD
     env_vars: NotRequired[dict[str, str]]
-=======
     _v2: NotRequired[bool]
->>>>>>> 071ebfc9
     cpu_offload: NotRequired[bool]
     sequence_parallel: NotRequired[bool]
     activation_checkpointing: NotRequired[bool]
