--- conflicted
+++ resolved
@@ -1850,11 +1850,7 @@
                 "tensor_model_parallel_size"
             ],
             use_cuda_graphs_for_non_decode_steps=use_cuda_graphs_for_non_decode_steps,
-<<<<<<< HEAD
-            use_flashinfer_fused_rope=None,
-=======
             use_flashinfer_fused_rope=False,
->>>>>>> d4fffe04
             unified_memory_level=unified_memory_level,
             max_tokens_override=max_tokens,
         )
