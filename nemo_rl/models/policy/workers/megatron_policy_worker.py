# Copyright (c) 2025, NVIDIA CORPORATION.  All rights reserved.
#
# Licensed under the Apache License, Version 2.0 (the "License");
# you may not use this file except in compliance with the License.
# You may obtain a copy of the License at
#
#     http://www.apache.org/licenses/LICENSE-2.0
#
# Unless required by applicable law or agreed to in writing, software
# distributed under the License is distributed on an "AS IS" BASIS,
# WITHOUT WARRANTIES OR CONDITIONS OF ANY KIND, either express or implied.
# See the License for the specific language governing permissions and
# limitations under the License.
import gc
import os
import re
import time
import warnings
from collections import defaultdict
from contextlib import AbstractContextManager, contextmanager, nullcontext
from functools import partial
from typing import Any, Iterator, Optional, TypeVar, cast

import ray
import torch
from megatron.bridge import AutoBridge
from megatron.bridge.models.model_provider import get_model
from megatron.bridge.training import fault_tolerance
from megatron.bridge.training.checkpointing import (
    checkpoint_exists,
    init_checkpointing_context,
    load_checkpoint,
    maybe_finalize_async_save,
    save_checkpoint,
)
from megatron.bridge.training.config import (
    CheckpointConfig,
    ConfigContainer,
    DistributedDataParallelConfig,
    LoggerConfig,
    OptimizerConfig,
    SchedulerConfig,
    TokenizerConfig,
    TrainingConfig,
)
from megatron.bridge.training.initialize import (
    initialize_megatron,
    set_jit_fusion_options,
)
from megatron.bridge.training.optim import setup_optimizer
from megatron.bridge.training.setup import (
    _update_model_config_funcs,
)
from megatron.bridge.training.state import GlobalState
from megatron.bridge.training.tokenizers.tokenizer import build_tokenizer
from megatron.bridge.training.utils.train_utils import (
    logical_and_across_model_parallel_group,
    reduce_max_stat_across_model_parallel_group,
)
from megatron.bridge.utils.common_utils import get_rank_safe
from megatron.bridge.utils.instantiate_utils import InstantiationMode
from megatron.bridge.utils.vocab_utils import calculate_padded_vocab_size
from megatron.core import parallel_state
from megatron.core.distributed import DistributedDataParallel
from megatron.core.distributed.fsdp.mcore_fsdp_adapter import (
    FullyShardedDataParallel as custom_FSDP,
)
from megatron.core.inference.model_inference_wrappers.inference_wrapper_config import (
    InferenceWrapperConfig,
)
from megatron.core.inference.text_generation_controllers.text_generation_controller import (
    TextGenerationController,
)
from megatron.core.optimizer import ChainedOptimizer
from megatron.core.parallel_state import (
    get_pipeline_model_parallel_group,
    is_pipeline_last_stage,
)
from megatron.core.rerun_state_machine import get_rerun_state_machine
from megatron.core.transformer.module import Float16Module
from megatron.core.transformer.transformer_config import TransformerConfig
from ray.util.queue import Queue
from transformers import PreTrainedTokenizerBase

from nemo_rl.algorithms.interfaces import LossFunction
from nemo_rl.distributed.batched_data_dict import BatchedDataDict
from nemo_rl.distributed.named_sharding import NamedSharding
from nemo_rl.models.generation.fp8 import (
    convert_calibration_to_vllm_format,
    get_vllm_qkv_scale_names,
)
from nemo_rl.models.generation.interfaces import (
    GenerationDatumSpec,
    GenerationOutputSpec,
    verify_right_padding,
)
from nemo_rl.models.generation.vllm.config import VllmConfig
from nemo_rl.models.megatron.common import get_moe_metrics
from nemo_rl.models.megatron.data import (
    get_microbatch_iterator,
    process_global_batch,
)
from nemo_rl.models.megatron.pipeline_parallel import (
    broadcast_obj_from_pp_rank,
    broadcast_loss_metrics_from_last_stage,
    broadcast_tensors_from_last_stage,
)
from nemo_rl.models.megatron.train import (
    megatron_forward_backward,
    LossPostProcessor,
    LogprobsPostProcessor,
    TopkLogitsPostProcessor,
)
from nemo_rl.models.megatron.community_import import import_model_from_hf_name
from nemo_rl.models.policy import PolicyConfig
from nemo_rl.models.policy.interfaces import (
    ColocatablePolicyInterface,
    LogprobOutputSpec,
)
from nemo_rl.models.policy.utils import (
    configure_dynamo_cache,
    get_megatron_checkpoint_dir,
    get_runtime_env_for_policy_worker,
)
from nemo_rl.models.policy.workers.base_policy_worker import AbstractPolicyWorker
from nemo_rl.utils.nsys import wrap_with_nvtx_name
from nemo_rl.utils.packed_tensor import packed_broadcast_producer

try:
    from megatron.core.distributed import (
        TorchFullyShardedDataParallel as torch_FSDP,  # noqa: F401 unused-import
    )

    HAVE_FSDP2 = True
except ImportError:
    HAVE_FSDP2 = False

TokenizerType = TypeVar("TokenizerType", bound=PreTrainedTokenizerBase)


def setup_megatron_model(
    policy_cfg: PolicyConfig,
    cfg: ConfigContainer,
    load_optimizer: bool = True,
    get_embedding_ranks=None,  # TODO @sahilj: What is this?
    get_position_embedding_ranks=None,
):
    state = GlobalState()
    state.cfg = cfg
    # TODO: Freeze state.cfg

    cfg.dist.external_gpu_device_mapping = True
    initialize_megatron(
        cfg=cfg,
        get_embedding_ranks=get_embedding_ranks,
        get_position_embedding_ranks=get_position_embedding_ranks,
    )

    if cfg.ft and cfg.ft.enable_ft_package:
        fault_tolerance.setup(cfg, state)
        fault_tolerance.maybe_setup_simulated_fault(cfg.ft)

    # Set pytorch JIT layer fusion options and warmup JIT functions.
    set_jit_fusion_options(cfg.model, cfg.train.micro_batch_size)

    # Adjust the startup time so it reflects the largest value.
    # This will be closer to what scheduler will see (outside of
    # image ... launches.
    start_time_tensor = torch.tensor(
        [state.start_time], dtype=torch.double, device="cuda"
    )
    torch.distributed.all_reduce(start_time_tensor, op=torch.distributed.ReduceOp.MIN)
    state.start_time = start_time_tensor.item()

    print(
        "time to initialize megatron (seconds): {:.3f}".format(
            time.time() - state.start_time
        )
    )
    torch.distributed.barrier()

    # Context used for persisting some state between checkpoint saves.
    checkpointing_context = init_checkpointing_context(cfg.checkpoint)

    # Tokenizer
    build_tokenizer(
        cfg.tokenizer,
        make_vocab_size_divisible_by=cfg.model.make_vocab_size_divisible_by
        // cfg.model.tensor_model_parallel_size,
        tensor_model_parallel_size=cfg.model.tensor_model_parallel_size,
        trust_remote_code=True,
    )
    assert cfg.model.vocab_size, "vocab size must be specified in model config"

    torch.distributed.barrier()

    pre_wrap_hook = []
    mixed_precision_wrapper = Float16Module
    if policy_cfg["megatron_cfg"]["freeze_moe_router"]:

        def freeze_moe_router(megatron_model):
            if not isinstance(megatron_model, list):
                megatron_model = [megatron_model]
            for model_module in megatron_model:
                # Handle both wrapped (Float16Module) and unwrapped models
                if isinstance(model_module, Float16Module):
                    model_module = model_module.module
                # Handle VLM models
                if hasattr(model_module, "language_model"):
                    model_module = model_module.language_model
                for layer in model_module.decoder.layers:
                    if hasattr(layer, "mlp") and hasattr(layer.mlp, "router"):
                        layer.mlp.router.weight.requires_grad = False

        mixed_precision_wrapper = CustomFloat16Module
        pre_wrap_hook.extend([freeze_moe_router])

    # Model, optimizer, and learning rate.
    model = get_model(
        cfg.model,
        cfg.ddp,
        use_torch_fsdp2=cfg.dist.use_torch_fsdp2,
        overlap_param_gather_with_optimizer_step=cfg.optimizer.overlap_param_gather_with_optimizer_step,
        data_parallel_random_init=cfg.rng.data_parallel_random_init,
        pre_wrap_hook=pre_wrap_hook,
        mixed_precision_wrapper=mixed_precision_wrapper,
    )
    if load_optimizer:
        optimizer, scheduler = setup_optimizer(
            optimizer_config=cfg.optimizer,
            scheduler_config=cfg.scheduler,
            model=model,
            use_gloo_process_groups=cfg.dist.use_gloo_process_groups,
        )
    else:
        optimizer = None
        scheduler = None

    print("Model, optimizer, and learning rate scheduler built")
    torch.distributed.barrier()

    # Load checkpoint if applicable
    if (
        cfg.checkpoint.load is not None
        or cfg.checkpoint.pretrained_checkpoint is not None
    ) and (
        checkpoint_exists(cfg.checkpoint.load)
        or checkpoint_exists(cfg.checkpoint.pretrained_checkpoint)
    ):
        load_checkpoint(
            state,
            model,
            optimizer,
            scheduler,
            checkpointing_context=checkpointing_context,
            skip_load_to_model_and_opt=HAVE_FSDP2 and cfg.dist.use_torch_fsdp2,
        )
        print("Checkpoint loaded")
    torch.distributed.barrier()

    return state, model, optimizer, scheduler, checkpointing_context


def destroy_parallel_state():
    """Safely destroy parallel state and reset async call tracking.

    This function is called during initialization to clean up temporary distributed
    state from model import operations. Resetting async call tracking ensures that
    when the main Megatron distributed context is created, all ranks start with
    consistent call_idx values for async checkpointing.
    """
    if torch.distributed.is_initialized():
        try:
            torch.distributed.barrier()
            torch.distributed.destroy_process_group()
        except:
            pass  # Ignore errors if already destroyed
    if hasattr(parallel_state, "destroy_model_parallel"):
        try:
            parallel_state.destroy_model_parallel()
        except:
            pass  # Ignore errors if already destroyed

    # Reset async calls queue to prevent call_idx mismatches after distributed context recreation
    try:
        import nemo.tron.utils.async_utils as nemo_async_utils
        from megatron.core.dist_checkpointing.strategies.async_utils import (
            AsyncCallsQueue,
        )

        # Clean up any existing async callers first
        old_call_idx = getattr(nemo_async_utils._async_calls_queue, "call_idx", None)
        num_unfinalized = (
            nemo_async_utils._async_calls_queue.get_num_unfinalized_calls()
        )
        if num_unfinalized > 0:
            print(
                f"[WARNING] Resetting async calls queue with {num_unfinalized} unfinalized calls"
            )
        try:
            nemo_async_utils._async_calls_queue.close()
        except:
            pass  # Ignore errors during cleanup
        # Reset the global async calls queue by creating a new instance
        nemo_async_utils._async_calls_queue = AsyncCallsQueue()
        print(f"[DEBUG] Reset NeMo async calls queue (old call_idx: {old_call_idx})")
    except ImportError:
        pass

    # Also reset the Megatron async calls queue if it exists
    try:
        import megatron.training.async_utils as megatron_async_utils
        from megatron.core.dist_checkpointing.strategies.async_utils import (
            AsyncCallsQueue,
        )

        # Clean up any existing async callers first
        old_call_idx = getattr(
            megatron_async_utils._async_calls_queue, "call_idx", None
        )
        num_unfinalized = (
            megatron_async_utils._async_calls_queue.get_num_unfinalized_calls()
        )
        if num_unfinalized > 0:
            print(
                f"[WARNING] Resetting Megatron async calls queue with {num_unfinalized} unfinalized calls"
            )
        try:
            megatron_async_utils._async_calls_queue.close()
        except:
            pass  # Ignore errors during cleanup
        # Reset the Megatron global async calls queue as well
        megatron_async_utils._async_calls_queue = AsyncCallsQueue()
        print(
            f"[DEBUG] Reset Megatron async calls queue (old call_idx: {old_call_idx})"
        )
    except ImportError:
        pass

    # Reset the third global async_calls instance in base strategy module
    try:
        import megatron.core.dist_checkpointing.strategies.base as base_strategy
        from megatron.core.dist_checkpointing.strategies.async_utils import (
            AsyncCallsQueue,
        )

        # Clean up and reset the global async_calls in base strategy
        old_call_idx = getattr(base_strategy.async_calls, "call_idx", None)
        num_unfinalized = base_strategy.async_calls.get_num_unfinalized_calls()
        if num_unfinalized > 0:
            print(
                f"[WARNING] Resetting base strategy async_calls with {num_unfinalized} unfinalized calls"
            )
        try:
            base_strategy.async_calls.close()
        except:
            pass
        base_strategy.async_calls = AsyncCallsQueue()
        print(f"[DEBUG] Reset base strategy async_calls (old call_idx: {old_call_idx})")
    except ImportError:
        pass


@ray.remote(
    runtime_env=get_runtime_env_for_policy_worker("megatron_policy_worker")
)  # pragma: no cover
class MegatronPolicyWorker(AbstractPolicyWorker, ColocatablePolicyInterface):
    def __repr__(self):
        """Customizes the actor's prefix in the Ray logs.

        This makes it easier to identify which worker is producing specific log messages.
        """
        if torch.distributed.is_initialized():
            return f"{self.__class__.__qualname__}[rank={torch.distributed.get_rank()}]"
        else:
            return f"{self.__class__.__qualname__}"

    def __init__(
        self,
        config: PolicyConfig,
        tokenizer: TokenizerType,
        weights_path: Optional[str] = None,
        optimizer_path: Optional[str] = None,
        init_optimizer: bool = True,
        init_reference_model: bool = True,
        *,
        worker_sharding_annotations: NamedSharding,
        pre_init_communication_queue: Queue,
        **kwargs: Any,
    ):
        self.is_generation_colocated = None
        if "generation" in config and config["generation"] is not None:
            self.is_generation_colocated = config["generation"]["colocated"]["enabled"]

        # Explicitly set NCCL_CUMEM_ENABLE to 1 to avoid the P2P initialization error for PyNCCLCommunicator.
        # See https://github.com/NVIDIA-NeMo/RL/issues/564 for more details.
        if not self.is_generation_colocated:
            os.environ["NCCL_CUMEM_ENABLE"] = "1"

        self.cfg = config
        dtype_map = {
            "float32": torch.float32,
            "bfloat16": torch.bfloat16,
            "float16": torch.float16,
        }
        self.dtype = dtype_map[self.cfg["precision"]]

        self.optimizer_cpu_offload = self.cfg["megatron_cfg"]["optimizer"][
            "optimizer_cpu_offload"
        ]
        self.offload_optimizer_for_logprob = self.cfg["offload_optimizer_for_logprob"]

        # Reward models are not yet supported with Megatron.
        if "reward_model_cfg" in self.cfg and self.cfg["reward_model_cfg"]["enabled"]:
            raise NotImplementedError(
                "Reward models are not yet supported with the Megatron backend, this issue is "
                "tracked in https://github.com/NVIDIA-NeMo/RL/issues/720"
            )

        # Disable dynamo autotune_local_cache to avoid crash when there's already a cache
        # with different order of node_bundles
        configure_dynamo_cache()

        # cfg["model_name"] is allowed to be either an HF model name or a path to an HF checkpoint
        # check if hf_model_name is a path
        hf_model_name = self.cfg["model_name"]
        # Check if the checkpoint already exists
        hf_model_subdir = hf_model_name
        if os.path.exists(hf_model_name):
            hf_model_subdir = f"model_{hf_model_subdir.replace('/', '_')}"

        pretrained_path = f"{get_megatron_checkpoint_dir()}/{hf_model_subdir}"
        pt_checkpoint_exists = os.path.exists(pretrained_path) and os.path.exists(
            os.path.join(pretrained_path, "iter_0000000")
        )

        # Ensure clean slate before import
        destroy_parallel_state()

        # Set for rank for non-collocated to check which ranks to broadcast from
        self.rank = get_rank_safe()
        # Need to initialize the process group before calling into Megatron-Bridge, otherwise Megatron-Bridge will try to set an incorrect device
        torch.distributed.init_process_group("nccl")
        if pt_checkpoint_exists:
            print(f"Checkpoint already exists at {pretrained_path}. Skipping import.")
        else:
            hf_config_overrides = self.cfg.get("hf_config_overrides", {}) or {}
            import_model_from_hf_name(
                hf_model_name,
                pretrained_path,
                self.cfg["megatron_cfg"],
                **hf_config_overrides,
            )

            if parallel_state.model_parallel_is_initialized():
                print("Reinitializing model parallel after loading model state.")
                parallel_state.destroy_model_parallel()

        pretrained_run_config = os.path.join(
            pretrained_path, "iter_0000000/run_config.yaml"
        )

        self.tokenizer = tokenizer
        if self.tokenizer.pad_token is None:
            self.tokenizer.pad_token = self.tokenizer.eos_token

        if not os.path.exists(pretrained_run_config):
            raise FileNotFoundError(
                f"Pretrained run config not found at {pretrained_run_config} on rank={get_rank_safe()}. This usually means that the one-time HF->mcore conversion on rank=0 saved to a directory not being mounted on this node. Please check "
            )

        try:
            cfg_from_pretrained = ConfigContainer.from_yaml(
                pretrained_run_config, mode=InstantiationMode.STRICT
            )
        except Exception as e:
            # Add helpful context as a note to the exception
            e.add_note(
                f"\n{'=' * 80}\n"
                f"NOTE: A common cause of this error is when the HF->mcore converted checkpoint is\n"
                f"created with an older version of megatron-bridge.\n"
                f"If this checkpoint is old or was generated by a different code version,\n"
                f"try deleting it and rerunning the code.\n"
                f"The checkpoint will be automatically regenerated with the current version.\n\n"
                f"Checkpoint location: {pretrained_path}\n"
                f"{'=' * 80}"
            )
            raise
        model_cfg = cfg_from_pretrained.model
        cfg_from_pretrained.logger = LoggerConfig()

        model_cfg.tensor_model_parallel_size = self.cfg["megatron_cfg"][
            "tensor_model_parallel_size"
        ]
        model_cfg.pipeline_model_parallel_size = self.cfg["megatron_cfg"][
            "pipeline_model_parallel_size"
        ]
        model_cfg.num_layers_in_first_pipeline_stage = self.cfg["megatron_cfg"][
            "num_layers_in_first_pipeline_stage"
        ]
        model_cfg.num_layers_in_last_pipeline_stage = self.cfg["megatron_cfg"][
            "num_layers_in_last_pipeline_stage"
        ]
        model_cfg.sequence_parallel = self.cfg["megatron_cfg"]["sequence_parallel"]
        model_cfg.context_parallel_size = self.cfg["megatron_cfg"][
            "context_parallel_size"
        ]
        if model_cfg.context_parallel_size > 1:
            assert self.cfg["sequence_packing"]["enabled"], (
                "Sequence Packing must be enabled to use Context Parallelism with MCore"
            )
        model_cfg.expert_tensor_parallel_size = self.cfg["megatron_cfg"][
            "expert_tensor_parallel_size"
        ]
        model_cfg.expert_model_parallel_size = self.cfg["megatron_cfg"][
            "expert_model_parallel_size"
        ]

        # Setting moe_router_dtype to higher precision (e.g. fp64) can improve numerical stability,
        # especially when using many experts.
        model_cfg.moe_router_dtype = self.cfg["megatron_cfg"]["moe_router_dtype"]

        # The below two configs (and "freeze_moe_router") are used to stabilize moe training
        # by preventing updates to the moe router. We found that this is helpful in reducing
        # logprob error during training.

        # Set this to "none" to disable load balancing loss.
        model_cfg.moe_router_load_balancing_type = self.cfg["megatron_cfg"][
            "moe_router_load_balancing_type"
        ]
        # Set this to 0.0 to disable updates to the moe router expert bias
        model_cfg.moe_router_bias_update_rate = self.cfg["megatron_cfg"][
            "moe_router_bias_update_rate"
        ]

        model_cfg.moe_permute_fusion = self.cfg["megatron_cfg"]["moe_permute_fusion"]
        if "layernorm_epsilon" in self.cfg["megatron_cfg"]:
            model_cfg.layernorm_epsilon = self.cfg["megatron_cfg"]["layernorm_epsilon"]

        model_cfg.sequence_parallel = self.cfg["megatron_cfg"]["sequence_parallel"]
        model_cfg.bf16 = self.dtype == torch.bfloat16
        model_cfg.fp16 = self.dtype == torch.float16
        if model_cfg.fp16:
            assert not model_cfg.bf16, "fp16 and bf16 cannot be used together"
            model_cfg.params_dtype = torch.float16
        elif model_cfg.bf16:
            assert not model_cfg.fp16, "fp16 and bf16 cannot be used together"
            model_cfg.params_dtype = torch.bfloat16
        else:
            model_cfg.params_dtype = torch.float32
        model_cfg.pipeline_dtype = dtype_map[self.cfg["megatron_cfg"]["pipeline_dtype"]]
        model_cfg.parallel_output = True
        if self.cfg["megatron_cfg"]["activation_checkpointing"]:
            model_cfg.recompute_granularity = "full"
            model_cfg.recompute_method = "uniform"
            model_cfg.recompute_num_layers = 1
        if not model_cfg.gated_linear_unit:
            assert model_cfg.activation_func is not None, (
                "activation_func must be set if not using gated_linear_unit. This likely "
                "indicates an issue in configuration conversion (e.g. activation func was "
                "a lambda and couldn't be serialized). This is based on this check "
                "https://github.com/NVIDIA/Megatron-LM/blob/1ab876ddc4c1893c76f26d775226a8d1dcdfb3d2/megatron/core/transformer/mlp.py#L174."
            )
        model_cfg.apply_rope_fusion = self.cfg["megatron_cfg"]["apply_rope_fusion"]
        model_cfg.bias_activation_fusion = self.cfg["megatron_cfg"][
            "bias_activation_fusion"
        ]
        fp8_cfg = self.cfg["megatron_cfg"].get("fp8_cfg", None)
        self.fp8_cfg = fp8_cfg
        if fp8_cfg is not None and fp8_cfg.get("enabled", False):
            try:
                model_cfg.fp8 = fp8_cfg["fp8"]
                model_cfg.fp8_recipe = fp8_cfg["fp8_recipe"]
                model_cfg.fp8_param = fp8_cfg["fp8_param"]
            except KeyError as e:
                raise KeyError(f"Missing key in fp8_cfg: {e}")
            if model_cfg.fp8_param:
                warnings.warn(
                    "Setting fp8_param=True sometimes causes NaN token_mult_prob_error, please use with caution. "
                    "Refer to https://github.com/NVIDIA-NeMo/RL/issues/1164 for latest updates with this issue."
                )

        optimizer_cpu_offload = self.cfg["megatron_cfg"]["optimizer"][
            "optimizer_cpu_offload"
        ]
        optimizer_offload_fraction = self.cfg["megatron_cfg"]["optimizer"][
            "optimizer_offload_fraction"
        ]
        if optimizer_cpu_offload:
            # Currently, hybrid optimizer (partly on GPU and partly on CPU) is not supported because it conflicts with the way
            # Nemo-rl handles the optimizer offload/onload between generation and training. So if using CPU optimizer the offload_fraction should be 1.0.
            assert optimizer_offload_fraction == 1.0, (
                "Currently for optimizer offloading, only optimizer_offload_fraction=1.0 is supported"
            )
        if (
            "logprob_chunk_size" in self.cfg
            and self.cfg["logprob_chunk_size"] is not None
            and self.cfg["logprob_chunk_size"] > 0
        ):
            assert self.cfg["megatron_cfg"]["defer_fp32_logits"], (
                "defer_fp32_logits must be True if logprob_chunk_size is set"
            )
        self.defer_fp32_logits = self.cfg["megatron_cfg"].get(
            "defer_fp32_logits", None
        ) and (model_cfg.fp16 or model_cfg.bf16)

        checkpoint_config = CheckpointConfig(
            save_interval=100,
            save=weights_path,
            load=weights_path,
            pretrained_checkpoint=pretrained_path,  # This is the path to the pretrained ckpt for the SFT case
            async_save=False,  # This doesn't work right now.
            fully_parallel_save=True,
            fully_parallel_load=True,  # Enable fully parallel load
            load_rng=False,
        )
        ref_checkpoint_config = CheckpointConfig(
            pretrained_checkpoint=pretrained_path,  # This is the path to the pretrained ckpt for the SFT case
            save=None,
            load=None,
            fully_parallel_load=True,  # Enable fully parallel load
            load_rng=False,
        )

        assert "train_iters" in self.cfg["megatron_cfg"], (
            "train_iters must be set in megatron_cfg. For an example, see "
            "https://github.com/NVIDIA-NeMo/RL/blob/bccbc377705a81a1f4b3c31ad9767bcc15f735a8/nemo_rl/algorithms/sft.py#L175-L179."
        )

        ## These settings are required for correct gradient computations in mcore
        ## when calculate_per_token_loss is True, there is no scaling of the gradient in mcore,
        ## so we handle the scaling in nemo-rl.
        ## perform_initialization = True is a workaround to ensure the correct tensor parallel attributes are set
        ## on the TP-sharded parameters.
        model_cfg.calculate_per_token_loss = True
        model_cfg.perform_initialization = True

        assert (
            "aux_loss" not in model_cfg.moe_router_load_balancing_type
            or model_cfg.moe_aux_loss_coeff == 0
        ), (
            "MoE aux loss is currently not supported due to a known bug in Megatron-LM. "
            "See https://github.com/NVIDIA/Megatron-LM/issues/1984 for more details."
        )

        self.megatron_cfg = ConfigContainer(
            model=model_cfg,
            checkpoint=checkpoint_config,
            logger=LoggerConfig(logging_level=0),
            train=TrainingConfig(
                micro_batch_size=1,  # ignored
                global_batch_size=self.cfg["train_global_batch_size"],  # ignored
                train_iters=self.cfg["megatron_cfg"][
                    "train_iters"
                ],  # Set by algorithm setup
            ),
            optimizer=OptimizerConfig(
                **self.cfg["megatron_cfg"]["optimizer"],
            ),
            ddp=DistributedDataParallelConfig(
                check_for_nan_in_grad=True,
                grad_reduce_in_fp32=self.cfg["megatron_cfg"][
                    "distributed_data_parallel_config"
                ]["grad_reduce_in_fp32"],
                overlap_grad_reduce=self.cfg["megatron_cfg"][
                    "distributed_data_parallel_config"
                ]["overlap_grad_reduce"],
                overlap_param_gather=self.cfg["megatron_cfg"][
                    "distributed_data_parallel_config"
                ]["overlap_param_gather"],
                # we need to set average_in_collective=False with calculate_per_token_loss=True.
                # otherwise, mcore throws an assertion error.
                average_in_collective=False,
                use_distributed_optimizer=self.cfg["megatron_cfg"]["optimizer"][
                    "use_distributed_optimizer"
                ],
                data_parallel_sharding_strategy=self.cfg["megatron_cfg"][
                    "distributed_data_parallel_config"
                ]["data_parallel_sharding_strategy"],
            ),
            scheduler=SchedulerConfig(
                **self.cfg["megatron_cfg"]["scheduler"],
            ),
            dataset=None,
            tokenizer=TokenizerConfig(
                tokenizer_type="HuggingFaceTokenizer",
                tokenizer_model=hf_model_name,
            ),
        )
        # TODO: this validation should happen inside mbridge: https://github.com/NVIDIA-NeMo/Megatron-Bridge/issues/1665
        if self.dtype == torch.bfloat16:
            assert self.megatron_cfg.model.bf16 == True, (
                "policy.megatron_cfg.model.bf16=True must be set if policy.precision=bfloat16. This is handled by nemo-rl so this indicates something is misconfigured."
            )
            assert (
                self.megatron_cfg.optimizer.use_precision_aware_optimizer == False
                or self.megatron_cfg.optimizer.bf16 == True
            ), (
                "policy.megatron_cfg.optimizer.bf16=True must be set if policy.precision=bfloat16 when using use_precision_aware_optimizer=True"
            )
        elif self.dtype == torch.float16:
            assert self.megatron_cfg.model.fp16 == True, (
                "policy.megatron_cfg.model.fp16=True must be set if policy.precision=float16. This is handled by nemo-rl so this indicates something is misconfigured."
            )
            assert (
                self.megatron_cfg.optimizer.use_precision_aware_optimizer == False
                or self.megatron_cfg.optimizer.fp16 == True
            ), (
                "policy.megatron_cfg.optimizer.fp16=True must be set if policy.precision=float16 when using use_precision_aware_optimizer=True"
            )
        elif self.dtype == torch.float32:
            assert (
                self.megatron_cfg.model.bf16 == False
                and self.megatron_cfg.model.fp16 == False
            ), (
                "policy.megatron_cfg.model.bf16=False and policy.megatron_cfg.model.fp16=False must be set if policy.precision=float32. This is handled by nemo-rl so this indicates something is misconfigured."
            )
            assert (
                self.megatron_cfg.optimizer.bf16 == False
                and self.megatron_cfg.optimizer.fp16 == False
            ), (
                "policy.megatron_cfg.optimizer.bf16=False and policy.megatron_cfg.optimizer.fp16=False must be set if policy.precision=float32"
            )
        self.megatron_cfg.validate()
        (
            self.mcore_state,
            self.model,
            self.optimizer,
            self.scheduler,
            self.checkpointing_context,
        ) = setup_megatron_model(
            policy_cfg=self.cfg, cfg=self.megatron_cfg, load_optimizer=init_optimizer
        )

        # Set the param sync function for the model
        if (
            self.megatron_cfg.ddp.overlap_param_gather
            and self.megatron_cfg.ddp.align_param_gather
        ):
            self.megatron_cfg.param_sync_func = [
                model_chunk.start_param_sync for model_chunk in self.model
            ]
            if len(self.model) == 1:
                self.megatron_cfg.param_sync_func = self.megatron_cfg.param_sync_func[0]

        self.model = self.model[0]  # Get the first model from the list

        if init_reference_model:
            self.model = self.move_model(self.model, "cpu")
            ref_ckpt_context = init_checkpointing_context(ref_checkpoint_config)

            # Create a separate megatron config for the reference model with the correct checkpoint config
            ref_megatron_cfg = ConfigContainer(
                model=self.megatron_cfg.model,
                checkpoint=ref_checkpoint_config,  # Use the reference checkpoint config
                logger=self.megatron_cfg.logger,
                train=self.megatron_cfg.train,
                optimizer=self.megatron_cfg.optimizer,
                ddp=self.megatron_cfg.ddp,
                scheduler=self.megatron_cfg.scheduler,
                dataset=self.megatron_cfg.dataset,
                tokenizer=self.megatron_cfg.tokenizer,
            )

            # Create a separate state object for the reference model
            ref_state = GlobalState()
            ref_state.cfg = ref_megatron_cfg

            # Configure mixed precision wrapper for reference model
            ref_mixed_precision_wrapper = Float16Module
            if self.cfg["megatron_cfg"].get("freeze_moe_router", False):
                ref_mixed_precision_wrapper = CustomFloat16Module

            reference_model = get_model(
                self.megatron_cfg.model,
                self.megatron_cfg.ddp,
                use_torch_fsdp2=self.megatron_cfg.dist.use_torch_fsdp2,
                overlap_param_gather_with_optimizer_step=self.megatron_cfg.optimizer.overlap_param_gather_with_optimizer_step,
                pre_wrap_hook=self.megatron_cfg.rng.data_parallel_random_init,
                mixed_precision_wrapper=ref_mixed_precision_wrapper,
            )
            print("Loading the Reference Model")
            if (
                ref_checkpoint_config.pretrained_checkpoint is not None
                and checkpoint_exists(ref_checkpoint_config.pretrained_checkpoint)
            ):
                load_checkpoint(
                    ref_state,  # Use the separate state object with ref checkpoint config
                    reference_model,
                    None,  # no optimizer
                    None,  # no scheduler
                    checkpointing_context=ref_ckpt_context,
                    skip_load_to_model_and_opt=HAVE_FSDP2
                    and self.megatron_cfg.dist.use_torch_fsdp2,
                )
                reference_model = reference_model[0]
                reference_model.eval()
                self.reference_state_dict = {}
                for name, item in reference_model.state_dict().items():
                    if isinstance(item, torch.Tensor):
                        cpu_item = item.detach().to(
                            device="cpu", non_blocking=True, copy=True
                        )
                        del item
                    else:
                        cpu_item = item
                    self.reference_state_dict[name] = cpu_item
                print("Reference model loaded")
            else:
                print("Reference model not loaded")

            self.model = self.move_model(self.model, "cuda")

        _update_model_config_funcs(
            [self.model],
            self.megatron_cfg.model,
            self.megatron_cfg.ddp,
            self.optimizer,
            align_grad_reduce=self.megatron_cfg.dist.align_grad_reduce,
        )

        tokenizer_config = TokenizerConfig(
            tokenizer_type="HuggingFaceTokenizer",
            tokenizer_model=hf_model_name,
        )

        self.megatron_tokenizer = build_tokenizer(
            tokenizer_config,
            make_vocab_size_divisible_by=self.megatron_cfg.model.make_vocab_size_divisible_by
            // self.cfg["megatron_cfg"]["tensor_model_parallel_size"],
            tensor_model_parallel_size=self.cfg["megatron_cfg"][
                "tensor_model_parallel_size"
            ],
            trust_remote_code=True,
        )
        self.final_padded_vocab_size = calculate_padded_vocab_size(
            self.megatron_cfg.model.vocab_size,
            self.megatron_cfg.model.make_vocab_size_divisible_by,
            self.cfg["megatron_cfg"]["tensor_model_parallel_size"],
        )
        self.dp_size = worker_sharding_annotations.get_axis_size("data_parallel")
        self.megatron_bridge = AutoBridge.from_hf_pretrained(
            hf_model_name, trust_remote_code=True
        )

        self.should_disable_forward_pre_hook = (
            self.cfg["megatron_cfg"]["optimizer"]["use_distributed_optimizer"]
            and self.cfg["megatron_cfg"]["distributed_data_parallel_config"][
                "overlap_param_gather"
            ]
        )

        # vars used for refit
        ## will be initialized in prepare_refit_info
        # refit_param_info_mcore combines the conversion tasks with the param memory
        # [(mcore_param_name, estimated_memory), ...]
        # Note: here param name is local param name, with local layer number and
        # local expert id etc.
        self.refit_conversion_tasks = (
            None  # Meta data for conversion params from megatron bridge
        )
        self.refit_conversion_tasks_current_index = None
        self.refit_param_info_mcore = None

        ## used for streaming update inference engine weights
        self._held_gather_buffer = None

    def enable_forward_pre_hook(self):
        assert isinstance(self.model, DistributedDataParallel)
        self.model.enable_forward_pre_hook()

    def disable_forward_pre_hook(self, param_sync=True):
        assert isinstance(self.model, DistributedDataParallel)
        self.model.disable_forward_pre_hook(param_sync=param_sync)

    @wrap_with_nvtx_name("megatron_policy_worker/train")
    def train(
        self,
        data: BatchedDataDict,
        loss_fn: LossFunction,
        eval_mode: bool = False,
        gbs: Optional[int] = None,
        mbs: Optional[int] = None,
    ) -> dict[str, Any]:
        """Train the policy on a batch of data with a given loss function."""
        self.model.zero_grad_buffer()
        if hasattr(self.model, "inference_params"):
            self.model.inference_params = None

        # Reset any cached attention states
        for module in self.model.modules():
            if hasattr(module, "reset_inference_cache"):
                module.reset_inference_cache()
            if hasattr(module, "_inference_key_value_memory"):
                module._inference_key_value_memory = None

        if gbs is None:
            gbs = self.cfg["train_global_batch_size"]
        if mbs is None:
            mbs = self.cfg["train_micro_batch_size"]
        local_gbs = gbs // self.dp_size
        total_dataset_size = torch.tensor(data.size, device="cuda")
        torch.distributed.all_reduce(
            total_dataset_size,
            op=torch.distributed.ReduceOp.SUM,
            group=parallel_state.get_data_parallel_group(),
        )
        num_global_batches = int(total_dataset_size.item()) // gbs

        if eval_mode:
            ctx: AbstractContextManager[Any] = torch.no_grad()
            self.model.eval()
        else:
            ctx = nullcontext()
            # Ensure model is in training mode
            self.model.train()

        with ctx:
<<<<<<< HEAD
            # dim 1 is always assumed to be the sequence dim, sanity check this here
            sequence_dim = 1
            seq_dim_size = data["input_ids"].shape[sequence_dim]
            for k, v in data.items():
                if torch.is_tensor(v) and len(v.shape) > 1:
                    assert v.shape[sequence_dim] == seq_dim_size, (
                        f"Dim 1 must be the sequence dim, expected dim 1={seq_dim_size} but got shape {v.shape}"
                    )

=======
            forward_step = partial(
                forward_step_arbitrary_loss, loss_fn=loss_fn, policy_cfg=self.cfg
            )
>>>>>>> 0e994e9b
            all_mb_metrics = []
            losses = []
            total_num_microbatches = 0
            for gb_idx in range(num_global_batches):
                (
                    batch,
                    global_valid_seqs,
                    global_valid_toks,
                ) = process_global_batch(
                    data,
                    gb_idx,
                    local_gbs,
                    loss_fn,
                    dp_group=parallel_state.get_data_parallel_group(),
                )

                (
                    data_iterator,
                    num_microbatches,
                    micro_batch_size,
                    seq_length,
                    padded_seq_length,
                ) = get_microbatch_iterator(batch, self.cfg, mbs)
                # Track total microbatches for MoE aux-loss averaging
                total_num_microbatches += int(num_microbatches)

                loss_fn_wrapped = LossPostProcessor(
                    loss_fn=loss_fn,
                    cfg=self.cfg,
                )

                rerun_state_machine = get_rerun_state_machine()
                while rerun_state_machine.should_run_forward_backward(data_iterator):
                    # Set grad to zero.
                    self.model.zero_grad_buffer()
                    self.optimizer.zero_grad()

                    # Forward pass.
                    losses_reduced = megatron_forward_backward(
                        model=self.model,
                        cfg=self.cfg,
                        data_iterator=data_iterator,
                        num_microbatches=num_microbatches,
                        seq_length=padded_seq_length,
                        mbs=micro_batch_size,
                        post_processing_fn=loss_fn_wrapped,
                        forward_only=eval_mode,
                        #do_not_average_loss=True, ## TODO!
                        defer_fp32_logits=self.defer_fp32_logits,
                        global_valid_seqs=global_valid_seqs,
                        global_valid_toks=global_valid_toks,
                    )

                # Empty unused memory.
                if self.cfg["megatron_cfg"]["empty_unused_memory_level"] >= 1:
                    torch.cuda.empty_cache()

                # Update parameters.
                if not eval_mode:
                    update_successful, grad_norm, num_zeros_in_grad = (
                        self.optimizer.step()
                    )
                else:
                    update_successful, grad_norm, num_zeros_in_grad = (True, 0.0, 0.0)

                # when freezing sub-models we may have a mixture of successful and unsucessful ranks,
                # so we must gather across mp ranks
                update_successful = logical_and_across_model_parallel_group(
                    update_successful
                )
                # grad_norm and num_zeros_in_grad will be None on ranks without trainable params,
                # so we must gather across mp ranks
                grad_norm: float = reduce_max_stat_across_model_parallel_group(
                    grad_norm
                )
                num_zeros_in_grad: float = reduce_max_stat_across_model_parallel_group(
                    num_zeros_in_grad
                )

                if update_successful:
                    skipped_iter = 0
                else:
                    skipped_iter = 1

                # Empty unused memory.
                if self.cfg["megatron_cfg"]["empty_unused_memory_level"] >= 2:
                    torch.cuda.empty_cache()

                if parallel_state.is_pipeline_last_stage(ignore_virtual=True):
                    # keep all microbatch metrics to be normalized later
                    gb_loss_metrics = []
                    mb_losses = []
                    for x in losses_reduced:
                        loss_metrics = {}
                        for k in x.keys():
                            loss_metrics[k] = x[k] / num_global_batches
                        gb_loss_metrics.append(loss_metrics)
                        curr_lr = self.scheduler.get_lr(self.optimizer.param_groups[0])
                        curr_wd = self.scheduler.get_wd()
                        loss_metrics["lr"] = curr_lr
                        loss_metrics["wd"] = curr_wd
                        loss_metrics["global_valid_seqs"] = global_valid_seqs.item()
                        loss_metrics["global_valid_toks"] = global_valid_toks.item()
                        mb_losses.append(loss_metrics["loss"])

                else:
                    gb_loss_metrics = None

                # Broadcast loss metrics from last stage to all stages
                ## TODO: check with PP > 1
                gb_loss_metrics = broadcast_loss_metrics_from_last_stage(gb_loss_metrics)
                if not parallel_state.is_pipeline_last_stage(ignore_virtual=True):
                    mb_losses = [x["loss"] for x in gb_loss_metrics]

                all_mb_metrics.extend(gb_loss_metrics)
                losses.append(torch.tensor(mb_losses).sum().item())

        if not eval_mode:
            # take one LR step every rollout batch
            # we need to scale the step by gbs to counteract the fact that NeMo automatically
            # scales lr_warmup_steps by gbs during init
            self.scheduler.step(increment=gbs)

        # Aggregate metrics across all microbatches
        mb_metrics = defaultdict(list)
        for m in all_mb_metrics:
            for k, v in m.items():
                mb_metrics[k].append(v)

        with torch.no_grad():
            global_loss = torch.tensor(losses, device="cuda")
            torch.distributed.all_reduce(
                global_loss,
                op=torch.distributed.ReduceOp.SUM,
                group=parallel_state.get_data_parallel_group(),
            )

        metrics = {
            "global_loss": global_loss.cpu(),
            "rank": torch.distributed.get_rank(),
            "gpu_name": torch.cuda.get_device_name(),
            "model_dtype": self.dtype,
            "all_mb_metrics": dict(mb_metrics),
            "grad_norm": torch.tensor([grad_norm]),
        }
        # Collect MoE aux metrics averaged across microbatches
        num_moe_experts = getattr(self.model.config, "num_moe_experts", None)
        if num_moe_experts is not None and num_moe_experts > 1:
            moe_loss_scale = 1.0 / max(1, total_num_microbatches)
            moe_metrics = get_moe_metrics(
                loss_scale=moe_loss_scale,
                per_layer_logging=self.cfg["megatron_cfg"]["moe_per_layer_logging"],
            )
            if moe_metrics:
                metrics["moe_metrics"] = moe_metrics
        return metrics

    @wrap_with_nvtx_name("megatron_policy_worker/get_logprobs")
    def get_logprobs(
        self, *, data: BatchedDataDict[Any], micro_batch_size: Optional[int] = None
    ) -> BatchedDataDict[LogprobOutputSpec]:
        """Get the logprobs of the model for a batch of data.

        Uses the configured logprob_batch_size to do microbatching.
        Input data is assumed to be right-padded. The method internally converts to
        left-padded format for computation, and returns outputs in right-padded format.
        If micro_batch_size is provided, it will be used instead of the configured
        logprob_batch_size.

        Returns:
          a BatchedDataDict with key "logprobs" and shape [batch_size, sequence_length].
          We use the convention that the logprob of the first token is 0 so that the sequence length is maintained.
          The logprob of input token i is specified at position i in the output logprobs tensor.
        """
        no_grad = torch.no_grad()
        no_grad.__enter__()
        logprob_batch_size = (
            micro_batch_size
            if micro_batch_size is not None
            else self.cfg["logprob_batch_size"]
        )

        self.model.eval()

        pp_grp = get_pipeline_model_parallel_group()

        (
            mb_iterator,
            num_microbatches,
            micro_batch_size,
            seq_length,
            padded_seq_length,
        ) = get_microbatch_iterator(data, self.cfg, logprob_batch_size)

        list_of_logprobs = megatron_forward_backward(
            model=self.model,
            cfg=self.cfg,
            data_iterator=mb_iterator,
            seq_length=padded_seq_length,
            mbs=micro_batch_size,
            num_microbatches=num_microbatches,
            post_processing_fn=LogprobsPostProcessor(cfg=self.cfg),
            forward_only=True,
            defer_fp32_logits=self.defer_fp32_logits,
        )

        if is_pipeline_last_stage(ignore_virtual=True):
            all_log_probs_padded = []
            all_logprobs = [l["logprobs"] for l in list_of_logprobs]
            for lp in all_logprobs:
                padding_needed = seq_length - lp.shape[1]
                if padding_needed > 0:
                    lp = torch.nn.functional.pad(
                        lp, (0, padding_needed), mode="constant", value=0.0
                    )
                all_log_probs_padded.append(lp)

            logprobs = torch.cat(all_log_probs_padded, dim=0)
            tensors = {"logprobs": logprobs}
        else:
            tensors = {"logprobs": None}
        logprobs = broadcast_tensors_from_last_stage(tensors)["logprobs"]

        no_grad.__exit__(None, None, None)
        return BatchedDataDict[LogprobOutputSpec](logprobs=logprobs).to("cpu")

    @contextmanager
    def use_reference_model(self):
        """Context manager that temporarily swaps the reference model and active model.

        On entry: Moves model to CPU, moves reference_model to CUDA. Swaps the references
        On exit: Restores original references and re-flips cuda/cpu
        """
        ## disable overlap param gather when swapping weights
        if self.should_disable_forward_pre_hook:
            self.disable_forward_pre_hook()

        with torch.no_grad():
            try:
                # Save original references
                model_state_dict = {}
                for name, item in self.model.state_dict().items():
                    if isinstance(item, torch.Tensor):
                        item = item.detach().to(
                            device="cpu", non_blocking=True, copy=True
                        )
                    model_state_dict[name] = item

                self.model.load_state_dict(self.reference_state_dict, strict=True)
                # for name, item in self.reference_state_dict.items():
                # if isinstance(item, torch.Tensor):
                # self.model.state_dict()[name] = item.detach().to(device="cuda", non_blocking=True, copy=True)

                if self.cfg["megatron_cfg"]["empty_unused_memory_level"] >= 1:
                    gc.collect()
                    torch.cuda.empty_cache()

                # - self.model is the original reference_model, now on CUDA
                # - self.reference_model is the original model, now on CPU
                yield

            finally:
                # Restore original references and device placement
                self.model.load_state_dict(model_state_dict, strict=True)
                # for name, item in model_state_dict.items():
                # if isinstance(item, torch.Tensor):
                # item = item.detach().to(device="cuda", non_blocking=True, copy=True)
                # self.model.state_dict()[name] = item

                if self.cfg["megatron_cfg"]["empty_unused_memory_level"] >= 1:
                    gc.collect()
                    torch.cuda.empty_cache()

                ## re-enable overlap param gather after weight swap
                if self.should_disable_forward_pre_hook:
                    self.enable_forward_pre_hook()

    @wrap_with_nvtx_name("megatron_policy_worker/get_topk_logits")
    def get_topk_logits(
        self,
        *,
        data: BatchedDataDict[GenerationDatumSpec],
        k: int,
        micro_batch_size: Optional[int] = None,
    ):
        """Get the top-k logits and indices for a batch of data.

        The major difference from get_logprobs is that we compute top-k logits and indices for each position in the sequence.

        Returns:
            BatchedDataDict containing:
                - topk_logits: Tensor of top-k logits for each position in the sequence
                - topk_indices: Tensor of top-k indices for each position in the sequence
        """
        no_grad = torch.no_grad()
        no_grad.__enter__()

        logprob_batch_size = (
            micro_batch_size
            if micro_batch_size is not None
            else self.cfg["logprob_batch_size"]
        )

        self.model.eval()

        pp_grp = get_pipeline_model_parallel_group()

        (
            mb_iterator,
            num_microbatches,
            micro_batch_size,
            seq_length,
            padded_seq_length,
        ) = get_microbatch_iterator(data, self.cfg, logprob_batch_size)

        list_of_outputs = megatron_forward_backward(
            model=self.model,
            cfg=self.cfg,
            data_iterator=mb_iterator,
            seq_length=padded_seq_length,
            mbs=micro_batch_size,
            num_microbatches=num_microbatches,
            post_processing_fn=TopkLogitsPostProcessor(cfg=self.cfg, k=k),
            forward_only=True,
            defer_fp32_logits=self.defer_fp32_logits,
        )

        if is_pipeline_last_stage(ignore_virtual=True):
            logits_chunks = []
            indices_chunks = []
            for out in list_of_outputs:
                tk = out["topk_logits"]
                ti = out["topk_indices"]
                pad_len = padded_seq_length - tk.shape[1]
                if pad_len > 0:
                    tk = torch.nn.functional.pad(tk, (0, 0, 0, pad_len), value=0.0)
                    ti = torch.nn.functional.pad(ti, (0, 0, 0, pad_len), value=0)
                logits_chunks.append(tk)
                indices_chunks.append(ti)

            topk_logits = torch.cat(logits_chunks, dim=0)
            topk_indices = torch.cat(indices_chunks, dim=0)

            tensors_to_broadcast = {
                "topk_logits": topk_logits,
                "topk_indices": topk_indices,
            }
        else:
            tensors_to_broadcast = {
                "topk_logits": None,
                "topk_indices": None,
            }

        # Broadcast tensors from last stage to all stages
        broadcasted = broadcast_tensors_from_last_stage(tensors_to_broadcast)
        topk_logits = broadcasted["topk_logits"]
        topk_indices = broadcasted["topk_indices"]

        no_grad.__exit__(None, None, None)
        return BatchedDataDict.from_batches(
            [{"topk_logits": topk_logits.cpu(), "topk_indices": topk_indices.cpu()}]
        )

    @wrap_with_nvtx_name("megatron_policy_worker/generate")
    def generate(
        self, *, data: BatchedDataDict[GenerationDatumSpec], greedy: bool = False
    ) -> BatchedDataDict[GenerationOutputSpec]:
        """Generate a batch of data using huggingface framework generation.

        Args:
            data: BatchedDataDict containing input_ids and input_lengths tensors
        Returns:
            BatchedDataDict conforming to GenerationOutputSpec:
                - output_ids: input + generated token IDs
                - logprobs: Log probabilities for each token
                - generation_lengths: Lengths of each response
        """
        # 512 bATCH SIZE (200 tokens)
        no_grad = torch.no_grad()
        no_grad.__enter__()
        self.model.config.flash_decode = False
        if self.should_disable_forward_pre_hook:
            self.model = self.move_model(
                self.model, "cuda", move_params=True, move_grads=False
            )
        # Verify input is right padded
        assert isinstance(data, BatchedDataDict), (
            f"data must be a BatchedDataDict, got type: {type(data)}"
        )
        assert "input_ids" in data and "input_lengths" in data, (
            f"input_ids and input_lengths must be present in the BatchedDataDict, got keys: {data.keys()}"
        )
        is_right_padded, error_msg = verify_right_padding(
            data, pad_value=self.tokenizer.pad_token_id
        )
        if not is_right_padded:
            warnings.warn(
                f"Input to Megatron Generation worker is not properly right-padded: {error_msg}"
            )

        model_cfg = self.megatron_cfg.model
        inference_wrapper_config = InferenceWrapperConfig(
            hidden_size=model_cfg.hidden_size,
            inference_batch_times_seqlen_threshold=1000000,
            fp32_residual_connection=model_cfg.fp32_residual_connection,
            params_dtype=model_cfg.params_dtype,
            padded_vocab_size=self.final_padded_vocab_size,  # Use the potentially updated value
            inference_max_seq_length=self.cfg["generation"]["max_new_tokens"],  # type: ignore
            inference_max_requests=self.cfg["generation_batch_size"],
        )

        from megatron.core.inference.contexts.dynamic_context import (
            DynamicInferenceContext,
        )
        from megatron.core.inference.engines.dynamic_engine import (
            DynamicInferenceEngine,
        )
        from megatron.core.inference.model_inference_wrappers.gpt.gpt_inference_wrapper import (
            GPTInferenceWrapper,
        )
        from megatron.core.inference.sampling_params import SamplingParams

        mcore_generation_config = self.cfg["generation"]["mcore_generation_config"]
        buffer_size_gb = mcore_generation_config.get("buffer_size_gb", 20)

        num_cuda_graphs = mcore_generation_config.get("num_cuda_graphs", 16)
        block_size_tokens = mcore_generation_config.get("block_size_tokens", 256)
        use_cuda_graphs_for_non_decode_steps = mcore_generation_config.get(
            "use_cuda_graphs_for_non_decode_steps", True
        )
        enable_chunked_prefill = mcore_generation_config.get(
            "enable_chunked_prefill", True
        )
        unified_memory_level = mcore_generation_config.get("unified_memory_level", 0)
        buffer_guaranteed_fraction = mcore_generation_config.get(
            "buffer_guaranteed_fraction", 0.1
        )
        max_tokens = mcore_generation_config.get("max_tokens", 16384)

        model_config = self.model.config
        model_config.cuda_graph_impl = "local"

        dynamic_context = DynamicInferenceContext(
            params_dtype=inference_wrapper_config.params_dtype,
            num_layers=model_config.num_layers,
            kv_channels=model_config.kv_channels,
            num_attention_heads=model_config.num_query_groups,
            max_sequence_length=self.cfg["generation"]["max_new_tokens"],
            buffer_guaranteed_fraction=buffer_guaranteed_fraction,
            buffer_size_gb=buffer_size_gb,
            materialize_only_last_token_logits=False,
            num_cuda_graphs=num_cuda_graphs,
            block_size_tokens=block_size_tokens,
            tensor_model_parallel_size=self.cfg["megatron_cfg"][
                "tensor_model_parallel_size"
            ],
            use_cuda_graphs_for_non_decode_steps=use_cuda_graphs_for_non_decode_steps,
            use_flashinfer_fused_rope=False,
            unified_memory_level=unified_memory_level,
            max_tokens_override=max_tokens,
        )
        inference_wrapped_model = GPTInferenceWrapper(
            self.model, inference_wrapper_config, dynamic_context
        )

        inference_wrapped_model.prep_model_for_inference()
        # Set pipeline parallel flag
        inference_wrapped_model.model_is_pipeline_parallel = (
            self.cfg["megatron_cfg"]["pipeline_model_parallel_size"] > 1
        )

        text_generation_controller = TextGenerationController(
            inference_wrapped_model=inference_wrapped_model,
            tokenizer=self.megatron_tokenizer,
        )

        # Calculate seed based on node and rank to ensure reproducibility across workers
        local_rank = torch.cuda.current_device()  # Local GPU index on the node
        num_gpus_per_node = torch.cuda.device_count()
        node_idx = self.rank // num_gpus_per_node if num_gpus_per_node > 0 else 0
        seed = (node_idx * 1024) + local_rank

        # New API: DynamicInferenceEngine has additional parameters
        dynamic_engine = DynamicInferenceEngine(
            text_generation_controller,
            dynamic_context,
            enable_cuda_graph=True,
            random_seed=seed,
            track_paused_request_events=False,
            enable_chunked_prefill=enable_chunked_prefill,
            inference_logging_step_interval=0,
        )

        # Handle None values for top_k - convert to integer as required by Megatron
        top_k_cfg = self.cfg["generation"]["top_k"]
        top_k_val = 1 if greedy else (int(top_k_cfg) if top_k_cfg is not None else 0)

        top_p_cfg = self.cfg["generation"]["top_p"]
        top_p_val = (
            0.0 if greedy else (float(top_p_cfg) if top_p_cfg is not None else 0.0)
        )

        # New API: SamplingParams now includes termination_id and uses num_tokens_total
        sampling_params = SamplingParams(
            temperature=self.cfg["generation"]["temperature"] if not greedy else 0,
            top_k=top_k_val,
            top_p=top_p_val,
            skip_prompt_log_probs=False,
            return_log_probs=True,
            num_tokens_total=self.cfg["generation"]["max_new_tokens"],
            num_tokens_to_generate=None,
            termination_id=self.megatron_tokenizer.eod,
        )

        input_ids = data["input_ids"]
        prompt_tokens_tensor = input_ids.cuda()
        prompt_lengths_tensor = data["input_lengths"]
        request_id = 0

        # New API: add_request now takes sampling_params as a parameter
        for p, prompt_len in zip(
            prompt_tokens_tensor, prompt_lengths_tensor, strict=True
        ):
            dynamic_engine.add_request(
                request_id,
                p[:prompt_len],
                sampling_params=sampling_params,
            )
            request_id += 1

        result = []
        while dynamic_engine.has_unfinished_requests():
            result_step = dynamic_engine.step_modern(verbose=False)
            finished_requests = result_step.get("finished_requests", [])
            for finished_request in finished_requests:
                result.append(finished_request)

        # Sort results by request_id to maintain original batch order
        result.sort(key=lambda x: x.request_id)

        out = {
            "tokens": [x.prompt_tokens.tolist() + x.generated_tokens for x in result],
            "logprobs": [x.prompt_log_probs + x.generated_log_probs for x in result],
        }

        input_lengths = data["input_lengths"]
        # pad the out "tokens" and "logprobs" and make them into tensors from lists
        batch_size = data["input_ids"].size(0)
        max_gen_seq_len = max([len(x.generated_tokens) for x in result])
        padded_input_length = input_ids.size(1)

        max_seq_len = padded_input_length + max_gen_seq_len
        # Create padded tensors for tokens and logprobs
        output_ids_padded = torch.full(
            (batch_size, max_seq_len),
            self.tokenizer.pad_token_id,
            dtype=torch.long,
            device=data["input_ids"].device,
        )

        logprobs_padded = torch.zeros(
            (batch_size, max_seq_len),
            dtype=torch.float,
            device=data["input_ids"].device,
        )

        # Fill in the padded tensors with actual values
        generation_lengths = torch.zeros(
            batch_size, dtype=torch.long, device=data["input_ids"].device
        )
        unpadded_sequence_lengths = torch.zeros(
            batch_size, dtype=torch.long, device=data["input_ids"].device
        )
        for i in range(batch_size):
            seq_len = len(out["tokens"][i])
            output_ids_padded[i, :seq_len] = torch.tensor(
                out["tokens"][i], dtype=torch.long, device=data["input_ids"].device
            )
            generation_lengths[i] = seq_len - input_lengths[i].item()
            unpadded_sequence_lengths[i] = seq_len
            logprob_len = len(out["logprobs"][i])
            logprobs_padded[i, 1 : logprob_len + 1] = torch.tensor(
                out["logprobs"][i],
                dtype=torch.float,
                device=data["input_ids"].device,
            )

        out_dict = {
            "output_ids": output_ids_padded,
            "logprobs": logprobs_padded,
            "generation_lengths": generation_lengths,
            "unpadded_sequence_lengths": unpadded_sequence_lengths,
        }

        self.model.config.flash_decode = False
        no_grad.__exit__(None, None, None)

        return BatchedDataDict.from_batches([out_dict]).to("cpu")

    @torch.no_grad()
    @wrap_with_nvtx_name("megatron_policy_worker/prepare_refit_info")
    def prepare_refit_info(self) -> None:
        """Prepare state dict metadata for weight refitting and IPC streaming."""
        self.refit_param_info_mcore = self._calculate_refit_param_info()

        # Collect tensor metadata for refit / hf side info
        refit_param_info_hf = {}
        # Reuse shared iterator that appends FP8 KV/Q scales when enabled
        for name, tensor in self._iter_params_with_optional_kv_scales():
            refit_param_info_hf[name] = (tensor.shape, tensor.dtype)

        return refit_param_info_hf

    def _calculate_refit_param_info(self) -> list[tuple[str, int]]:
        """Calculate parameter information for refit.

        Each task contains:
        - param_name: Local parameter name without module prefixes
        - mapping: MegatronParamMapping instance for weight transformation
        - pp_rank: Pipeline-parallel rank owning the parameter
        - vp_stage: Virtual-pipeline stage index
        - megatron_module: Reference to Megatron model/submodule
        - param_weight: Target parameter tensor for converted weight

        Returns:
            List of (parameter_name, size_in_bytes) tuples.
        """
        self.refit_conversion_tasks = self.megatron_bridge.get_conversion_tasks(
            [self.model]
        )
        param_info = []

        def calculate_size_in_bytes(param, tp_size, ep_size):
            if param is None:
                # need to broadcast for other pp ranks
                size_in_bytes = None
            else:
                # Calculate size for this parameter
                prec_to_bytes = {
                    torch.bfloat16: 2,
                    torch.float16: 2,
                    torch.float32: 4,
                }
                scale = prec_to_bytes[self.dtype] / prec_to_bytes[param.dtype]
                size_in_bytes = (
                    param.element_size() * param.numel() * tp_size * ep_size * scale
                )

            # Broadcast size_in_bytes across pipeline parallel ranks
            return broadcast_obj_from_pp_rank(size_in_bytes)

        for task in self.refit_conversion_tasks:
            param_info.append(
                (
                    task.param_name,
                    calculate_size_in_bytes(
                        task.param_weight,
                        task.mapping.tp_size,
                        task.mapping.ep_size if task.mapping.is_expert else 1,
                    ),
                )
            )
        return param_info

    def _iter_params_with_optional_kv_scales(
        self,
        kv_scales: Optional[dict[str, float]] = None,
    ) -> Iterator[tuple[str, torch.Tensor]]:
        """Yield exported HF parameters and optionally append FP8 KV/Q scale tensors.

        This helper is used by both IPC-based streaming and collective broadcast
        so that the logic for adding KV scales stays consistent in one place.
        """
        base_iter = self.megatron_bridge.export_hf_weights(
            [self.model],
            show_progress=False,
            conversion_tasks=self.refit_conversion_tasks,  # used for metadata caching
        )

        # Yield the original parameters first.
        for name, tensor in base_iter:
            yield name, tensor

        # Check whether FP8 KV cache is enabled.
        use_fp8_kv_cache = False
        if (
            "generation" in self.cfg
            and self.cfg["generation"] is not None
            and self.cfg["generation"]["backend"] == "vllm"
        ):
            generation_cfg = cast(VllmConfig, self.cfg["generation"])
            use_fp8_kv_cache = (
                "vllm_cfg" in generation_cfg
                and "kv_cache_dtype" in generation_cfg["vllm_cfg"]
                and generation_cfg["vllm_cfg"]["kv_cache_dtype"].startswith("fp8")
            )

        if not use_fp8_kv_cache:
            return

        # Append KV (and potentially Q) scale entries to match metadata.
        num_layers = self.megatron_bridge.transformer_config.num_layers
        keys: list[str] = []
        for layer_idx in range(num_layers):
            scale_names = get_vllm_qkv_scale_names(layer_idx)
            keys.extend(scale_names.values())

        for param_name in keys:
            if kv_scales and param_name in kv_scales:
                scale_value = kv_scales[param_name]
            else:
                scale_value = 1.0
            scale_tensor = torch.tensor(
                scale_value, dtype=torch.float32, device="cuda"
            ).reshape(1)
            yield param_name, scale_tensor

    @torch.no_grad()
    @wrap_with_nvtx_name("megatron_policy_worker/stream_weights_via_ipc_zmq")
    def stream_weights_via_ipc_zmq(
        self, buffer_size_bytes: int = 0, kv_scales: Optional[dict[str, float]] = None
    ) -> None:
        """Stream model weights to peer process via ZMQ IPC socket."""
        self.maybe_init_zmq()

        from nemo_rl.models.policy.utils import stream_weights_via_ipc_zmq_impl

        # Use the shared implementation to append optional KV scales.
        stream_weights_via_ipc_zmq_impl(
            params_generator=self._iter_params_with_optional_kv_scales(
                kv_scales=kv_scales
            ),
            buffer_size_bytes=buffer_size_bytes,
            zmq_socket=self.zmq_socket,
            rank=self.rank,
            worker_name=str(self),
        )

    @torch.no_grad()
    def broadcast_weights_for_collective(
        self, kv_scales: Optional[dict[str, float]] = None
    ) -> None:
        """Broadcast the weights for collective communication."""
        # param_iterator will return (name, tensor), we only need tensor.
        packed_broadcast_producer(
            iterator=self._iter_params_with_optional_kv_scales(kv_scales=kv_scales),
            group=self.model_update_group,
            src=0,
            post_iter_func=lambda x: x[1],
        )

    def prepare_for_lp_inference(self):
        self.model = self.move_model(self.model, "cuda", move_grads=False)
        self.model.eval()

        # offload grads to cpu
        self.model = self.move_model(
            self.model, "cpu", move_params=False, move_grads=True
        )  # get rid of grad buffers

        # offload optimizer to cpu
        torch.randn(1).cuda()  # wake up torch allocator
        if (
            hasattr(self, "optimizer")
            and self.optimizer is not None
            and not self.optimizer_cpu_offload
            and self.offload_optimizer_for_logprob
        ):
            self.move_optimizer("cpu")

        gc.collect()
        torch.cuda.empty_cache()

    def prepare_for_training(self, *args, **kwargs):
        # onload models and optimizer state to cuda
        self.model = self.move_model(
            self.model, "cuda", move_grads=True, move_params=True
        )
        self.model.train()

        # Move optimizer state to CUDA if it exists
        # colocated generation will always offload optimizer to cuda before refit
        if (
            hasattr(self, "optimizer")
            and self.optimizer is not None
            and not self.optimizer_cpu_offload
            and (self.offload_optimizer_for_logprob or self.is_generation_colocated)
        ):
            self.move_optimizer("cuda")

        if self.cfg["megatron_cfg"]["empty_unused_memory_level"] >= 1:
            torch.cuda.empty_cache()

    @wrap_with_nvtx_name("megatron_policy_worker/offload_before_refit")
    def offload_before_refit(self):
        """Offload the optimizer and buffers to the CPU."""
        no_grad = torch.no_grad()
        no_grad.__enter__()
        allocated = torch.cuda.memory_allocated() / (1024**3)  # Convert to GB
        reserved = torch.cuda.memory_reserved() / (1024**3)  # Convert to GB
        print(
            f"GPU Memory before optimizer offload: {allocated:.2f}GB allocated, {reserved:.2f}GB reserved"
        )
        self.model = self.move_model(
            self.model, "cpu", move_params=False, move_grads=True
        )  # get rid of grad buffers
        torch.randn(1).cuda()  # wake up torch allocator
        if (
            hasattr(self, "optimizer")
            and self.optimizer is not None
            and not self.optimizer_cpu_offload
        ):
            self.move_optimizer("cpu")

        gc.collect()
        torch.cuda.empty_cache()

        # Print memory stats after offloading
        allocated = torch.cuda.memory_allocated() / (1024**3)  # Convert to GB
        reserved = torch.cuda.memory_reserved() / (1024**3)  # Convert to GB
        print(
            f"GPU Memory after optimizer offload: {allocated:.2f}GB allocated, {reserved:.2f}GB reserved"
        )
        no_grad.__exit__(None, None, None)

    @wrap_with_nvtx_name("megatron_policy_worker/offload_after_refit")
    def offload_after_refit(self):
        """Offload as much as possible on the CPU."""
        no_grad = torch.no_grad()
        no_grad.__enter__()
        self.model = self.move_model(self.model, "cpu")
        self.model.eval()
        torch.randn(1).cuda()  # wake up torch allocator
        self.offload_before_refit()  # rerun the old offload function

        allocated = torch.cuda.memory_allocated() / (1024**3)  # Convert to GB
        reserved = torch.cuda.memory_reserved() / (1024**3)  # Convert to GB
        print(
            f"GPU Memory after refit complete: {allocated:.2f}GB allocated, {reserved:.2f}GB reserved"
        )
        no_grad.__exit__(None, None, None)

    @torch.no_grad()
    def move_model(
        self,
        model: torch.nn.Module,
        device: str,
        move_params: bool = True,
        move_grads: bool = True,
    ) -> torch.nn.Module:
        # move all param and grad buffers to the device
        if isinstance(model, DistributedDataParallel):
            # DDP case
            for buffers in [model.buffers, model.expert_parallel_buffers]:
                for buffer_idx in range(len(buffers)):
                    if device == "cpu":
                        buffers[buffer_idx].offload_to_cpu(
                            move_params=move_params, move_grads=move_grads
                        )
                    elif device == "cuda":
                        buffers[buffer_idx].reload_from_cpu(
                            move_params=move_params, move_grads=move_grads
                        )
                    else:
                        raise ValueError(
                            f"Invalid device: {device}. Only strings 'cpu' and 'cuda' are supported."
                        )
        elif isinstance(model, custom_FSDP):
            if device == "cpu":
                model.param_and_grad_buffer.offload_to_cpu(move_params, move_grads)
            elif device == "cuda":
                model.param_and_grad_buffer.reload_from_cpu(
                    move_params=move_params, move_grads=move_grads
                )
            else:
                raise ValueError(
                    f"Invalid device: {device}. Only strings 'cpu' and 'cuda' are supported."
                )
        else:
            # Ordinary offload case
            if move_params:
                for name, param in model.state_dict().items():
                    new_state_dict = {}
                    for name, item in model.state_dict().items():
                        if isinstance(item, torch.Tensor):
                            item = item.detach().to(
                                device=device, non_blocking=True, copy=True
                            )
                        new_state_dict[name] = item
                    model.load_state_dict(new_state_dict)
        return model

    def move_optimizer(self, device: str):
        # Iterate through the state dictionaries for each parameter group
        if isinstance(self.optimizer, ChainedOptimizer):
            optimizer_state = self.optimizer.state
        else:
            optimizer_state = self.optimizer._get_state()
        for _, state in optimizer_state.items():
            # Iterate through the state items (e.g., momentum, variance) for a parameter
            for k, v in state.items():
                # Check if the item is a tensor
                if torch.is_tensor(v):
                    # Move the tensor to device and update the state dictionary
                    if device == "cpu":
                        if v.is_cuda:
                            state[k] = v.to("cpu")
                    elif device == "cuda":
                        if not v.is_cuda:
                            state[k] = v.to("cuda")
                    else:
                        raise ValueError(
                            f"Invalid device: {device}. Only strings 'cpu' and 'cuda' are supported."
                        )

    def save_checkpoint(
        self,
        weights_path: str,
        optimizer_path: Optional[str] = None,
        **kwargs,
    ):
        """Save a training checkpoint.

        Args:
            weights_path: The specific directory path where the checkpoint will be saved.
            optimizer_path: If not None, optimizer and scheduler states are saved if they exist.
        """
        if not torch.distributed.is_initialized():
            raise RuntimeError(
                "Distributed process group is not initialized. Cannot save checkpoint."
            )

        if self.mcore_state is None or self.model is None:
            raise RuntimeError(
                "Megatron core state or model is not initialized. Cannot save checkpoint."
            )

        original_save_path = self.mcore_state.cfg.checkpoint.save
        # save_dir = os.path.dirname(weights_path)
        release_name = os.path.basename(weights_path)

        try:
            maybe_finalize_async_save(
                self.mcore_state,
                ckpt_cfg=self.mcore_state.cfg.checkpoint,
                blocking=False,
            )
            self.mcore_state.cfg.checkpoint.save = weights_path

            optimizer_to_save = None
            scheduler_to_save = None

            if optimizer_path is not None:
                if self.optimizer is not None:
                    optimizer_to_save = self.optimizer
                if self.scheduler is not None:
                    scheduler_to_save = self.scheduler

            # Ensure model is in eval mode for consistent saving, unless actively training
            # This is a common practice, though NeMo's save might handle this.
            # For safety, if not in training loop, setting to eval.
            is_training = self.model.training
            if not is_training:
                self.model.eval()

            if self.should_disable_forward_pre_hook:
                self.disable_forward_pre_hook()
            save_checkpoint(
                state=self.mcore_state,
                model=[self.model],
                optimizer=optimizer_to_save,
                opt_param_scheduler=scheduler_to_save,
                num_floating_point_operations_so_far=self.mcore_state.train_state.floating_point_operations_so_far,
                checkpointing_context=self.checkpointing_context,
            )
            print(f"Saved checkpoint to {weights_path}")
            maybe_finalize_async_save(
                self.mcore_state,
                ckpt_cfg=self.mcore_state.cfg.checkpoint,
                blocking=True,
                terminate=True,
            )
            if self.should_disable_forward_pre_hook:
                self.enable_forward_pre_hook()

            if not is_training:  # Restore training state if it was changed
                self.model.train()

        except Exception as e:
            print(f"Failed to save checkpoint to {weights_path}: {e}")
            raise
        finally:
            self.mcore_state.cfg.checkpoint.save = original_save_path

    def load_checkpoint(self, weights_path: str, optimizer_path: Optional[str] = None):
        """Load a training checkpoint.

        Args:
            weights_path: The exact directory path from which to load the checkpoint.
            optimizer_path: If not None, attempts to load optimizer and scheduler states
                            if self.optimizer and self.scheduler are initialized.
        """
        raise NotImplementedError(
            "Loading checkpoints outside of the init function is not yet implemented for Megatron policy."
        )

    def check_tensor_parallel_attributes(self) -> dict[str, Any]:
        """Check tensor parallel attributes on model parameters.

        Returns:
            Dictionary containing information about tensor parallel parameters:
            - tp_params: List of parameter names that have tensor_model_parallel=True
            - non_tp_params: List of parameter names that have tensor_model_parallel=False
            - total_params: Total number of parameters checked
            - tp_size: Tensor parallel size from config
        """
        tp_params = []
        non_tp_params = []
        total_params = 0

        for name, param in self.model.named_parameters():
            total_params += 1
            tensor_model_parallel = getattr(param, "tensor_model_parallel", False)

            if tensor_model_parallel:
                tp_params.append(
                    {
                        "name": name,
                        "tensor_model_parallel": tensor_model_parallel,
                        "partition_dim": getattr(param, "partition_dim", None),
                        "partition_stride": getattr(param, "partition_stride", None),
                        "shape": list(param.shape),
                    }
                )
            else:
                non_tp_params.append(
                    {
                        "name": name,
                        "tensor_model_parallel": tensor_model_parallel,
                        "shape": list(param.shape),
                    }
                )

        return {
            "tp_params": tp_params,
            "non_tp_params": non_tp_params,
            "total_params": total_params,
            "tp_size": self.megatron_cfg.model.tensor_model_parallel_size,
        }

    @torch.no_grad()
    def calibrate_qkv_fp8_scales(
        self,
        *,
        data: BatchedDataDict[Any],
        micro_batch_size: Optional[int] = None,
        percentile: float = 99.9,
        margin: float = 1.05,
        include_q: bool = False,
    ) -> dict[str, Any]:
        """One-shot calibration of Q/K/V activation scales (for FP8 KV cache).

        - Captures each layer's `query_key_value` output through forward hooks, splits Q/K/V, and computes percentile amax.
        - In parallel (DP/TP/PP) environments, first computes local percentiles, then takes max across all ranks for conservativeness.
        - By default only returns and saves K/V scales, optionally returns Q.

        Args:
            data: Representative sample batch for calibration, following get_logprobs input conventions.
            micro_batch_size: Micro batch size during calibration; if None, reuses logprob_batch_size.
            percentile: Percentile for amax (e.g. 99.9).
            margin: Margin factor, e.g. 1.05.
            save_path: If provided, rank0 will save results as JSON.
            include_q: Whether to also return Q scale (usually only K/V needed).

        Returns:
            { "format": "fp8", "percentile": float, "margin": float,
              "layers": { layer_name: {"k_scale": float, "v_scale": float[, "q_scale": float] } } }
        """

        # Allow overriding FP8 max for Q, K, V via environment variables for ease of testing.
        # Defaults align with FP8 e4m3 max magnitude.
        # Use different defaults for Q, K, V to adapt to distribution diffefences
        def _get_env_float(name: str, default: float) -> float:
            try:
                val = os.getenv(name, None)
                return float(val) if val is not None and val != "" else default
            except Exception:
                return default

        FP8_MAX_Q = _get_env_float("FP8_MAX_Q", 448.0)
        FP8_MAX_K = _get_env_float("FP8_MAX_K", 448.0)
        FP8_MAX_V = _get_env_float("FP8_MAX_V", 448.0)

        self.model.eval()

        # Record local percentile amax for q/k/v of each layer
        layer_to_samples_q: dict[str, list[float]] = defaultdict(list)
        layer_to_samples_k: dict[str, list[float]] = defaultdict(list)
        layer_to_samples_v: dict[str, list[float]] = defaultdict(list)
        hook_handles = []

        def _extract_layer_key(module_name: str) -> str:
            # Expected format: "module.decoder.layers.<idx>.self_attention.query_key_value"
            m = re.search(r"module\.decoder\.layers\.(\d+)", module_name)
            if m is not None:
                return f"layer_{m.group(1)}"
            return module_name

        # Hook to capture q/k/v after q/k norm and RoPE
        def _pre_hook_builder_core_attention(module_name: str):
            layer_key = _extract_layer_key(module_name)

            def _pre_hook(module, inputs):
                args = inputs if isinstance(inputs, (tuple, list)) else (inputs,)
                if len(args) == 1 and isinstance(args[0], (tuple, list)):
                    args = args[0]
                # Expected first 3 args to be q, k, v (typical signature for Megatron CoreAttention)
                q = args[0]
                k = args[1]
                v = args[2]
                if include_q:
                    layer_to_samples_q[layer_key].append(
                        float(torch.amax(torch.abs(q)).item())
                    )
                layer_to_samples_k[layer_key].append(
                    float(torch.amax(torch.abs(k)).item())
                )
                layer_to_samples_v[layer_key].append(
                    float(torch.amax(torch.abs(v)).item())
                )

            return _pre_hook

        matched_modules = []
        # Try to register forward_pre_hook on core_attention first
        for name, module in self.model.named_modules():
            if "self_attention.core_attention" in name:
                try:
                    handle = module.register_forward_pre_hook(
                        _pre_hook_builder_core_attention(name)
                    )
                    hook_handles.append(handle)
                    matched_modules.append((name, module.__class__.__name__, "pre"))
                except Exception as e:
                    print(
                        f"Error registering pre-hook for qkv scale calibration on {name}: {e}"
                        " Please check if the model is compatible with the current calibration logic. "
                        "The expected module name is 'self_attention.core_attention'."
                    )
                    raise

        # Run a forward pass to trigger hooks (reuse get_logprobs forward path)
        try:
            _ = self.get_logprobs(data=data, micro_batch_size=micro_batch_size)
        finally:
            for h in hook_handles:
                try:
                    h.remove()
                except Exception as e:
                    print(f"Error removing hook for qkv scale calibration: {e}")
                    raise

        # Compute local percentile amax
        def _percentile(values: list[float], p: float) -> float:
            if not values:
                return 0.0
            t = torch.tensor(sorted(values), device="cuda", dtype=torch.float32)
            rank = max(
                0, min(len(values) - 1, int(round((p / 100.0) * (len(values) - 1))))
            )
            return float(t[rank].item())

        local_layer_to_pamax = {}
        for layer_key in set(
            list(layer_to_samples_k.keys())
            + list(layer_to_samples_v.keys())
            + (list(layer_to_samples_q.keys()) if include_q else [])
        ):
            entry = {}
            if include_q:
                entry["q_amax_p"] = _percentile(
                    layer_to_samples_q.get(layer_key, []), percentile
                )
            entry["k_amax_p"] = _percentile(
                layer_to_samples_k.get(layer_key, []), percentile
            )
            entry["v_amax_p"] = _percentile(
                layer_to_samples_v.get(layer_key, []), percentile
            )
            local_layer_to_pamax[layer_key] = entry

        # Merge across all ranks: take maximum of percentile amax (conservative approach)
        world_size = (
            torch.distributed.get_world_size()
            if torch.distributed.is_initialized()
            else 1
        )
        gathered = [None for _ in range(world_size)] if world_size > 1 else None
        if world_size > 1:
            torch.distributed.all_gather_object(gathered, local_layer_to_pamax)
            merged = defaultdict(dict)
            for d in gathered:  # type: ignore
                if d is None:
                    continue
                for k, v in d.items():
                    dst = merged[k]
                    for kk, vv in v.items():
                        dst[kk] = max(dst.get(kk, 0.0), float(vv))
            layer_to_pamax = dict(merged)
        else:
            layer_to_pamax = local_layer_to_pamax

        # Compute scale (symmetric quantization): scale = pamax / fp8_max
        result_layers = {}
        for layer_key, vals in layer_to_pamax.items():
            out_entry = {}
            if include_q:
                q_scale = (vals.get("q_amax_p", 0.0) * margin) / FP8_MAX_Q
                out_entry["q_scale"] = float(q_scale)
            k_scale = (vals.get("k_amax_p", 0.0) * margin) / FP8_MAX_K
            v_scale = (vals.get("v_amax_p", 0.0) * margin) / FP8_MAX_V
            out_entry["k_scale"] = float(k_scale)
            out_entry["v_scale"] = float(v_scale)
            result_layers[layer_key] = out_entry

        vllm_format_scales = convert_calibration_to_vllm_format(result_layers)

        final_result = {
            "format": "fp8",
            "percentile": percentile,
            "margin": margin,
            "layers": vllm_format_scales,
        }

        # Sync results across all ranks (broadcast rank0's result)
        if world_size > 1:
            if torch.distributed.get_rank() == 0:
                obj_list = [final_result]
                torch.distributed.broadcast_object_list(obj_list, src=0)
                final_result = obj_list[0]
            else:
                obj_list = [None]
                torch.distributed.broadcast_object_list(obj_list, src=0)
                final_result = obj_list[0]  # type: ignore

        return final_result


class CustomFloat16Module(Float16Module):
    """Float 16 Module.

    Attributes:
        config (TransformerConfig): Transformer config
        fp16 (bool) : Specifies if the model runs in fp16 mode
        bf16 (bool) : Specifies if the model runs in bf16 mode

    Args:
        config (TransformerConfig): The transformer config used to initalize the model
    """

    def __init__(self, config: TransformerConfig, module: torch.nn.Module):
        super(CustomFloat16Module, self).__init__(config, module)
        self.re_enable_float32_expert_bias()

    def re_enable_float32_expert_bias(self) -> None:
        """Ensure MoE router expert bias stays in float32 for numerical stability.

        Walks the wrapped module to find MoE routers and invokes the
        `_maintain_float32_expert_bias()` helper which recreates or casts the
        expert bias tensors to float32 as required by Megatron-LM.
        """
        module = self.module
        # Handle VLM models where language model is nested
        if hasattr(module, "language_model"):
            module = module.language_model
        if hasattr(module, "decoder") and hasattr(module.decoder, "layers"):
            for layer in module.decoder.layers:
                mlp = getattr(layer, "mlp", None)
                router = getattr(mlp, "router", None) if mlp is not None else None
                if router is not None and hasattr(
                    router, "_maintain_float32_expert_bias"
                ):
                    router._maintain_float32_expert_bias()<|MERGE_RESOLUTION|>--- conflicted
+++ resolved
@@ -916,21 +916,6 @@
             self.model.train()
 
         with ctx:
-<<<<<<< HEAD
-            # dim 1 is always assumed to be the sequence dim, sanity check this here
-            sequence_dim = 1
-            seq_dim_size = data["input_ids"].shape[sequence_dim]
-            for k, v in data.items():
-                if torch.is_tensor(v) and len(v.shape) > 1:
-                    assert v.shape[sequence_dim] == seq_dim_size, (
-                        f"Dim 1 must be the sequence dim, expected dim 1={seq_dim_size} but got shape {v.shape}"
-                    )
-
-=======
-            forward_step = partial(
-                forward_step_arbitrary_loss, loss_fn=loss_fn, policy_cfg=self.cfg
-            )
->>>>>>> 0e994e9b
             all_mb_metrics = []
             losses = []
             total_num_microbatches = 0
