# Copyright (c) 2025, NVIDIA CORPORATION.  All rights reserved.
#
# Licensed under the Apache License, Version 2.0 (the "License");
# you may not use this file except in compliance with the License.
# You may obtain a copy of the License at
#
#     http://www.apache.org/licenses/LICENSE-2.0
#
# Unless required by applicable law or agreed to in writing, software
# distributed under the License is distributed on an "AS IS" BASIS,
# WITHOUT WARRANTIES OR CONDITIONS OF ANY KIND, either express or implied.
# See the License for the specific language governing permissions and
# limitations under the License.
import os
import warnings
from collections import defaultdict
from typing import Any, Optional, Union

import numpy as np
import ray
from ray.util.queue import Queue as RayQueue
from transformers import PreTrainedTokenizerBase

from nemo_rl.algorithms.interfaces import LossFunction
from nemo_rl.distributed.batched_data_dict import (
    BatchedDataDict,
    DynamicBatchingArgs,
    SequencePackingArgs,
    SlicedDataDict,
)
from nemo_rl.distributed.named_sharding import NamedSharding
from nemo_rl.distributed.virtual_cluster import RayVirtualCluster
from nemo_rl.distributed.worker_groups import RayWorkerBuilder, RayWorkerGroup
from nemo_rl.models.generation.interfaces import (
    GenerationDatumSpec,
    GenerationInterface,
    GenerationOutputSpec,
)
from nemo_rl.models.policy import PolicyConfig
from nemo_rl.models.policy.interfaces import (
    ColocatablePolicyInterface,
    LogprobOutputSpec,
    ReferenceLogprobOutputSpec,
)
from nemo_rl.utils.flops_tracker import (
    FLOPTracker,
    get_default_hf_config,
    get_theoretical_tflops,
)

PathLike = Union[str, "os.PathLike[Any]"]


class Policy(ColocatablePolicyInterface, GenerationInterface):
    def __init__(
        self,
        cluster: RayVirtualCluster,
        config: PolicyConfig,
        tokenizer: PreTrainedTokenizerBase,
        name_prefix: str = "lm_policy",
        workers_per_node: Optional[Union[int, list[int]]] = None,
        init_optimizer: bool = True,
        weights_path: Optional[PathLike] = None,
        optimizer_path: Optional[PathLike] = None,
        init_reference_model: bool = True,
    ):
        if weights_path:
            weights_path = os.path.abspath(weights_path)
        if optimizer_path:
            optimizer_path = os.path.abspath(optimizer_path)

        worker_builder_cls: str
        tp_size = 1
        pp_size = 1
        cp_size = 1

        megatron_enable = config.get("megatron_cfg", {}).get("enabled", False)
        if megatron_enable:
            worker_builder_cls = (
                "nemo_rl.models.policy.megatron_policy_worker.MegatronPolicyWorker"
            )
            tp_size = config["megatron_cfg"]["tensor_model_parallel_size"]
            pp_size = config["megatron_cfg"]["pipeline_model_parallel_size"]
            cp_size = config["megatron_cfg"]["context_parallel_size"]

            env_vars = config["megatron_cfg"].get("env_vars", {})
        else:
            assert config["dtensor_cfg"]["enabled"], (
                "Please either set policy.megatron_cfg.enabled=true to use Megatron training backend "
                "or set policy.dtensor_cfg.enabled=true to use DTensor training backend."
            )
            worker_builder_cls = (
                "nemo_rl.models.policy.dtensor_policy_worker.DTensorPolicyWorker"
            )
            tp_size = config["dtensor_cfg"]["tensor_parallel_size"]
            cp_size = config["dtensor_cfg"]["context_parallel_size"]

            env_vars = config["dtensor_cfg"].get("env_vars", {})

        self.sharding_annotations = NamedSharding(
            layout=np.arange(cluster.world_size()).reshape(
                pp_size,  # PP
                -1,  # DP
                cp_size,  # CP
                tp_size,  # TP
            ),
            names=[
                "pipeline_parallel",
                "data_parallel",
                "context_parallel",
                "tensor_parallel",
            ],
        )

        pre_init_queue = RayQueue()
        worker_builder = RayWorkerBuilder(
            worker_builder_cls,
            config,
            tokenizer=tokenizer,
            init_optimizer=init_optimizer,
            weights_path=weights_path,
            optimizer_path=optimizer_path,
            init_reference_model=init_reference_model,
            worker_sharding_annotations=self.sharding_annotations,
            pre_init_communication_queue=pre_init_queue,
        )

        self.worker_group = RayWorkerGroup(
            cluster,
            worker_builder,
            name_prefix=name_prefix,
            workers_per_node=workers_per_node,
            sharding_annotations=self.sharding_annotations,
            env_vars=env_vars,
        )

        if config["dynamic_batching"]["enabled"]:
            assert pp_size == 1, (
                "Dynamic batching is only supported for single pipeline parallel stage"
            )
            self.use_dynamic_batches = True
            self.dynamic_batching_args: DynamicBatchingArgs = {
                "input_key": "input_ids",
                "input_lengths_key": "input_lengths",
                "sequence_length_round": config["dynamic_batching"][
                    "sequence_length_round"
                ],
                "max_tokens_per_microbatch": 0,  # Override this in each different call (presumably different sizes)
            }
            assert not config["sequence_packing"]["enabled"], (
                "Dynamic Batching is exclusive of Sequence Packing. Please disable Sequence Packing to use Dynamic Batching"
            )
        else:
            self.use_dynamic_batches = False

<<<<<<< HEAD
        # initialize FLOPs tracker
        try:
            self.flops_tracker = FLOPTracker.from_config(
                config["model_name"], get_default_hf_config(config["model_name"])
            )
        except ValueError as e:
            self.flops_tracker = None
            print(f"FLOPS tracker not supported for model {config['model_name']}: {e}")
=======
        if config["sequence_packing"]["enabled"]:
            assert (
                config["megatron_cfg"]["enabled"] or config["dtensor_cfg"]["enabled"]
            ), "Sequence packing requires Megatron or DTensor policies."
            self.use_sequence_packing = True
            self.sequence_packing_args: SequencePackingArgs = {
                "train_mb_tokens": config["sequence_packing"]["train_mb_tokens"],
                "logprob_mb_tokens": config["sequence_packing"].get(
                    "logprob_mb_tokens", None
                ),
                "algorithm": config["sequence_packing"]["algorithm"],
                "input_key": "input_ids",
                "input_lengths_key": "input_lengths",
                "sequence_length_pad_multiple": (cp_size * 2 * tp_size)
                if cp_size > 1
                else tp_size,
            }
            assert not config["dynamic_batching"]["enabled"], (
                "Sequence Packing is exclusive of Dynamic Batching. Please disable Dynamic Batching"
            )
        else:
            self.use_sequence_packing = False
>>>>>>> 9da6e74f

        self.cfg = config

    def init_collective(
        self, ip: str, port: int, world_size: int
    ) -> list[ray.ObjectRef]:
        """Initialize the collective communication."""
        futures = self.worker_group.run_all_workers_single_data(
            "init_collective", ip=ip, port=port, world_size=world_size
        )
        # this function should co-work with vllm, so we should wait for all futures to complete outside
        return futures

    def get_logprobs(
        self, data: BatchedDataDict[GenerationDatumSpec]
    ) -> BatchedDataDict[LogprobOutputSpec]:
        """Get the logprobs of the model for a data dict.

        Returns:
          a BatchedDataDict with key "logprobs" and shape [batch_size, sequence_length].
          We use the convention that the logprob of the first token is 0 so that the sequence length is maintained.
          The logprob of input token i is specified at position i in the output logprobs tensor.
        """
        dp_size = self.sharding_annotations.get_axis_size("data_parallel")
        sharded_data: list[SlicedDataDict]
        unsorted_data_indices: list[int]

        if self.use_dynamic_batches:
            self.dynamic_batching_args["max_tokens_per_microbatch"] = self.cfg[
                "dynamic_batching"
            ]["logprob_mb_tokens"]
            sharded_data, unsorted_data_indices = data.shard_by_batch_size(  # type: ignore
                dp_size,
                batch_size=None,
                dynamic_batching_args=self.dynamic_batching_args,
            )
        elif self.use_sequence_packing:
            self.sequence_packing_args["max_tokens_per_microbatch"] = self.cfg[
                "sequence_packing"
            ]["logprob_mb_tokens"]
            # we just shard into DP shards here as Sequence packing allows for CP.
            sharded_data, unsorted_data_indices = data.shard_by_batch_size(
                dp_size,
                batch_size=None,
                sequence_packing_args=self.sequence_packing_args,
            )
        else:
            sharded_data = data.shard_by_batch_size(  # type: ignore
                dp_size,
                batch_size=None,
            )

        futures = self.worker_group.run_all_workers_sharded_data(
            "get_logprobs",
            data=sharded_data,
            in_sharded_axes=["data_parallel"],
            replicate_on_axes=[
                "context_parallel",
                "tensor_parallel",
                "pipeline_parallel",
            ],
            output_is_replicated=[
                "context_parallel",
                "tensor_parallel",
                "pipeline_parallel",
            ],
        )
        logprobs: BatchedDataDict[LogprobOutputSpec] = BatchedDataDict.from_batches(
            self.worker_group.get_all_worker_results(futures)
        )

        # dynamic batching sorts the inputs by sequence length to improve load balancing,
        # so change it back here
        if self.use_dynamic_batches or self.use_sequence_packing:
            logprobs.reorder_data(unsorted_data_indices)

        return logprobs

    def get_reference_policy_logprobs(
        self,
        data: BatchedDataDict[GenerationDatumSpec],
        micro_batch_size: Optional[int] = None,
    ) -> BatchedDataDict[ReferenceLogprobOutputSpec]:
        """Get the logprobs of the reference policy for a data dict.

        Returns: Identical to get_logprobs.
        """
        dp_size = self.sharding_annotations.get_axis_size("data_parallel")
        sharded_data: list[SlicedDataDict]
        unsorted_data_indices: list[int]
        if self.use_dynamic_batches:
            self.dynamic_batching_args["max_tokens_per_microbatch"] = self.cfg[
                "dynamic_batching"
            ]["logprob_mb_tokens"]
            sharded_data, unsorted_data_indices = data.shard_by_batch_size(  # type: ignore
                dp_size,
                batch_size=None,
                dynamic_batching_args=self.dynamic_batching_args,
            )
        elif self.use_sequence_packing:
            self.sequence_packing_args["max_tokens_per_microbatch"] = self.cfg[
                "sequence_packing"
            ]["logprob_mb_tokens"]
            sharded_data, unsorted_data_indices = data.shard_by_batch_size(
                dp_size,
                batch_size=None,
                sequence_packing_args=self.sequence_packing_args,
            )
        else:
            sharded_data = data.shard_by_batch_size(  # type: ignore
                dp_size,
                batch_size=None,
            )

        futures = self.worker_group.run_all_workers_sharded_data(
            "get_reference_policy_logprobs",
            data=sharded_data,
            in_sharded_axes=["data_parallel"],
            replicate_on_axes=[
                "context_parallel",
                "tensor_parallel",
                "pipeline_parallel",
            ],
            output_is_replicated=[
                "context_parallel",
                "tensor_parallel",
                "pipeline_parallel",
            ],
            common_kwargs={"micro_batch_size": micro_batch_size},
        )
        logprobs: BatchedDataDict[ReferenceLogprobOutputSpec] = (
            BatchedDataDict.from_batches(
                self.worker_group.get_all_worker_results(futures)
            )
        )

        # dynamic batching sorts the inputs by sequence length to improve load balancing,
        # so change it back here
        if self.use_dynamic_batches or self.use_sequence_packing:
            logprobs.reorder_data(unsorted_data_indices)

        return logprobs

    def train(
        self,
        data: BatchedDataDict[Any],
        loss_fn: LossFunction,
        eval_mode: bool = False,
        gbs: Optional[int] = None,
        mbs: Optional[int] = None,
    ) -> dict[str, Any]:
        """Train the policy on a batch of data with a given loss function."""
        batch_size = gbs or self.cfg["train_global_batch_size"]
        micro_batch_size = mbs or self.cfg["train_micro_batch_size"]
        # Shard and replicate the batch
        dp_size = self.sharding_annotations.get_axis_size("data_parallel")
        if self.use_dynamic_batches:
            self.dynamic_batching_args["max_tokens_per_microbatch"] = self.cfg[
                "dynamic_batching"
            ]["train_mb_tokens"]
            sharded_data, _ = data.shard_by_batch_size(
                dp_size,
                batch_size=batch_size,
                dynamic_batching_args=self.dynamic_batching_args,
            )
        elif self.use_sequence_packing:
            self.sequence_packing_args["max_tokens_per_microbatch"] = self.cfg[
                "sequence_packing"
            ]["train_mb_tokens"]
            sharded_data, _ = data.shard_by_batch_size(
                dp_size,
                batch_size=batch_size,
                sequence_packing_args=self.sequence_packing_args,
            )
        else:
            sharded_data = data.shard_by_batch_size(
                dp_size,
                batch_size=batch_size,
            )

        if self.flops_tracker is not None:
            self.flops_tracker.reset()
            for shard in sharded_data:
                input_lengths = shard["input_lengths"]
                self.flops_tracker.track_batch(input_lengths.tolist())

        # Train each shard in parallel
        futures = self.worker_group.run_all_workers_sharded_data(
            "train",
            data=sharded_data,
            in_sharded_axes=["data_parallel"],
            replicate_on_axes=[
                "context_parallel",
                "tensor_parallel",
                "pipeline_parallel",
            ],
            output_is_replicated=[
                "context_parallel",
                "tensor_parallel",
                "pipeline_parallel",
            ],
            common_kwargs={
                "loss_fn": loss_fn,
                "eval_mode": eval_mode,
                "gbs": batch_size,
                "mbs": micro_batch_size,
            },
        )
        results = self.worker_group.get_all_worker_results(futures)

        # Aggregate the results
        aggregated_results = {
            "loss": results[0]["global_loss"],
            "grad_norm": results[0]["grad_norm"],
        }

        if self.flops_tracker is not None:
            aggregated_results["total_flops"] = self.flops_tracker.total_flops
            aggregated_results["num_ranks"] = len(results)

            try:
                aggregated_results["theoretical_tflops"] = sum(
                    get_theoretical_tflops(r["gpu_name"], r["model_dtype"])
                    for r in results
                )
            except Exception as e:
                warnings.warn(f"Error getting theoretical flops: {e}")

        # Aggregate metrics across all workers
        all_mb_metrics = defaultdict(list)
        for r in results:
            for k, v in r["all_mb_metrics"].items():
                all_mb_metrics[k].extend(v)
        aggregated_results["all_mb_metrics"] = dict(all_mb_metrics)

        return aggregated_results

    def generate(
        self, data: BatchedDataDict[GenerationDatumSpec], greedy: bool = False
    ) -> BatchedDataDict[GenerationOutputSpec]:
        """Generate a batch of data using the policy."""
        # Verify input data is right-padded
        assert isinstance(data, BatchedDataDict), (
            f"data must be a BatchedDataDict, got type: {type(data)}"
        )
        assert "input_ids" in data and "input_lengths" in data, (
            "Missing required input fields"
        )

        dp_size = self.sharding_annotations.get_axis_size("data_parallel")
        sharded_data = data.shard_by_batch_size(dp_size, batch_size=None)
        futures = self.worker_group.run_all_workers_sharded_data(
            "generate",
            data=sharded_data,
            in_sharded_axes=["data_parallel"],
            replicate_on_axes=["tensor_parallel", "pipeline_parallel"],
            output_is_replicated=["tensor_parallel", "pipeline_parallel"],
            common_kwargs={"greedy": greedy},
        )
        assert self.cfg["generation"] is not None, "Generation config is not set"
        result: BatchedDataDict[GenerationOutputSpec] = BatchedDataDict.from_batches(
            self.worker_group.get_all_worker_results(futures),
            pad_value_dict={"output_ids": self.cfg["generation"]["pad_token_id"]},
        )

        # Verify the output has all required fields
        required_keys = [
            "output_ids",
            "generation_lengths",
            "unpadded_sequence_lengths",
            "logprobs",
        ]
        missing_keys = [key for key in required_keys if key not in result]
        if missing_keys:
            raise ValueError(
                f"Missing required keys for GenerationOutputSpec: {missing_keys}"
            )

        return result

    def prepare_for_generation(self, *args: Any, **kwargs: Any) -> bool:
        # We don't need to do anything here
        return True

    def prepare_for_training(self, *args: Any, **kwargs: Any) -> None:
        # onload everything to the GPU
        futures = self.worker_group.run_all_workers_single_data("prepare_for_training")
        ray.get(futures)

    def prepare_for_lp_inference(self, *args: Any, **kwargs: Any) -> None:
        futures = self.worker_group.run_all_workers_single_data(
            "prepare_for_lp_inference"
        )
        ray.get(futures)

    def finish_generation(self, *args: Any, **kwargs: Any) -> bool:
        # We don't need to do anything here
        return True

    def finish_training(self, *args: Any, **kwargs: Any) -> None:
        # Placeholder implementation
        pass

    def prepare_refit_info(self) -> Optional[dict[str, Any]]:
        """Prepare the info for refit.

        Returns:
            dict: A dictionary containing the info for refit.
        """
        futures = self.worker_group.run_all_workers_single_data("prepare_refit_info")
        results = ray.get(futures)
        # Only get the first worker's info since all workers will have the same result
        return results[0]

    def prepare_weights_for_ipc(
        self, _refit_buffer_size_gb: Optional[int] = None
    ) -> list[list[str]]:
        """Prepare the weights for IPC.

        Returns:
            list: A list containing the keys of the parameters, which is grouped by size.
        """
        # Get the state_dict_info and available memory from all workers
        futures = self.worker_group.run_all_workers_single_data(
            "prepare_weights_for_ipc"
        )
        results = ray.get(futures)

        # Only get the first worker's state_dict_info since all workers will have the same result
        state_dict_info = results[0][0]

        if _refit_buffer_size_gb is not None:
            total_available_bytes = _refit_buffer_size_gb * (1024**3)
        else:
            # Get the minimum available memory from all workers
            total_available_bytes = min(result[1] for result in results)

        # Group tensors by size
        cur_available_bytes = total_available_bytes
        grouped_param_keys: list[list[str]] = []
        keys: list[str] = []

        for key, size_in_bytes in state_dict_info:
            if size_in_bytes > cur_available_bytes:
                if keys:
                    grouped_param_keys.append(keys)
                    keys = []
                cur_available_bytes = total_available_bytes

            keys.append(key)
            cur_available_bytes -= size_in_bytes

        if keys:
            grouped_param_keys.append(keys)

        return grouped_param_keys

    def get_weights_ipc_handles(self, keys: list[str]) -> dict[str, Any]:
        """Fetch weight IPC handles from all workers.

        Returns:
            dict: A dictionary mapping device UUIDs to parameter IPC handles.
        """
        # Collect IPC handles from all workers
        worker_handles: list[dict[str, Any]] = ray.get(
            [
                worker.get_weights_ipc_handles.remote(keys=keys)
                for worker in self.worker_group.workers
            ]
        )

        # Combine all worker handles into a single dictionary
        all_handles = {}
        for handle in worker_handles:
            all_handles.update(handle)

        return all_handles

    def broadcast_weights_for_collective(self) -> list[ray.ObjectRef]:
        """Broadcast the weights for collective communication."""
        futures = self.worker_group.run_all_workers_single_data(
            "broadcast_weights_for_collective"
        )
        # this function should co-work with vllm, so we should wait for all futures to complete outside
        return futures

    def offload_before_refit(self) -> None:
        """Offload the optimizer and buffers to the CPU."""
        futures = self.worker_group.run_all_workers_single_data("offload_before_refit")
        ray.get(futures)

    def offload_after_refit(self) -> None:
        """Offload the optimizer and buffers to the CPU."""
        futures = self.worker_group.run_all_workers_single_data("offload_after_refit")
        ray.get(futures)

    def save_checkpoint(
        self,
        weights_path: str,
        optimizer_path: Optional[str] = None,
        tokenizer_path: Optional[str] = None,
    ) -> None:
        """Save a checkpoint of the model."""
        futures = self.worker_group.run_all_workers_single_data(
            "save_checkpoint",
            weights_path=weights_path,
            optimizer_path=optimizer_path,
            tokenizer_path=tokenizer_path,
        )
        ray.get(futures)

    def shutdown(self) -> bool:
        """Shut down all HF workers and clean up resources."""
        try:
            # Use the worker group's shutdown method with the worker's cleanup method
            return self.worker_group.shutdown(cleanup_method="shutdown")
        except Exception as e:
            print(f"Error during policy shutdown: {e}")
            return False

    def __del__(self) -> None:
        """Shuts down the worker groups when the object is deleted or is garbage collected.

        This is an extra safety net in case the user forgets to call worker_group.shutdown() and the pointer to
        the object is lost due to leaving a function scope. It's always recommended that the
        user calls worker_group.shutdown().
        """
        self.worker_group.shutdown()

    def start_gpu_profiling(self) -> None:
        """Start GPU profiling."""
        futures = self.worker_group.run_all_workers_single_data("start_gpu_profiling")
        ray.get(futures)

    def stop_gpu_profiling(self) -> None:
        """Stop GPU profiling."""
        futures = self.worker_group.run_all_workers_single_data("stop_gpu_profiling")
        ray.get(futures)<|MERGE_RESOLUTION|>--- conflicted
+++ resolved
@@ -153,7 +153,7 @@
         else:
             self.use_dynamic_batches = False
 
-<<<<<<< HEAD
+
         # initialize FLOPs tracker
         try:
             self.flops_tracker = FLOPTracker.from_config(
@@ -162,7 +162,7 @@
         except ValueError as e:
             self.flops_tracker = None
             print(f"FLOPS tracker not supported for model {config['model_name']}: {e}")
-=======
+
         if config["sequence_packing"]["enabled"]:
             assert (
                 config["megatron_cfg"]["enabled"] or config["dtensor_cfg"]["enabled"]
@@ -185,7 +185,6 @@
             )
         else:
             self.use_sequence_packing = False
->>>>>>> 9da6e74f
 
         self.cfg = config
 
