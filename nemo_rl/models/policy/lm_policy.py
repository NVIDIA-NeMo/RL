--- conflicted
+++ resolved
@@ -65,11 +65,8 @@
         node_bundle_indices = None
         self.cp_size = 1
         tp_size = 1
-<<<<<<< HEAD
         pp_size = 1
-=======
         cp_size = 1
->>>>>>> ebd35a34
 
         worker_builder_cls: str
         training_backend = None
@@ -81,6 +78,7 @@
                     "nemo_rl.models.policy.dtensor_policy_worker.DTensorPolicyWorker"
                 )
                 tp_size = config["dtensor_cfg"]["tensor_parallel_size"]
+                cp_size = config["dtensor_cfg"]["context_parallel_size"]
             else:
                 worker_builder_cls = (
                     "nemo_rl.models.policy.fsdp1_policy_worker.FSDP1PolicyWorker"
@@ -90,15 +88,10 @@
             worker_builder_cls = (
                 "nemo_rl.models.policy.megatron_policy_worker.MegatronPolicyWorker"
             )
-<<<<<<< HEAD
             tp_size = config["megatron_cfg"]["tensor_model_parallel_size"]
             pp_size = config["megatron_cfg"]["pipeline_model_parallel_size"]
             cp_size = config["megatron_cfg"]["context_parallel_size"]
             training_backend = "megatron"
-=======
-            tp_size = config["dtensor_cfg"]["tensor_parallel_size"]
-            cp_size = config["dtensor_cfg"]["context_parallel_size"]
->>>>>>> ebd35a34
         else:
             training_backend = "hf"
             worker_builder_cls = (
@@ -112,11 +105,12 @@
                 cp_size,  # CP
                 tp_size,  # TP
             ),
-<<<<<<< HEAD
-            names=["pipeline_parallel", "data_parallel", "tensor_parallel"],
-=======
-            names=["data_parallel", "context_parallel", "tensor_parallel"],
->>>>>>> ebd35a34
+            names=[
+                "pipeline_parallel",
+                "data_parallel",
+                "context_parallel",
+                "tensor_parallel",
+            ],
         )
 
         pre_init_queue = RayQueue()
@@ -213,17 +207,10 @@
 
         futures = self.worker_group.run_all_workers_sharded_data(
             "get_logprobs",
-<<<<<<< HEAD
-            sharded_data,
-            in_sharded_axes=["data_parallel"],
+            sharded_data_2d,
+            in_sharded_axes=["data_parallel", "context_parallel"],
             replicate_on_axes=["tensor_parallel", "pipeline_parallel"],
             output_is_replicated=["tensor_parallel", "pipeline_parallel"],
-=======
-            sharded_data_2d,
-            in_sharded_axes=["data_parallel", "context_parallel"],
-            replicate_on_axes=["tensor_parallel"],
-            output_is_replicated=["tensor_parallel"],
->>>>>>> ebd35a34
         )
         logprobs: BatchedDataDict[LogprobOutputSpec] = BatchedDataDict.from_batches(
             self.worker_group.get_all_worker_results(futures)
@@ -276,17 +263,10 @@
 
         futures = self.worker_group.run_all_workers_sharded_data(
             "get_reference_policy_logprobs",
-<<<<<<< HEAD
-            sharded_data,
-            in_sharded_axes=["data_parallel"],
+            sharded_data_2d,
+            in_sharded_axes=["data_parallel", "context_parallel"],
             replicate_on_axes=["tensor_parallel", "pipeline_parallel"],
             output_is_replicated=["tensor_parallel", "pipeline_parallel"],
-=======
-            sharded_data_2d,
-            in_sharded_axes=["data_parallel", "context_parallel"],
-            replicate_on_axes=["tensor_parallel"],
-            output_is_replicated=["tensor_parallel"],
->>>>>>> ebd35a34
             common_kwargs={"micro_batch_size": micro_batch_size},
         )
         logprobs: BatchedDataDict[ReferenceLogprobOutputSpec] = (
@@ -335,13 +315,16 @@
             "train",
             sharded_data,
             in_sharded_axes=["data_parallel"],
-<<<<<<< HEAD
-            replicate_on_axes=["tensor_parallel", "pipeline_parallel"],
-            output_is_replicated=["tensor_parallel", "pipeline_parallel"],
-=======
-            replicate_on_axes=["context_parallel", "tensor_parallel"],
-            output_is_replicated=["context_parallel", "tensor_parallel"],
->>>>>>> ebd35a34
+            replicate_on_axes=[
+                "context_parallel",
+                "tensor_parallel",
+                "pipeline_parallel",
+            ],
+            output_is_replicated=[
+                "context_parallel",
+                "tensor_parallel",
+                "pipeline_parallel",
+            ],
             common_kwargs={
                 "loss_fn": loss_fn,
                 "eval_mode": eval_mode,
