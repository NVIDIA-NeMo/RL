# Copyright (c) 2025, NVIDIA CORPORATION.  All rights reserved.
#
# Licensed under the Apache License, Version 2.0 (the "License");
# you may not use this file except in compliance with the License.
# You may obtain a copy of the License at
#
#     http://www.apache.org/licenses/LICENSE-2.0
#
# Unless required by applicable law or agreed to in writing, software
# distributed under the License is distributed on an "AS IS" BASIS,
# WITHOUT WARRANTIES OR CONDITIONS OF ANY KIND, either express or implied.
# See the License for the specific language governing permissions and
# limitations under the License.
import gc
import os
import re
import time
import warnings
from collections import defaultdict
from contextlib import AbstractContextManager, contextmanager, nullcontext
from functools import partial
from typing import Any, Iterator, List, Optional, Tuple, TypeVar

import ray
import torch
from megatron.core import parallel_state
from megatron.core.distributed import DistributedDataParallel
from megatron.core.distributed.custom_fsdp import (
    FullyShardedDataParallel as custom_FSDP,
)
from megatron.core.inference.engines import (
    StaticInferenceEngine,
)
from megatron.core.inference.model_inference_wrappers.inference_wrapper_config import (
    InferenceWrapperConfig,
)
from megatron.core.inference.text_generation_controllers.text_generation_controller import (
    TextGenerationController,
)
from megatron.core.models.gpt import GPTModel
from megatron.core.optimizer import ChainedOptimizer
from megatron.core.parallel_state import (
    get_context_parallel_group,
    get_context_parallel_rank,
    get_pipeline_model_parallel_group,
    get_pipeline_model_parallel_last_rank,
    get_pipeline_model_parallel_rank,
    get_pipeline_model_parallel_world_size,
    get_tensor_model_parallel_group,
    get_tensor_model_parallel_rank,
    is_pipeline_last_stage,
)
from megatron.core.pipeline_parallel import get_forward_backward_func
from megatron.core.rerun_state_machine import get_rerun_state_machine
from megatron.inference.text_generation.mcore_engine_server import (
    run_mcore_engine,
)
from megatron.training.utils import get_ltor_masks_and_position_ids
from nemo.tron import fault_tolerance
from nemo.tron.checkpointing import checkpoint_exists, load_checkpoint, save_checkpoint
from nemo.tron.config import (
    CheckpointConfig,
    ConfigContainer,
    DistributedDataParallelConfig,
    LoggerConfig,
    OptimizerConfig,
    SchedulerConfig,
    TokenizerConfig,
    TrainingConfig,
)
from nemo.tron.init import initialize_megatron, set_jit_fusion_options
from nemo.tron.model import get_model_from_config
from nemo.tron.optim import setup_optimizer
from nemo.tron.setup import (
    HAVE_FSDP2,
    _init_checkpointing_context,
    _update_model_config_funcs,
)
from nemo.tron.state import GlobalState
from nemo.tron.tokenizers.tokenizer import build_tokenizer
from nemo.tron.utils.async_utils import maybe_finalize_async_save
from nemo.tron.utils.common_utils import get_rank_safe
from nemo.tron.utils.train_utils import (
    logical_and_across_model_parallel_group,
    reduce_max_stat_across_model_parallel_group,
)
from ray.util.queue import Queue
from torch.distributed import get_process_group_ranks
from transformers import PreTrainedTokenizerBase

from nemo_rl.algorithms.interfaces import LossFunction, LossType
from nemo_rl.distributed.batched_data_dict import BatchedDataDict
from nemo_rl.distributed.model_utils import (
    from_parallel_logits_to_logprobs,
    from_parallel_logits_to_logprobs_packed_sequences,
)
from nemo_rl.distributed.named_sharding import NamedSharding
from nemo_rl.models.generation.interfaces import (
    GenerationDatumSpec,
    GenerationOutputSpec,
    verify_right_padding,
)
from nemo_rl.models.megatron.common import (
    _pack_sequences_for_megatron,
    broadcast_tensor,
    forward_step_arbitrary_loss,
)
from nemo_rl.models.megatron.community_import import import_model_from_hf_name
from nemo_rl.models.megatron.converters.common import (
    MegatronToHFConverter,
    get_global_key_from_local_key,
)
from nemo_rl.models.megatron.refit_utils import (
    gather_params,
    get_tp_dim,
)
from nemo_rl.models.policy import PolicyConfig
from nemo_rl.models.policy.interfaces import (
    LogprobOutputSpec,
    ReferenceLogprobOutputSpec,
)
from nemo_rl.models.policy.utils import get_gpu_info, get_runtime_env_for_policy_worker

TokenizerType = TypeVar("TokenizerType", bound=PreTrainedTokenizerBase)


def setup_megatron_model(
    policy_cfg: PolicyConfig,
    cfg: ConfigContainer,
    load_optimizer: bool = True,
    get_embedding_ranks=None,  # TODO @sahilj: What is this?
    get_position_embedding_ranks=None,
):
    state = GlobalState()
    state.cfg = cfg
    # TODO: Freeze state.cfg

    initialize_megatron(
        cfg=cfg,
        get_embedding_ranks=get_embedding_ranks,
        get_position_embedding_ranks=get_position_embedding_ranks,
        gpu_visibility_externally_set=True,
    )

    if cfg.ft_config and cfg.ft_config.enable_ft_package:
        fault_tolerance.setup(cfg, state)
        fault_tolerance.maybe_setup_simulated_fault(cfg.ft_config)

    # Set pytorch JIT layer fusion options and warmup JIT functions.
    set_jit_fusion_options(cfg.model_config, cfg.train_config.micro_batch_size)

    # Adjust the startup time so it reflects the largest value.
    # This will be closer to what scheduler will see (outside of
    # image ... launches.
    start_time_tensor = torch.tensor(
        [state.start_time], dtype=torch.double, device="cuda"
    )
    torch.distributed.all_reduce(start_time_tensor, op=torch.distributed.ReduceOp.MIN)
    state.start_time = start_time_tensor.item()

    print(
        "time to initialize megatron (seconds): {:.3f}".format(
            time.time() - state.start_time
        )
    )
    torch.distributed.barrier()

    # Context used for persisting some state between checkpoint saves.
    checkpointing_context = _init_checkpointing_context(cfg.checkpoint_config)

    # Tokenizer
    build_tokenizer(
        cfg.tokenizer_config,
        make_vocab_size_divisible_by=cfg.model_config.make_vocab_size_divisible_by
        // cfg.model_config.tensor_model_parallel_size,
        tensor_model_parallel_size=cfg.model_config.tensor_model_parallel_size,
    )
    if not cfg.model_config.vocab_size:
        cfg.model_config.vocab_size = cfg.tokenizer_config.padded_vocab_size

    torch.distributed.barrier()

    model_post_init_fns = []
    if policy_cfg["megatron_cfg"]["freeze_moe_router"]:

        def freeze_moe_router(model_module):
            for layer in model_module.decoder.layers:
                if hasattr(layer.mlp, "router"):
                    layer.mlp.router.weight.requires_grad = False

        model_post_init_fns.append(freeze_moe_router)

    # Model, optimizer, and learning rate.
    model = get_model_from_config(
        cfg.model_config,
        cfg.ddp_config,
        use_torch_fsdp2=cfg.dist_config.use_torch_fsdp2,
        overlap_param_gather_with_optimizer_step=cfg.optimizer_config.overlap_param_gather_with_optimizer_step,
        data_parallel_random_init=cfg.rng_config.data_parallel_random_init,
        model_post_init_fns=model_post_init_fns,
    )
    if load_optimizer:
        optimizer, scheduler = setup_optimizer(
            optimizer_config=cfg.optimizer_config,
            scheduler_config=cfg.scheduler_config,
            model=model,
            use_gloo_process_groups=cfg.dist_config.use_gloo_process_groups,
        )
    else:
        optimizer = None
        scheduler = None

    print("Model, optimizer, and learning rate scheduler built")
    torch.distributed.barrier()

    # Load checkpoint if applicable
    if (
        cfg.checkpoint_config.load is not None
        or cfg.checkpoint_config.pretrained_checkpoint is not None
    ) and (
        checkpoint_exists(cfg.checkpoint_config.load)
        or checkpoint_exists(cfg.checkpoint_config.pretrained_checkpoint)
    ):
        load_checkpoint(
            state,
            model,
            optimizer,
            scheduler,
            checkpointing_context=checkpointing_context,
            skip_load_to_model_and_opt=HAVE_FSDP2 and cfg.dist_config.use_torch_fsdp2,
        )
        print("Checkpoint loaded")
    torch.distributed.barrier()

    return state, model, optimizer, scheduler, checkpointing_context


def destroy_parallel_state():
    """Safely destroy parallel state and reset async call tracking.

    This function is called during initialization to clean up temporary distributed
    state from model import operations. Resetting async call tracking ensures that
    when the main Megatron distributed context is created, all ranks start with
    consistent call_idx values for async checkpointing.
    """
    if torch.distributed.is_initialized():
        try:
            torch.distributed.barrier()
            torch.distributed.destroy_process_group()
        except:
            pass  # Ignore errors if already destroyed
    if hasattr(parallel_state, "destroy_model_parallel"):
        try:
            parallel_state.destroy_model_parallel()
        except:
            pass  # Ignore errors if already destroyed

    # Reset async calls queue to prevent call_idx mismatches after distributed context recreation
    try:
        import nemo.tron.utils.async_utils as nemo_async_utils
        from nemo.tron.utils.async_utils import AsyncCallsQueue

        # Clean up any existing async callers first
        old_call_idx = getattr(nemo_async_utils._async_calls_queue, "call_idx", None)
        num_unfinalized = (
            nemo_async_utils._async_calls_queue.get_num_unfinalized_calls()
        )
        if num_unfinalized > 0:
            print(
                f"[WARNING] Resetting async calls queue with {num_unfinalized} unfinalized calls"
            )
        try:
            nemo_async_utils._async_calls_queue.close()
        except:
            pass  # Ignore errors during cleanup
        # Reset the global async calls queue by creating a new instance
        nemo_async_utils._async_calls_queue = AsyncCallsQueue()
        print(f"[DEBUG] Reset NeMo async calls queue (old call_idx: {old_call_idx})")
    except ImportError:
        pass

    # Also reset the Megatron async calls queue if it exists
    try:
        import megatron.training.async_utils as megatron_async_utils
        from megatron.core.dist_checkpointing.strategies.async_utils import (
            AsyncCallsQueue,
        )

        # Clean up any existing async callers first
        old_call_idx = getattr(
            megatron_async_utils._async_calls_queue, "call_idx", None
        )
        num_unfinalized = (
            megatron_async_utils._async_calls_queue.get_num_unfinalized_calls()
        )
        if num_unfinalized > 0:
            print(
                f"[WARNING] Resetting Megatron async calls queue with {num_unfinalized} unfinalized calls"
            )
        try:
            megatron_async_utils._async_calls_queue.close()
        except:
            pass  # Ignore errors during cleanup
        # Reset the Megatron global async calls queue as well
        megatron_async_utils._async_calls_queue = AsyncCallsQueue()
        print(
            f"[DEBUG] Reset Megatron async calls queue (old call_idx: {old_call_idx})"
        )
    except ImportError:
        pass

    # Reset the third global async_calls instance in base strategy module
    try:
        import megatron.core.dist_checkpointing.strategies.base as base_strategy
        from megatron.core.dist_checkpointing.strategies.async_utils import (
            AsyncCallsQueue,
        )

        # Clean up and reset the global async_calls in base strategy
        old_call_idx = getattr(base_strategy.async_calls, "call_idx", None)
        num_unfinalized = base_strategy.async_calls.get_num_unfinalized_calls()
        if num_unfinalized > 0:
            print(
                f"[WARNING] Resetting base strategy async_calls with {num_unfinalized} unfinalized calls"
            )
        try:
            base_strategy.async_calls.close()
        except:
            pass
        base_strategy.async_calls = AsyncCallsQueue()
        print(f"[DEBUG] Reset base strategy async_calls (old call_idx: {old_call_idx})")
    except ImportError:
        pass


@ray.remote(
    runtime_env=get_runtime_env_for_policy_worker("megatron_policy_worker")
)  # pragma: no cover
class MegatronPolicyWorker:
    def __repr__(self):
        """Customizes the actor's prefix in the Ray logs.

        This makes it easier to identify which worker is producing specific log messages.
        """
        if torch.distributed.is_initialized():
            return f"{self.__class__.__qualname__}[rank={torch.distributed.get_rank()}]"
        else:
            return f"{self.__class__.__qualname__}"

    def __init__(
        self,
        config: PolicyConfig,
        tokenizer: TokenizerType,
        weights_path: Optional[str] = None,
        optimizer_path: Optional[str] = None,
        init_optimizer: bool = True,
        init_reference_model: bool = True,
        *,
        worker_sharding_annotations: NamedSharding,
        pre_init_communication_queue: Queue,
        megatron_checkpoint_home: Optional[str] = None,
        **kwargs: Any,
    ):
        self.cfg = config
        dtype_map = {
            "float32": torch.float32,
            "bfloat16": torch.bfloat16,
            "float16": torch.float16,
        }
        self.dtype = dtype_map[self.cfg["precision"]]

        # cfg["model_name"] is allowed to be either an HF model name or a path to an HF checkpoint
        # check if hf_model_name is a path
        hf_model_name = self.cfg["model_name"]
        # Check if the checkpoint already exists
        hf_model_subdir = hf_model_name
        if os.path.exists(hf_model_name):
            hf_model_subdir = f"model_{hf_model_subdir.replace('/', '_')}"

        if megatron_checkpoint_home is not None:
            pretrained_path = f"{megatron_checkpoint_home}/{hf_model_subdir}"
        else:
            pretrained_path = f"/opt/checkpoints/tron/{hf_model_subdir}"
        pt_checkpoint_exists = os.path.exists(pretrained_path) and os.path.exists(
            os.path.join(pretrained_path, "iter_0000000")
        )

        # Ensure clean slate before import
        destroy_parallel_state()

        if get_rank_safe() == 0:
            if pt_checkpoint_exists:
                print(
                    f"Checkpoint already exists at {pretrained_path}. Skipping import."
                )
            else:
                try:
                    # Clean environment to prevent conflicts
                    env_backup = {}
                    env_vars_to_clean = [
                        "MASTER_ADDR",
                        "MASTER_PORT",
                        "WORLD_SIZE",
                        "LOCAL_RANK",
                    ]
                    for var in env_vars_to_clean:
                        if var in os.environ:
                            env_backup[var] = os.environ[var]
                            del os.environ[var]

                    import_model_from_hf_name(hf_model_name, pretrained_path)

                    # Restore environment
                    for var, val in env_backup.items():
                        os.environ[var] = val

                except Exception as e:
                    print(f"Error importing model: {e}")
                    raise
                finally:
                    # Force cleanup after import
                    destroy_parallel_state()
            pre_init_communication_queue.put(True)
        else:
            pre_init_communication_queue.get()
            pre_init_communication_queue.put(True)
        destroy_parallel_state()

        pretrained_run_config = os.path.join(
            pretrained_path, "iter_0000000/run_config.yaml"
        )

        self.tokenizer = tokenizer
        if self.tokenizer.pad_token is None:
            self.tokenizer.pad_token = self.tokenizer.eos_token

        cfg_from_pretrained = ConfigContainer.from_yaml(pretrained_run_config)
        model_cfg = cfg_from_pretrained.model_config
        cfg_from_pretrained.logger_config = LoggerConfig()

        model_cfg.tensor_model_parallel_size = self.cfg["megatron_cfg"][
            "tensor_model_parallel_size"
        ]
        model_cfg.pipeline_model_parallel_size = self.cfg["megatron_cfg"][
            "pipeline_model_parallel_size"
        ]
        model_cfg.num_layers_in_first_pipeline_stage = self.cfg["megatron_cfg"][
            "num_layers_in_first_pipeline_stage"
        ]
        model_cfg.num_layers_in_last_pipeline_stage = self.cfg["megatron_cfg"][
            "num_layers_in_last_pipeline_stage"
        ]
        model_cfg.sequence_parallel = self.cfg["megatron_cfg"]["sequence_parallel"]
        model_cfg.context_parallel_size = self.cfg["megatron_cfg"][
            "context_parallel_size"
<<<<<<< HEAD
        ]
=======
        ]  # not supported right now
        assert model_cfg.context_parallel_size == 1, (
            "Context parallel is not supported right now"
        )
        model_cfg.expert_tensor_parallel_size = self.cfg["megatron_cfg"][
            "expert_tensor_parallel_size"
        ]
        model_cfg.expert_model_parallel_size = self.cfg["megatron_cfg"][
            "expert_model_parallel_size"
        ]
        model_cfg.sequence_parallel = self.cfg["megatron_cfg"]["sequence_parallel"]
>>>>>>> 233cfca4
        model_cfg.bf16 = self.dtype == torch.bfloat16
        model_cfg.fp16 = self.dtype == torch.float16
        if model_cfg.fp16:
            assert not model_cfg.bf16, "fp16 and bf16 cannot be used together"
            model_cfg.params_dtype = torch.float16
        elif model_cfg.bf16:
            assert not model_cfg.fp16, "fp16 and bf16 cannot be used together"
            model_cfg.params_dtype = torch.bfloat16
        else:
            model_cfg.params_dtype = torch.float32
        model_cfg.pipeline_dtype = dtype_map[self.cfg["megatron_cfg"]["pipeline_dtype"]]
        model_cfg.parallel_output = True
        # Setting moe_router_dtype to higher precision (e.g. fp64) can improve numerical stability,
        # especially when using many experts.
        model_cfg.moe_router_dtype = self.cfg["megatron_cfg"]["moe_router_dtype"]

        # The below two configs (and "freeze_moe_router") are used to stabilize moe training
        # by preventing updates to the moe router. We found that this is helpful in reducing
        # logprob error during training.

        # Set this to "none" to disable load balancing loss.
        model_cfg.moe_router_load_balancing_type = self.cfg["megatron_cfg"][
            "moe_router_load_balancing_type"
        ]
        # Set this to 0.0 to disable updates to the moe router expert bias
        model_cfg.moe_router_bias_update_rate = self.cfg["megatron_cfg"][
            "moe_router_bias_update_rate"
        ]
        if self.cfg["megatron_cfg"]["activation_checkpointing"]:
            model_cfg.activations_checkpoint_granularity = "full"
            model_cfg.activations_checkpoint_method = "uniform"
            model_cfg.activations_checkpoint_num_layers = 1
        if not model_cfg.gated_linear_unit:
            assert model_cfg.activation_func is not None, (
                "activation_func must be set if not using gated_linear_unit. This likely "
                "indicates an issue in configuration conversion (e.g. activation func was "
                "a lambda and couldn't be serialized). This is based on this check "
                "https://github.com/NVIDIA/Megatron-LM/blob/1ab876ddc4c1893c76f26d775226a8d1dcdfb3d2/megatron/core/transformer/mlp.py#L174."
            )
        model_cfg.apply_rope_fusion = self.cfg["megatron_cfg"]["apply_rope_fusion"]

        checkpoint_config = CheckpointConfig(
            save_interval=100,
            save=weights_path,
            load=weights_path,
            pretrained_checkpoint=pretrained_path,  # This is the path to the pretrained ckpt for the SFT case
            async_save=False,  # This doesn't work right now.
            fully_parallel_save=True,
            fully_parallel_load=True,  # Enable fully parallel load
            load_rng=False,
        )
        ref_checkpoint_config = CheckpointConfig(
            pretrained_checkpoint=pretrained_path,  # This is the path to the pretrained ckpt for the SFT case
            save=None,
            load=None,
            fully_parallel_load=True,  # Enable fully parallel load
            load_rng=False,
        )
        self.megatron_cfg = ConfigContainer(
            model_config=model_cfg,
            checkpoint_config=checkpoint_config,
            logger_config=LoggerConfig(logging_level=0),
            train_config=TrainingConfig(
                micro_batch_size=1,  # ignored
                global_batch_size=self.cfg["train_global_batch_size"],  # ignored
                train_iters=1000,  # Default value for inference
            ),
            optimizer_config=OptimizerConfig(
                **self.cfg["megatron_cfg"]["optimizer"],
            ),
            ddp_config=DistributedDataParallelConfig(
                check_for_nan_in_grad=True,
                grad_reduce_in_fp32=self.cfg["megatron_cfg"][
                    "distributed_data_parallel_config"
                ]["grad_reduce_in_fp32"],
                overlap_grad_reduce=self.cfg["megatron_cfg"][
                    "distributed_data_parallel_config"
                ]["overlap_grad_reduce"],
                overlap_param_gather=self.cfg["megatron_cfg"][
                    "distributed_data_parallel_config"
                ]["overlap_param_gather"],
                average_in_collective=self.cfg["megatron_cfg"][
                    "distributed_data_parallel_config"
                ]["average_in_collective"],
                use_distributed_optimizer=self.cfg["megatron_cfg"]["optimizer"][
                    "use_distributed_optimizer"
                ],
                data_parallel_sharding_strategy=self.cfg["megatron_cfg"][
                    "distributed_data_parallel_config"
                ]["data_parallel_sharding_strategy"],
            ),
            scheduler_config=SchedulerConfig(
                **self.cfg["megatron_cfg"]["scheduler"],
            ),
            dataset_config=None,
            tokenizer_config=TokenizerConfig(
                tokenizer_type="HuggingFaceTokenizer",
                tokenizer_model=hf_model_name,
            ),
        )
        self.megatron_cfg.validate()
        print(f"cfg: {self.megatron_cfg}")
        (
            self.mcore_state,
            self.model,
            self.optimizer,
            self.scheduler,
            self.checkpointing_context,
        ) = setup_megatron_model(
            policy_cfg=self.cfg, cfg=self.megatron_cfg, load_optimizer=init_optimizer
        )

        # Set the param sync function for the model
        if (
            self.megatron_cfg.ddp_config.overlap_param_gather
            and self.megatron_cfg.ddp_config.align_param_gather
        ):
            self.megatron_cfg.param_sync_func = [
                model_chunk.start_param_sync for model_chunk in self.model
            ]
            if len(self.model) == 1:
                self.megatron_cfg.param_sync_func = self.megatron_cfg.param_sync_func[0]

        self.model = self.model[0]  # Get the first model from the list

        if init_reference_model:
            self.model = self.move_model(self.model, "cpu")
            ref_ckpt_context = _init_checkpointing_context(ref_checkpoint_config)

            # Create a separate megatron config for the reference model with the correct checkpoint config
            ref_megatron_cfg = ConfigContainer(
                model_config=self.megatron_cfg.model_config,
                checkpoint_config=ref_checkpoint_config,  # Use the reference checkpoint config
                logger_config=self.megatron_cfg.logger_config,
                train_config=self.megatron_cfg.train_config,
                optimizer_config=self.megatron_cfg.optimizer_config,
                ddp_config=self.megatron_cfg.ddp_config,
                scheduler_config=self.megatron_cfg.scheduler_config,
                dataset_config=self.megatron_cfg.dataset_config,
                tokenizer_config=self.megatron_cfg.tokenizer_config,
            )

            # Create a separate state object for the reference model
            ref_state = GlobalState()
            ref_state.cfg = ref_megatron_cfg

            reference_model = get_model_from_config(
                self.megatron_cfg.model_config,
                self.megatron_cfg.ddp_config,
                use_torch_fsdp2=self.megatron_cfg.dist_config.use_torch_fsdp2,
                overlap_param_gather_with_optimizer_step=self.megatron_cfg.optimizer_config.overlap_param_gather_with_optimizer_step,
                data_parallel_random_init=self.megatron_cfg.rng_config.data_parallel_random_init,
            )
            print("Loading the Reference Model")
            if (
                ref_checkpoint_config.pretrained_checkpoint is not None
                and checkpoint_exists(ref_checkpoint_config.pretrained_checkpoint)
            ):
                load_checkpoint(
                    ref_state,  # Use the separate state object with ref checkpoint config
                    reference_model,
                    None,  # no optimizer
                    None,  # no scheduler
                    checkpointing_context=ref_ckpt_context,
                    skip_load_to_model_and_opt=HAVE_FSDP2
                    and self.megatron_cfg.dist_config.use_torch_fsdp2,
                )
                reference_model = reference_model[0]
                reference_model.eval()
                self.reference_state_dict = {}
                for name, item in reference_model.state_dict().items():
                    if isinstance(item, torch.Tensor):
                        cpu_item = item.detach().to(
                            device="cpu", non_blocking=True, copy=True
                        )
                        del item
                    else:
                        cpu_item = item
                    self.reference_state_dict[name] = cpu_item
                print("Reference model loaded")
            else:
                print("Reference model not loaded")

            self.model = self.move_model(self.model, "cuda")

        _update_model_config_funcs(
            [self.model],
            self.megatron_cfg.model_config,
            self.megatron_cfg.ddp_config,
            self.optimizer,
            align_grad_reduce=self.megatron_cfg.dist_config.align_grad_reduce,
        )

        from nemo.tron.tokenizers.tokenizer import build_tokenizer

        tokenizer_config = TokenizerConfig(
            tokenizer_type="HuggingFaceTokenizer",
            tokenizer_model=hf_model_name,
        )

        self.megatron_tokenizer = build_tokenizer(
            tokenizer_config,
            make_vocab_size_divisible_by=self.megatron_cfg.model_config.make_vocab_size_divisible_by
            // self.cfg["megatron_cfg"]["tensor_model_parallel_size"],
            tensor_model_parallel_size=self.cfg["megatron_cfg"][
                "tensor_model_parallel_size"
            ],
        )
        self.final_padded_vocab_size = tokenizer_config.padded_vocab_size
        self.dp_size = worker_sharding_annotations.get_axis_size("data_parallel")
        self._held_gather_buffer = None
        self.megatron_to_hf_converter = MegatronToHFConverter(hf_model_name, self.model)

        # Create a map that maps any local parameter name to a list of global parameter names.
        # This map is repeatedly used by parameter gatherring phase during refit of every step.
        self.local_key_to_global_keys = self.get_local_key_to_global_keys(
            state_dict_info=self.prepare_weights_for_ipc()[0]
        )
        self.should_disable_forward_pre_hook = (
            self.cfg["megatron_cfg"]["optimizer"]["use_distributed_optimizer"]
            and self.cfg["megatron_cfg"]["distributed_data_parallel_config"][
                "overlap_param_gather"
            ]
        )

    def configure_worker(self, num_gpus: int, bundle_indices: Optional[tuple] = None):
        USE_EXPANDABLE_SEGMENTS = False  # Disabling this right now as it seems to cause vLLM refit issues with Ampere
        if USE_EXPANDABLE_SEGMENTS:
            return None, {"PYTORCH_CUDA_ALLOC_CONF": "expandable_segments:True"}, None
        else:
            return None, None, None

    def is_alive(self):
        return True

    def reset_peak_memory_stats(self) -> None:
        torch.cuda.reset_peak_memory_stats()

    def get_gpu_info(self):
        """Return information about the GPU being used by this worker."""
        return get_gpu_info(self.model)

    def enable_forward_pre_hook(self):
        assert isinstance(self.model, DistributedDataParallel)
        self.model.enable_forward_pre_hook()

    def disable_forward_pre_hook(self, param_sync=True):
        assert isinstance(self.model, DistributedDataParallel)
        self.model.disable_forward_pre_hook(param_sync=param_sync)

    def train(
        self,
        data: BatchedDataDict,
        loss_fn: LossFunction,
        eval_mode: bool = False,
        gbs: Optional[int] = None,
        mbs: Optional[int] = None,
    ) -> dict[str, Any]:
        """Train the policy on a batch of data with a given loss function."""
        self.model.zero_grad_buffer()
        if hasattr(self.model, "inference_params"):
            self.model.inference_params = None

        # Reset any cached attention states
        for module in self.model.modules():
            if hasattr(module, "reset_inference_cache"):
                module.reset_inference_cache()
            if hasattr(module, "_inference_key_value_memory"):
                module._inference_key_value_memory = None

        if gbs is None:
            gbs = self.cfg["train_global_batch_size"]
        if mbs is None:
            mbs = self.cfg["train_micro_batch_size"]
        local_gbs = gbs // self.dp_size
        total_dataset_size = torch.tensor(data.size, device="cuda")
        torch.distributed.all_reduce(
            total_dataset_size,
            op=torch.distributed.ReduceOp.SUM,
            group=parallel_state.get_data_parallel_group(),
        )
        num_global_batches = int(total_dataset_size.item()) // gbs

        if eval_mode:
            ctx: AbstractContextManager[Any] = torch.no_grad()
            self.model.eval()
        else:
            ctx = nullcontext()
            # Ensure model is in training mode
            self.model.train()

        with ctx:
            # dim 1 is always assumed to be the sequence dim, sanity check this here
            sequence_dim = 1
            seq_dim_size = data["input_ids"].shape[sequence_dim]
            for k, v in data.items():
                if torch.is_tensor(v) and len(v.shape) > 1:
                    assert v.shape[sequence_dim] == seq_dim_size, (
                        f"Dim 1 must be the sequence dim, expected dim 1={seq_dim_size} but got shape {v.shape}"
                    )

            forward_step = partial(forward_step_arbitrary_loss, loss_fn=loss_fn)
            all_mb_metrics = []
            losses = []
            for gb_idx in range(num_global_batches):
                global_batch = data.get_batch(batch_idx=gb_idx, batch_size=local_gbs)

                assert "sample_mask" in global_batch, (
                    "sample_mask must be present in the data!"
                )
                ## get the normalization factor for the loss
                local_valid_seqs = torch.sum(global_batch["sample_mask"])

                if not "token_mask" in global_batch:
                    local_valid_toks = (
                        local_valid_seqs * global_batch["input_ids"].shape[1]
                    )
                else:
                    local_valid_toks = torch.sum(
                        global_batch["token_mask"][:, 1:]
                        * global_batch["sample_mask"].unsqueeze(-1)
                    )

                to_reduce = torch.tensor([local_valid_seqs, local_valid_toks]).cuda()
                torch.distributed.all_reduce(
                    to_reduce, group=parallel_state.get_data_parallel_group()
                )
                global_valid_seqs, global_valid_toks = to_reduce[0], to_reduce[1]

                if (
                    hasattr(loss_fn, "loss_type")
                    and loss_fn.loss_type == LossType.TOKEN_LEVEL
                ):
                    assert "token_mask" in global_batch, (
                        "token_mask must be present in the data when using token-level loss"
                    )

                batch = data.get_batch(batch_idx=gb_idx, batch_size=local_gbs)
                pack_seqs = False
                seqlen_key = None
                pad_factor = 1
                pad_full_seq_to = None
                if self.cfg["dynamic_batching"]["enabled"]:
                    data_iterator = batch.make_microbatch_iterator_with_dynamic_shapes()
                    data_iterator_len = (
                        batch.get_microbatch_iterator_dynamic_shapes_len()
                    )
                elif self.cfg["sequence_packing"]["enabled"]:
                    data_iterator = (
                        batch.make_microbatch_iterator_for_packable_sequences()
                    )
                    data_iterator_len, seq_dim_size = (
                        batch.get_microbatch_iterator_for_packable_sequences_len()
                    )
                    mbs = 1
                    pack_seqs = True
                    seqlen_key = "input_lengths"
                    tp_size = self.cfg["megatron_cfg"]["tensor_model_parallel_size"]
                    cp_size = self.cfg["megatron_cfg"]["context_parallel_size"]
                    pad_factor = cp_size * 2 * tp_size if cp_size > 1 else tp_size
                    if self.cfg["megatron_cfg"]["pipeline_model_parallel_size"] > 1:
                        _, pad_full_seq_to = (
                            batch.get_microbatch_iterator_for_packable_sequences_len()
                        )
                else:
                    data_iterator = batch.make_microbatch_iterator(mbs)
                    data_iterator_len = local_gbs // mbs

                rerun_state_machine = get_rerun_state_machine()
                while rerun_state_machine.should_run_forward_backward(data_iterator):
                    # Set grad to zero.
                    self.model.zero_grad_buffer()
                    self.optimizer.zero_grad()

                    # Forward pass.
                    forward_backward_func = get_forward_backward_func()
                    losses_reduced = forward_backward_func(
                        forward_step_func=partial(
                            forward_step,
                            self.mcore_state,
                            global_valid_seqs,
                            global_valid_toks,
                            pack_sequences=pack_seqs,
                            seq_length_key=seqlen_key,
                            pad_individual_seqs_to_multiple_of=pad_factor,
                            pad_full_seq_to=pad_full_seq_to,
                        ),
                        data_iterator=data_iterator,
                        model=self.model,
                        num_microbatches=data_iterator_len,
                        seq_length=seq_dim_size,
                        micro_batch_size=mbs,
                        decoder_seq_length=seq_dim_size,
                        forward_only=eval_mode,
                        do_not_average_loss=True,
                    )

                # Empty unused memory.
                if self.cfg["megatron_cfg"]["empty_unused_memory_level"] >= 1:
                    torch.cuda.empty_cache()

                # Update parameters.
                update_successful, grad_norm, num_zeros_in_grad = self.optimizer.step()

                # when freezing sub-models we may have a mixture of successful and unsucessful ranks,
                # so we must gather across mp ranks
                update_successful = logical_and_across_model_parallel_group(
                    update_successful
                )
                # grad_norm and num_zeros_in_grad will be None on ranks without trainable params,
                # so we must gather across mp ranks
                grad_norm: float = reduce_max_stat_across_model_parallel_group(
                    grad_norm
                )
                num_zeros_in_grad: float = reduce_max_stat_across_model_parallel_group(
                    num_zeros_in_grad
                )

                # Update learning rate.
                if update_successful:
                    increment = total_dataset_size.item()
                    self.scheduler.step(increment=increment)
                    skipped_iter = 0
                    curr_lr = self.scheduler.get_lr(self.optimizer.param_groups[0])
                    curr_wd = self.scheduler.get_wd()
                else:
                    skipped_iter = 1

                # Empty unused memory.
                if self.cfg["megatron_cfg"]["empty_unused_memory_level"] >= 2:
                    torch.cuda.empty_cache()

                if parallel_state.is_pipeline_last_stage(ignore_virtual=True):
                    # keep all microbatch metrics to be normalized later
                    gb_loss_metrics = []
                    mb_losses = []
                    for x in losses_reduced:
                        loss_metrics = {}
                        for k in x.keys():
                            loss_metrics[k] = x[k] / num_global_batches
                        gb_loss_metrics.append(loss_metrics)
                        loss_metrics["lr"] = curr_lr
                        loss_metrics["wd"] = curr_wd
                        loss_metrics["grad_norm"] = grad_norm
                        loss_metrics["global_valid_seqs"] = global_valid_seqs.item()
                        loss_metrics["global_valid_toks"] = global_valid_toks.item()
                        mb_losses.append(loss_metrics["loss"])

                    torch.distributed.broadcast_object_list(
                        [gb_loss_metrics],
                        src=get_pipeline_model_parallel_last_rank(),
                        group=get_pipeline_model_parallel_group(),
                    )
                else:
                    loss_metrics = [None]  # type: ignore
                    torch.distributed.broadcast_object_list(
                        loss_metrics,
                        src=get_pipeline_model_parallel_last_rank(),
                        group=get_pipeline_model_parallel_group(),
                    )
                    gb_loss_metrics = loss_metrics[0]
                    mb_losses = [x["loss"] for x in gb_loss_metrics]

                all_mb_metrics.extend(gb_loss_metrics)
                losses.append(torch.tensor(mb_losses).sum().item())

        # Aggregate metrics across all microbatches
        mb_metrics = defaultdict(list)
        for m in all_mb_metrics:
            for k, v in m.items():
                mb_metrics[k].append(v)

        with torch.no_grad():
            global_loss = torch.tensor(losses, device="cuda")
            torch.distributed.all_reduce(
                global_loss,
                op=torch.distributed.ReduceOp.SUM,
                group=parallel_state.get_data_parallel_group(),
            )

        metrics = {
            "global_loss": global_loss.cpu(),
            "rank": torch.distributed.get_rank(),
            "all_mb_metrics": dict(mb_metrics),
            "grad_norm": torch.tensor(
                mb_metrics["grad_norm"][-1]
            ).cpu(),  # TODO @sahilj: return an average or something later
        }
        return metrics

    def get_logprobs(
        self, *, data: BatchedDataDict[Any], micro_batch_size: Optional[int] = None
    ) -> BatchedDataDict[LogprobOutputSpec]:
        """Get the logprobs of the model for a batch of data.

        Uses the configured logprob_batch_size to do microbatching.
        Input data is assumed to be right-padded. The method internally converts to
        left-padded format for computation, and returns outputs in right-padded format.
        If micro_batch_size is provided, it will be used instead of the configured
        logprob_batch_size.

        Returns:
          a BatchedDataDict with key "logprobs" and shape [batch_size, sequence_length].
          We use the convention that the logprob of the first token is 0 so that the sequence length is maintained.
          The logprob of input token i is specified at position i in the output logprobs tensor.
        """
        no_grad = torch.no_grad()
        no_grad.__enter__()
        logprob_batch_size = (
            micro_batch_size
            if micro_batch_size is not None
            else self.cfg["logprob_batch_size"]
        )

        # dim 1 is always assumed to be the sequence dim, sanity check this here
        sequence_dim = 1
        input_seq_dim_size = data["input_ids"].shape[sequence_dim]
        for k, v in data.items():
            if torch.is_tensor(v) and len(v.shape) > 1:
                assert v.shape[sequence_dim] == input_seq_dim_size, (
                    f"Dim 1 must be the sequence dim, expected dim 1={input_seq_dim_size} but got shape {v.shape}"
                )

        self.model.eval()

        pp_seq_dim_size = input_seq_dim_size
        pp_rank = get_pipeline_model_parallel_rank()
        pp_grp = get_pipeline_model_parallel_group()
        pp_size = get_pipeline_model_parallel_world_size()
        cp_size = self.cfg["megatron_cfg"]["context_parallel_size"]
        # if pp_size > 1, we need to pad the full sequence to the max sequence length to maintain a static PP buffer
        if (
            self.cfg["sequence_packing"]["enabled"]
            and self.cfg["megatron_cfg"]["pipeline_model_parallel_size"] > 1
        ):
            _, pad_full_seq_to = (
                data.get_microbatch_iterator_for_packable_sequences_len()
            )
            pp_seq_dim_size = pad_full_seq_to
        else:
            pad_full_seq_to = None

        def forward_step_fn(
            data_iterator: Iterator[BatchedDataDict[Any]], model: GPTModel
        ):
            nonlocal pad_full_seq_to
            data_dict = next(data_iterator).to("cuda")
            if self.cfg["sequence_packing"]["enabled"]:
                original_seq_length = data_dict["input_ids"].shape[1]
                tp_size = self.cfg["megatron_cfg"]["tensor_model_parallel_size"]
                pp_size = self.cfg["megatron_cfg"]["pipeline_model_parallel_size"]
                cp_size = self.cfg["megatron_cfg"]["context_parallel_size"]
                cp_rank = get_context_parallel_rank()
                pad_factor = cp_size * 2 * tp_size if cp_size > 1 else tp_size
                (
                    input_ids,
                    input_ids_cp_sharded,
                    packed_seq_params,
                    cu_seqlens,
                    cu_seqlens_padded,
                ) = _pack_sequences_for_megatron(
                    data_dict["input_ids"].clone(),
                    data_dict["input_lengths"],
                    pad_individual_seqs_to_multiple_of=pad_factor,
                    pad_packed_seq_to=pad_full_seq_to,
                    cp_rank=cp_rank,
                    cp_size=cp_size,
                )
                attention_mask, position_ids = None, None
                unpacked_input_ids = data_dict["input_ids"]
            else:
                input_ids = data_dict["input_ids"]
                input_ids_cp_sharded = input_ids
                attention_mask, _, position_ids = get_ltor_masks_and_position_ids(
                    input_ids, 0, False, False, False
                )
                packed_seq_params = None
                unpacked_input_ids = input_ids

            output_tensor = model(
                input_ids_cp_sharded,
                position_ids,
                attention_mask,
                packed_seq_params=packed_seq_params,
            )

            def collection_fn(output_tensor):
                stc = time.time()
                tp_grp = get_tensor_model_parallel_group()
                tp_rank = get_tensor_model_parallel_rank()
                if self.cfg["sequence_packing"]["enabled"]:
                    token_logprobs = from_parallel_logits_to_logprobs_packed_sequences(
                        output_tensor,
                        target=input_ids,
                        cu_seqlens_padded=cu_seqlens_padded,
                        unpacked_seqlen=original_seq_length,
                        vocab_start_index=tp_rank * output_tensor.shape[-1],
                        vocab_end_index=(tp_rank + 1) * output_tensor.shape[-1],
                        group=tp_grp,
                        inference_only=True,
                        cp_group=get_context_parallel_group(),
                    )
                else:
                    token_logprobs = from_parallel_logits_to_logprobs(
                        output_tensor.to(torch.float32),
                        target=unpacked_input_ids,
                        vocab_start_index=tp_rank * output_tensor.shape[-1],
                        vocab_end_index=(tp_rank + 1) * output_tensor.shape[-1],
                        tp_group=tp_grp,
                        inference_only=True,
                    )

                # Prepend 0 logprob for first token to maintain same sequence length as input
                token_logprobs = torch.cat(
                    [torch.zeros_like(token_logprobs[:, :1]), token_logprobs], dim=1
                )
                return torch.tensor(0.0, device=token_logprobs.device), {
                    "logprobs": token_logprobs
                }

            return output_tensor, collection_fn

        if self.cfg["dynamic_batching"]["enabled"]:
            mb_iterator = data.make_microbatch_iterator_with_dynamic_shapes()
            data_iterator_len = data.get_microbatch_iterator_dynamic_shapes_len()
            micro_batch_size = logprob_batch_size
        elif self.cfg["sequence_packing"]["enabled"]:
            mb_iterator = data.make_microbatch_iterator_for_packable_sequences()
            data_iterator_len, _ = (
                data.get_microbatch_iterator_for_packable_sequences_len()
            )
            micro_batch_size = 1
        else:
            mb_iterator = data.make_microbatch_iterator(logprob_batch_size)
            data_iterator_len = max(1, data.size // logprob_batch_size)
            micro_batch_size = logprob_batch_size

        forward_backward_func = get_forward_backward_func()
        list_of_logprobs = forward_backward_func(
            forward_step_func=forward_step_fn,
            data_iterator=mb_iterator,
            model=self.model,
            num_microbatches=data_iterator_len,
            seq_length=pp_seq_dim_size,
            micro_batch_size=micro_batch_size,
            decoder_seq_length=pp_seq_dim_size,
            forward_only=True,
        )
        if is_pipeline_last_stage(ignore_virtual=True):
            all_log_probs_padded = []
            all_logprobs = [l["logprobs"] for l in list_of_logprobs]
            for lp in all_logprobs:
                padding_needed = input_seq_dim_size - lp.shape[1]
                if padding_needed > 0:
                    lp = torch.nn.functional.pad(
                        lp, (0, padding_needed), mode="constant", value=0.0
                    )
                all_log_probs_padded.append(lp)

            logprobs = torch.cat(all_log_probs_padded, dim=0)
            # broadcast logprobs to first pp rank
            broadcast_tensor(logprobs, torch.distributed.get_rank(), pp_grp)
        else:
            logprobs = broadcast_tensor(
                None, get_pipeline_model_parallel_last_rank(), pp_grp
            )

        no_grad.__exit__(None, None, None)
        return BatchedDataDict[LogprobOutputSpec](logprobs=logprobs).to("cpu")

    @contextmanager
    def use_reference_model(self):
        """Context manager that temporarily swaps the reference model and active model.

        On entry: Moves model to CPU, moves reference_model to CUDA. Swaps the references
        On exit: Restores original references and re-flips cuda/cpu
        """
        ## disable overlap param gather when swapping weights
        if self.should_disable_forward_pre_hook:
            self.disable_forward_pre_hook()

        with torch.no_grad():
            try:
                # Save original references
                model_state_dict = {}
                for name, item in self.model.state_dict().items():
                    if isinstance(item, torch.Tensor):
                        item = item.detach().to(
                            device="cpu", non_blocking=True, copy=True
                        )
                    model_state_dict[name] = item

                self.model.load_state_dict(self.reference_state_dict, strict=True)
                # for name, item in self.reference_state_dict.items():
                # if isinstance(item, torch.Tensor):
                # self.model.state_dict()[name] = item.detach().to(device="cuda", non_blocking=True, copy=True)

                gc.collect()
                torch.cuda.empty_cache()

                # - self.model is the original reference_model, now on CUDA
                # - self.reference_model is the original model, now on CPU
                yield

            finally:
                # Restore original references and device placement
                self.model.load_state_dict(model_state_dict, strict=True)
                # for name, item in model_state_dict.items():
                # if isinstance(item, torch.Tensor):
                # item = item.detach().to(device="cuda", non_blocking=True, copy=True)
                # self.model.state_dict()[name] = item

                gc.collect()
                torch.cuda.empty_cache()

                ## re-enable overlap param gather after weight swap
                if self.should_disable_forward_pre_hook:
                    self.enable_forward_pre_hook()

    # Temporary fix, 'data' is a kwarg due to some sort of ray bug
    def get_reference_policy_logprobs(
        self, *, data: BatchedDataDict[Any], micro_batch_size: Optional[int] = None
    ) -> BatchedDataDict[ReferenceLogprobOutputSpec]:
        """Get the logprobs from thereference policy for a batch of data.

        If micro_batch_size is provided, it will be used instead of the configured
        logprob_batch_size.

        Returns:
          a BatchedDataDict with key "reference_logprobs" and shape [batch_size, sequence_length].
          We use the convention that the logprob of the first token is 0 so that the sequence length is maintained.
          The logprob of input token i is specified at position i in the output logprobs tensor.
        """
        with self.use_reference_model():
            reference_logprobs = self.get_logprobs(
                data=data, micro_batch_size=micro_batch_size
            )

        return_data = BatchedDataDict[ReferenceLogprobOutputSpec]()
        return_data["reference_logprobs"] = reference_logprobs["logprobs"].cpu()
        return return_data

    def generate(
        self, *, data: BatchedDataDict[GenerationDatumSpec], greedy: bool = False
    ) -> BatchedDataDict[GenerationOutputSpec]:
        """Generate a batch of data using huggingface framework generation.

        Args:
            data: BatchedDataDict containing input_ids and input_lengths tensors
        Returns:
            BatchedDataDict conforming to GenerationOutputSpec:
                - output_ids: input + generated token IDs
                - logprobs: Log probabilities for each token
                - generation_lengths: Lengths of each response
        """
        no_grad = torch.no_grad()
        no_grad.__enter__()
        self.model.config.flash_decode = True
        # Verify input is right padded
        assert isinstance(data, BatchedDataDict), (
            f"data must be a BatchedDataDict, got type: {type(data)}"
        )
        assert "input_ids" in data and "input_lengths" in data, (
            f"input_ids and input_lengths must be present in the BatchedDataDict, got keys: {data.keys()}"
        )
        is_right_padded, error_msg = verify_right_padding(
            data, pad_value=self.tokenizer.pad_token_id
        )
        if not is_right_padded:
            warnings.warn(
                f"Input to Megatron Generation worker is not properly right-padded: {error_msg}"
            )

        model_cfg = self.megatron_cfg.model_config
        inference_wrapper_config = InferenceWrapperConfig(
            hidden_size=model_cfg.hidden_size,
            inference_batch_times_seqlen_threshold=1000000,
            fp32_residual_connection=model_cfg.fp32_residual_connection,
            params_dtype=model_cfg.params_dtype,
            padded_vocab_size=self.final_padded_vocab_size,  # Use the potentially updated value
            inference_max_seq_length=self.cfg["generation"]["max_new_tokens"],  # type: ignore
            inference_max_requests=self.cfg["generation_batch_size"],
        )

        from megatron.core.inference.contexts import StaticInferenceContext
        from megatron.core.inference.model_inference_wrappers.gpt.gpt_inference_wrapper import (
            GPTInferenceWrapper,
        )

        inference_context = StaticInferenceContext.from_config(inference_wrapper_config)

        inference_wrapped_model = GPTInferenceWrapper(
            self.model, inference_wrapper_config, inference_context
        )
        text_generation_controller = TextGenerationController(
            inference_wrapped_model=inference_wrapped_model,
            tokenizer=self.megatron_tokenizer,
        )
        inference_engine = StaticInferenceEngine(
            text_generation_controller=text_generation_controller,
            max_batch_size=self.cfg["generation_batch_size"],
        )

        # detokenize the prompts
        # detokenized_prompts = [
        # self.tokenizer.decode(prompt)
        # for prompt in data.get("input_ids")
        # ]
        # apply chat template
        out = run_mcore_engine(
            engine=inference_engine,
            # prompts = detokenized_prompts,
            prompt_tokens_tensor=data["input_ids"],
            prompt_lengths_tensor=data["input_lengths"],
            tokens_to_generate=self.cfg["generation"]["max_new_tokens"]  # type: ignore
            - data["input_ids"].size(1),
        )
        # print(out)

        input_lengths = data["input_lengths"]
        # pad the out "tokens" and "logprobs" and make them into tensors from lists
        batch_size = data["input_ids"].size(0)
        max_seq_len = max([len(tokens) for tokens in out["tokens"]])

        # Create padded tensors for tokens and logprobs
        output_ids_padded = torch.full(
            (batch_size, max_seq_len),
            self.tokenizer.pad_token_id,
            dtype=torch.long,
            device=data["input_ids"].device,
        )

        logprobs_padded = torch.zeros(
            (batch_size, max_seq_len),
            dtype=torch.float,
            device=data["input_ids"].device,
        )

        # Fill in the padded tensors with actual values
        for i in range(batch_size):
            seq_len = len(out["tokens"][i])
            output_ids_padded[i, :seq_len] = torch.tensor(
                out["tokens"][i], dtype=torch.long, device=data["input_ids"].device
            )

            logprob_len = len(out["logprobs"][i])
            logprobs_padded[i, 1 : logprob_len + 1] = torch.tensor(
                out["logprobs"][i],
                dtype=torch.float,
                device=data["input_ids"].device,
            )

        out_dict = {
            "output_ids": output_ids_padded,
            "logprobs": logprobs_padded,
            "generation_lengths": torch.tensor(
                [len(o) - input_lengths[i] for i, o in enumerate(out["logprobs"])]
            ),
            "unpadded_sequence_lengths": torch.tensor(
                [len(o) for o in out["logprobs"]]
            ),
        }

        self.model.config.flash_decode = False
        no_grad.__exit__(None, None, None)
        return BatchedDataDict.from_batches([out_dict]).to("cpu")

    def zero_out_weights(self):
        """Zero out the weights of the model."""
        pass

    def report_device_id(self) -> str:
        """Report the UUID of the current CUDA device using NVML.

        Returns:
            str: UUID of the device in the format "GPU-xxxxx"
        """
        from nemo_rl.utils.nvml import get_device_uuid

        # Get current device index from torch
        device_idx = torch.cuda.current_device()
        # Get device UUID using NVML
        return get_device_uuid(device_idx)

    @torch.no_grad()
    def get_local_key_to_global_keys(self, state_dict_info: List[Tuple[Any, int]]):
        """Get the local key to global keys mapping."""
        # Get parallel info
        tp_group = parallel_state.get_tensor_model_parallel_group()
        tp_world_size = torch.distributed.get_world_size(tp_group)

        pp_group = parallel_state.get_pipeline_model_parallel_group()
        pp_world_size = torch.distributed.get_world_size(pp_group)
        pp_global_ranks = torch.distributed.get_process_group_ranks(group=pp_group)
        pp_local_rank_id = parallel_state.get_pipeline_model_parallel_rank()

        ep_group = parallel_state.get_expert_model_parallel_group()
        ep_world_size = torch.distributed.get_world_size(ep_group)

        # start calculating the global key
        ep_pattern = re.compile(r"mlp\.experts.*\.weight\d*$")
        state_dict = self.model.state_dict()
        final_key_to_global_keys = {}

        for param_info, size in state_dict_info:
            local_key, owner_pp_local_rank_id, _, _ = param_info

            # Step 1: create global key from local key
            # if: for if a parameter is sharded along PP or EP;
            # else: not sharded (like embedding)
            pp_gathered_objs = [None]
            if local_key in state_dict and owner_pp_local_rank_id == pp_local_rank_id:
                pp_gathered_objs[0] = get_global_key_from_local_key(
                    local_key, self.model.config
                )

            # Step 2: gather global keys from ranks in PP group
            src_global_rank = pp_global_ranks[owner_pp_local_rank_id]
            torch.distributed.broadcast_object_list(
                pp_gathered_objs, src=src_global_rank, group=pp_group
            )

            # Step 3: gather global keys from ranks in EP group
            if ep_pattern.search(local_key):
                ep_gathered_objs = [None] * ep_world_size
                torch.distributed.all_gather_object(
                    ep_gathered_objs, pp_gathered_objs, group=ep_group
                )
                flat_gathered_objs = [x for y in ep_gathered_objs for x in y]
            else:
                flat_gathered_objs = pp_gathered_objs

            final_key_to_global_keys[(local_key, owner_pp_local_rank_id)] = (
                flat_gathered_objs
            )

        return final_key_to_global_keys

    def prepare_weights_for_ipc(self) -> tuple[list[tuple[str, int]], float]:
        """Prepare Megatron model weights for IPC transfer to vLLM.

        Collects information about weight tensors (names and sizes).
        Returns a list of (parameter_name, size_in_bytes) tuples.
        """
        from nemo_rl.utils.nvml import get_free_memory_bytes

        no_grad = torch.no_grad()
        no_grad.__enter__()
        # Ensure model is in evaluation mode
        self.model.eval()

        # Get parallel info
        tp_group = parallel_state.get_tensor_model_parallel_group()
        tp_world_size = torch.distributed.get_world_size(tp_group)
        tp_group_rank_ids = get_process_group_ranks(tp_group)

        etp_group = parallel_state.get_expert_tensor_parallel_group()
        etp_world_size = torch.distributed.get_world_size(etp_group)
        etp_group_rank_ids = get_process_group_ranks(etp_group)

        pp_group = parallel_state.get_pipeline_model_parallel_group()
        pp_world_size = torch.distributed.get_world_size(pp_group)
        pp_group_rank_ids = get_process_group_ranks(pp_group)
        pp_local_rank_id = parallel_state.get_pipeline_model_parallel_rank()

        ep_group = parallel_state.get_expert_model_parallel_group()
        ep_world_size = torch.distributed.get_world_size(ep_group)
        ep_group_rank_ids = get_process_group_ranks(ep_group)

        # Collect parameter info
        param_info = []

        # Dictionary of modules we can quickly look up to check if a module has TP
        named_modules_dict = dict(self.model.named_modules())

        # Process each parameter in the model
        # state_dict includes parameters and persistent buffers
        ep_pattern = re.compile(r"mlp\.experts.*\.weight\d*$")
        for name, param in self.model.state_dict().items():
            # Skip _extra_state entries (these are metadata, not actual weights)
            if "_extra_state" in name:
                continue

            use_etp = True if ep_pattern.search(name) else False
            if use_etp:
                tensor_mp_rank_ids = etp_group_rank_ids
            else:
                tensor_mp_rank_ids = tp_group_rank_ids

            shape = list(param.shape)
            tp_dim = get_tp_dim(self.model, name, named_modules_dict)
            if tp_dim is not None:
                tp_rank_ids = tuple(sorted(tensor_mp_rank_ids))
                shape[tp_dim] *= len(tp_rank_ids)
            else:
                tp_rank_ids = (torch.distributed.get_rank(),)

            pp_rank_ids = tuple(sorted(pp_group_rank_ids))
            ep_rank_ids = tuple(sorted(ep_group_rank_ids))

            if ep_pattern.search(name):
                ep_rank_ids = tuple(sorted(ep_group_rank_ids))
            else:
                ep_rank_ids = (torch.distributed.get_rank(),)

            # Calculate size for this parameter
            prec_to_bytes = {
                torch.bfloat16: 2,
                torch.float16: 2,
                torch.float32: 4,
            }
            scale = prec_to_bytes[self.dtype] / prec_to_bytes[param.dtype]
            size_in_bytes = (
                param.element_size()
                * param.numel()
                * len(tensor_mp_rank_ids)
                * len(ep_rank_ids)
                * scale
            )
            param_info.append(
                (
                    (
                        name,
                        pp_local_rank_id,
                        tuple(shape),
                        param.dtype,
                    ),
                    size_in_bytes,
                )
            )
        # Gather parameter info from all pipeline parallel ranks to ensure complete coverage
        pp_group = parallel_state.get_pipeline_model_parallel_group()
        pp_world_size = torch.distributed.get_world_size(pp_group)

        # Gather all parameter info from all PP ranks
        pp_gathered_param_infos = [None] * pp_world_size
        torch.distributed.all_gather_object(
            pp_gathered_param_infos, param_info, group=pp_group
        )
        pp_gathered_param_infos = [x for y in pp_gathered_param_infos for x in y]  # type: ignore

        # Gather parameter info from all expert parallel ranks to ensure complete coverage
        ep_group = parallel_state.get_expert_model_parallel_group()
        ep_world_size = torch.distributed.get_world_size(ep_group)

        # Gather all parameter info from all EP ranks
        ep_gathered_param_infos = [None] * ep_world_size
        torch.distributed.all_gather_object(
            ep_gathered_param_infos, pp_gathered_param_infos, group=ep_group
        )
        all_param_infos = [x for y in ep_gathered_param_infos for x in y]

        # Merge all parameter infos, keeping only unique parameter names
        merged_param_info = []
        seen_params = set()

        for name, size in all_param_infos:
            if name not in seen_params:
                merged_param_info.append((name, size))
                seen_params.add(name)

        # Update param_info with the merged information
        param_info = merged_param_info

        print(f"Prepared {len(param_info)} tensors for IPC transfer")
        no_grad.__exit__(None, None, None)

        # Collect current available memory for refit
        ## Get current device index from torch
        device_idx = torch.cuda.current_device()
        ## Get device free memory using NVML
        total_available_bytes = get_free_memory_bytes(device_idx)
        # TODO: setting to low value (10%) since
        # more buckets seems to have better perf
        total_available_bytes *= 0.1

        return param_info, total_available_bytes

    # Temporary fix, 'keys' is a kwarg due to some sort of ray bug
    def get_weights_ipc_handles(self, *, keys: list[str]) -> dict[str, Any]:
        """Get IPC handles for the requested Megatron model weights.

        Args:
            keys: List of parameter names to get handles for
        Returns:
            Dict mapping device UUID to list of (mapped_key, handle) tuples
        """
        if self._held_gather_buffer is not None:
            del self._held_gather_buffer
            self._held_gather_buffer = None

        gathered_megatron_params = gather_params(
            self.model,
            keys,
            key_to_global_keys=self.local_key_to_global_keys,
        )

        gathered_hf_params = self.megatron_to_hf_converter.convert(
            gathered_megatron_params, self.model.config
        )

        # Get device UUID for IPC handles
        device_uuid = self.report_device_id()
        from torch.multiprocessing.reductions import reduce_tensor

        # Create IPC handles for each parameter
        tensor_number_threshold = os.getenv(
            "NEMO_RL_MEGATRON_IPC_TENSOR_PACKING_THRESHOLD", "32"
        )  # an arbitrary threshold
        if len(gathered_hf_params) >= int(tensor_number_threshold):
            pack_tensor_for_ipc = True
        else:
            pack_tensor_for_ipc = False

        if pack_tensor_for_ipc:
            # Pack tensors in gathered_hf_params into consolidated tensors by dtype
            # First calculate total size needed for each dtype
            type_to_total_size = defaultdict(lambda: 0)
            tensor_metadata = dict()

            for key, tensor in gathered_hf_params.items():
                tensor_metadata[key] = (
                    tensor.shape,  # shape of the tensor
                    tensor.dtype,  # dtype of the tensor
                    type_to_total_size[tensor.dtype],  # offset of the tensor
                    # in packed buffer
                    tensor.numel(),  # size of the tensor
                )
                type_to_total_size[tensor.dtype] += tensor.numel()

            # Allocate consolidated tensors for each dtype
            packed_tensors = {
                dtype: torch.empty(
                    total_size,
                    device=next(iter(gathered_hf_params.values())).device,
                    dtype=dtype,
                    requires_grad=False,
                )
                for dtype, total_size in type_to_total_size.items()
            }

            # Copy tensors into consolidated buffers
            for key, tensor in gathered_hf_params.items():
                metadata = tensor_metadata[key]
                _, dtype, offset, size = metadata
                packed_tensors[dtype][offset : offset + size].copy_(
                    tensor.detach().view(-1)
                )

            # Create IPC handles for consolidated tensors
            all_handles = [
                (dtype, reduce_tensor(tensor.detach()))
                for dtype, tensor in packed_tensors.items()
            ]

            # Store reference to prevent garbage collection
            self._held_gather_buffer = packed_tensors

            serialized = (pack_tensor_for_ipc, all_handles, tensor_metadata)
        else:
            all_handles = []
            for key, tensor in gathered_hf_params.items():
                handle = reduce_tensor(tensor.detach())
                all_handles.append((key, handle))
            self._held_gather_buffer = gathered_hf_params
            serialized = (False, all_handles)

        return {device_uuid: serialized}

    def prepare_for_lp_inference(self):
        self.model = self.move_model(self.model, "cuda", move_grads=False)
        self.model.eval()
        self.offload_before_refit()

    def prepare_for_training(self, *args, **kwargs):
        # onload models and optimizer state to cuda
        self.model = self.move_model(
            self.model, "cuda", move_grads=True, move_params=True
        )
        self.model.train()

        # Move optimizer state to CUDA if it exists
        if hasattr(self, "optimizer") and self.optimizer is not None:
            if isinstance(self.optimizer, ChainedOptimizer):
                optimizer_state = self.optimizer.state
            else:
                optimizer_state = self.optimizer._get_state()
            for _, state in optimizer_state.items():
                for k, v in state.items():
                    if torch.is_tensor(v) and not v.is_cuda:
                        state[k] = v.to("cuda")

        torch.cuda.empty_cache()

    def offload_before_refit(self):
        """Offload the optimizer and buffers to the CPU."""
        no_grad = torch.no_grad()
        no_grad.__enter__()
        allocated = torch.cuda.memory_allocated() / (1024**3)  # Convert to GB
        reserved = torch.cuda.memory_reserved() / (1024**3)  # Convert to GB
        print(
            f"GPU Memory before optimizer offload: {allocated:.2f}GB allocated, {reserved:.2f}GB reserved"
        )
        self.model = self.move_model(
            self.model, "cpu", move_params=False, move_grads=True
        )  # get rid of grad buffers
        torch.randn(1).cuda()  # wake up torch allocator
        if hasattr(self, "optimizer") and self.optimizer is not None:
            # Iterate through the state dictionaries for each parameter group
            if isinstance(self.optimizer, ChainedOptimizer):
                optimizer_state = self.optimizer.state
            else:
                optimizer_state = self.optimizer._get_state()
            for _, state in optimizer_state.items():
                # Iterate through the state items (e.g., momentum, variance) for a parameter
                for k, v in state.items():
                    # Check if the item is a tensor and on the GPU
                    if torch.is_tensor(v) and v.is_cuda:
                        # Move the tensor to CPU and update the state dictionary
                        state[k] = v.to("cpu")

        gc.collect()
        torch.cuda.empty_cache()

        # Print memory stats after offloading
        allocated = torch.cuda.memory_allocated() / (1024**3)  # Convert to GB
        reserved = torch.cuda.memory_reserved() / (1024**3)  # Convert to GB
        print(
            f"GPU Memory after optimizer offload: {allocated:.2f}GB allocated, {reserved:.2f}GB reserved"
        )
        no_grad.__exit__(None, None, None)

    def offload_after_refit(self):
        no_grad = torch.no_grad()
        no_grad.__enter__()
        # Offload as much as possible on the CPU
        self.model = self.move_model(self.model, "cpu")
        self.model.eval()
        torch.randn(1).cuda()  # wake up torch allocator
        self.offload_before_refit()  # rerun the old offload function

        if self._held_gather_buffer is not None:
            del self._held_gather_buffer
            self._held_gather_buffer = None

        gc.collect()
        torch.cuda.empty_cache()

        allocated = torch.cuda.memory_allocated() / (1024**3)  # Convert to GB
        reserved = torch.cuda.memory_reserved() / (1024**3)  # Convert to GB
        print(
            f"GPU Memory after refit complete: {allocated:.2f}GB allocated, {reserved:.2f}GB reserved"
        )
        no_grad.__exit__(None, None, None)

    @torch.no_grad()
    def move_model(self, model, device: str, move_params=True, move_grads=True):
        # move all param and grad buffers to the device
        if isinstance(model, DistributedDataParallel):
            # DDP case
            for buffers in [model.buffers, model.expert_parallel_buffers]:
                for buffer_idx in range(len(buffers)):
                    if device == "cpu":
                        buffers[buffer_idx].offload_to_cpu(
                            move_params=move_params, move_grads=move_grads
                        )
                    elif device == "cuda":
                        buffers[buffer_idx].reload_from_cpu(
                            move_params=move_params, move_grads=move_grads
                        )
                    else:
                        raise ValueError(
                            f"Invalid device: {device}. Only strings 'cpu' and 'cuda' are supported."
                        )
        elif isinstance(model, custom_FSDP):
            if device == "cpu":
                model.param_and_grad_buffer.offload_to_cpu(move_params, move_grads)
            elif device == "cuda":
                model.param_and_grad_buffer.reload_from_cpu(
                    move_params=move_params, move_grads=move_grads
                )
            else:
                raise ValueError(
                    f"Invalid device: {device}. Only strings 'cpu' and 'cuda' are supported."
                )
        else:
            # Ordinary offload case
            if move_params:
                for name, param in model.state_dict().items():
                    new_state_dict = {}
                    for name, item in model.state_dict().items():
                        if isinstance(item, torch.Tensor):
                            item = item.detach().to(
                                device=device, non_blocking=True, copy=True
                            )
                        new_state_dict[name] = item
                    model.load_state_dict(new_state_dict)
        return model

    def save_checkpoint(
        self,
        weights_path: str,
        optimizer_path: Optional[str] = None,
        **kwargs,
    ):
        """Save a training checkpoint.

        Args:
            weights_path: The specific directory path where the checkpoint will be saved.
            optimizer_path: If not None, optimizer and scheduler states are saved if they exist.
        """
        if not torch.distributed.is_initialized():
            raise RuntimeError(
                "Distributed process group is not initialized. Cannot save checkpoint."
            )

        if self.mcore_state is None or self.model is None:
            raise RuntimeError(
                "Megatron core state or model is not initialized. Cannot save checkpoint."
            )

        original_save_path = self.mcore_state.cfg.checkpoint_config.save
        # save_dir = os.path.dirname(weights_path)
        release_name = os.path.basename(weights_path)

        try:
            maybe_finalize_async_save(
                ckpt_cfg=self.mcore_state.cfg.checkpoint_config, blocking=False
            )
            self.mcore_state.cfg.checkpoint_config.save = weights_path

            optimizer_to_save = None
            scheduler_to_save = None

            if optimizer_path is not None:
                if self.optimizer is not None:
                    optimizer_to_save = self.optimizer
                if self.scheduler is not None:
                    scheduler_to_save = self.scheduler

            # Ensure model is in eval mode for consistent saving, unless actively training
            # This is a common practice, though NeMo's save might handle this.
            # For safety, if not in training loop, setting to eval.
            is_training = self.model.training
            if not is_training:
                self.model.eval()

            save_checkpoint(
                state=self.mcore_state,
                model=[self.model],
                optimizer=optimizer_to_save,
                opt_param_scheduler=scheduler_to_save,
                num_floating_point_operations_so_far=self.mcore_state.train_state.floating_point_operations_so_far,
                checkpointing_context=self.checkpointing_context,
            )
            print(f"Saved checkpoint to {weights_path}")
            maybe_finalize_async_save(
                ckpt_cfg=self.mcore_state.cfg.checkpoint_config,
                blocking=True,
                terminate=True,
            )

            if not is_training:  # Restore training state if it was changed
                self.model.train()

        except Exception as e:
            print(f"Failed to save checkpoint to {weights_path}: {e}")
            raise
        finally:
            self.mcore_state.cfg.checkpoint_config.save = original_save_path

    def load_checkpoint(self, weights_path: str, optimizer_path: Optional[str] = None):
        """Load a training checkpoint.

        Args:
            weights_path: The exact directory path from which to load the checkpoint.
            optimizer_path: If not None, attempts to load optimizer and scheduler states
                            if self.optimizer and self.scheduler are initialized.
        """
        raise NotImplementedError(
            "Loading checkpoints outside of the init function is not yet implemented for Megatron policy."
        )

    def shutdown(self):
        """Shutdown the policy."""
        pass

    def start_gpu_profiling(self) -> None:
        """Start GPU profiling."""
        torch.cuda.profiler.start()

    def stop_gpu_profiling(self) -> None:
        """Stop GPU profiling."""
        torch.cuda.profiler.stop()<|MERGE_RESOLUTION|>--- conflicted
+++ resolved
@@ -453,13 +453,6 @@
         model_cfg.sequence_parallel = self.cfg["megatron_cfg"]["sequence_parallel"]
         model_cfg.context_parallel_size = self.cfg["megatron_cfg"][
             "context_parallel_size"
-<<<<<<< HEAD
-        ]
-=======
-        ]  # not supported right now
-        assert model_cfg.context_parallel_size == 1, (
-            "Context parallel is not supported right now"
-        )
         model_cfg.expert_tensor_parallel_size = self.cfg["megatron_cfg"][
             "expert_tensor_parallel_size"
         ]
@@ -467,7 +460,6 @@
             "expert_model_parallel_size"
         ]
         model_cfg.sequence_parallel = self.cfg["megatron_cfg"]["sequence_parallel"]
->>>>>>> 233cfca4
         model_cfg.bf16 = self.dtype == torch.bfloat16
         model_cfg.fp16 = self.dtype == torch.float16
         if model_cfg.fp16:
