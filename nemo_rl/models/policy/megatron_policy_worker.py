# Copyright (c) 2025, NVIDIA CORPORATION.  All rights reserved.
#
# Licensed under the Apache License, Version 2.0 (the "License");
# you may not use this file except in compliance with the License.
# You may obtain a copy of the License at
#
#     http://www.apache.org/licenses/LICENSE-2.0
#
# Unless required by applicable law or agreed to in writing, software
# distributed under the License is distributed on an "AS IS" BASIS,
# WITHOUT WARRANTIES OR CONDITIONS OF ANY KIND, either express or implied.
# See the License for the specific language governing permissions and
# limitations under the License.
import gc
import math
import os
import time
import warnings
from collections import defaultdict
from contextlib import AbstractContextManager, contextmanager, nullcontext
from functools import partial
from typing import Any, Iterator, Optional, TypeVar

import ray
import torch
import zmq
from megatron.bridge import AutoBridge
from megatron.bridge.models.model_provider import get_model
from megatron.bridge.training import fault_tolerance
from megatron.bridge.training.checkpointing import (
    checkpoint_exists,
    init_checkpointing_context,
    load_checkpoint,
    maybe_finalize_async_save,
    save_checkpoint,
)
from megatron.bridge.training.config import (
    CheckpointConfig,
    ConfigContainer,
    DistributedDataParallelConfig,
    LoggerConfig,
    OptimizerConfig,
    SchedulerConfig,
    TokenizerConfig,
    TrainingConfig,
)
from megatron.bridge.training.initialize import (
    initialize_megatron,
    set_jit_fusion_options,
)
from megatron.bridge.training.optim import setup_optimizer
from megatron.bridge.training.setup import (
    _update_model_config_funcs,
)
from megatron.bridge.training.state import GlobalState
from megatron.bridge.training.tokenizers.tokenizer import build_tokenizer
from megatron.bridge.training.utils.train_utils import (
    logical_and_across_model_parallel_group,
    reduce_max_stat_across_model_parallel_group,
)
from megatron.bridge.utils.common_utils import get_rank_safe
from megatron.bridge.utils.instantiate_utils import InstantiationMode
from megatron.bridge.utils.vocab_utils import calculate_padded_vocab_size
from megatron.core import parallel_state
from megatron.core.distributed import DistributedDataParallel
from megatron.core.distributed.fsdp.mcore_fsdp_adapter import (
    FullyShardedDataParallel as custom_FSDP,
)
from megatron.core.inference.engines import (
    StaticInferenceEngine,
)
from megatron.core.inference.model_inference_wrappers.inference_wrapper_config import (
    InferenceWrapperConfig,
)
from megatron.core.inference.text_generation_controllers.text_generation_controller import (
    TextGenerationController,
)
from megatron.core.inference.text_generation_server.run_mcore_engine import (
    run_mcore_engine,
)
from megatron.core.models.gpt import GPTModel
from megatron.core.optimizer import ChainedOptimizer
from megatron.core.parallel_state import (
    get_context_parallel_group,
    get_context_parallel_rank,
    get_pipeline_model_parallel_group,
    get_pipeline_model_parallel_last_rank,
    get_pipeline_model_parallel_rank,
    get_pipeline_model_parallel_world_size,
    get_tensor_model_parallel_group,
    get_tensor_model_parallel_rank,
    is_pipeline_last_stage,
)
from megatron.core.pipeline_parallel import get_forward_backward_func
from megatron.core.rerun_state_machine import get_rerun_state_machine
from megatron.core.transformer.module import Float16Module
from megatron.core.transformer.transformer_config import TransformerConfig
from megatron.training.utils import get_ltor_masks_and_position_ids
from ray.util.queue import Queue
from transformers import PreTrainedTokenizerBase

from nemo_rl.algorithms.interfaces import LossFunction, LossType
from nemo_rl.distributed.batched_data_dict import BatchedDataDict
from nemo_rl.distributed.model_utils import (
    allgather_cp_sharded_tensor,
    distributed_vocab_topk,
    from_parallel_logits_to_logprobs,
    from_parallel_logits_to_logprobs_packed_sequences,
)
from nemo_rl.distributed.named_sharding import NamedSharding
from nemo_rl.models.generation.interfaces import (
    GenerationDatumSpec,
    GenerationOutputSpec,
    verify_right_padding,
)
from nemo_rl.models.megatron.common import (
    _pack_sequences_for_megatron,
    broadcast_tensor,
    forward_step_arbitrary_loss,
)
from nemo_rl.models.megatron.community_import import import_model_from_hf_name
from nemo_rl.models.policy import PolicyConfig
from nemo_rl.models.policy.interfaces import (
    LogprobOutputSpec,
    ReferenceLogprobOutputSpec,
)
from nemo_rl.models.policy.utils import (
    configure_dynamo_cache,
    get_gpu_info,
    get_megatron_checkpoint_dir,
    get_runtime_env_for_policy_worker,
)
from nemo_rl.utils.nsys import wrap_with_nvtx_name
from nemo_rl.utils.packed_tensor import packed_broadcast_producer

try:
    from megatron.core.distributed import (
        TorchFullyShardedDataParallel as torch_FSDP,  # noqa: F401 unused-import
    )

    HAVE_FSDP2 = True
except ImportError:
    HAVE_FSDP2 = False

TokenizerType = TypeVar("TokenizerType", bound=PreTrainedTokenizerBase)


def broadcast_object_across_pp_ranks(obj):
    """Broadcast an object across pipeline parallel ranks.

    This utility function handles broadcasting an object from the rank that owns it
    to all other pipeline parallel ranks. If only one rank has the object (non-None),
    it will be broadcast to all other ranks.

    Args:
        obj: The object to broadcast. Can be None on ranks that don't own it.

    Returns:
        The object on all ranks (either the original or the broadcast copy).

    Raises:
        ValueError: If the object doesn't exist on any pipeline parallel rank.
    """
    pp_size = get_pipeline_model_parallel_world_size()
    pp_group = get_pipeline_model_parallel_group()

    if pp_size == 1:
        return obj

    # ------------------------------------------------------------------
    # 1. Gather presence flags from all PP ranks to find the source rank
    # ------------------------------------------------------------------
    has_obj = obj is not None
    obj_flags = [None] * pp_size
    torch.distributed.all_gather_object(obj_flags, has_obj, group=pp_group)

    # ------------------------------------------------------------------
    # 2. Identify the owning rank (the only rank with True flag)
    # ------------------------------------------------------------------
    src_rank = None  # Rank *inside* the PP group
    for rank, flag in enumerate(obj_flags):
        if flag:
            src_rank = rank
            break

    if src_rank is None:
        raise ValueError("Object must exist on at least one PP rank")

    # ------------------------------------------------------------------
    # 3. Broadcast the object from the source rank to all ranks
    # ------------------------------------------------------------------
    # Use broadcast_object_list which is more robust than all_gather_object
    obj_list = [obj]
    pp_ranks = torch.distributed.get_process_group_ranks(pp_group)
    global_src = pp_ranks[src_rank]
    torch.distributed.broadcast_object_list(obj_list, src=global_src, group=pp_group)

    return obj_list[0]


def setup_megatron_model(
    policy_cfg: PolicyConfig,
    cfg: ConfigContainer,
    load_optimizer: bool = True,
    get_embedding_ranks=None,  # TODO @sahilj: What is this?
    get_position_embedding_ranks=None,
):
    state = GlobalState()
    state.cfg = cfg
    # TODO: Freeze state.cfg

    cfg.dist.external_gpu_device_mapping = True
    initialize_megatron(
        cfg=cfg,
        get_embedding_ranks=get_embedding_ranks,
        get_position_embedding_ranks=get_position_embedding_ranks,
    )

    if cfg.ft and cfg.ft.enable_ft_package:
        fault_tolerance.setup(cfg, state)
        fault_tolerance.maybe_setup_simulated_fault(cfg.ft)

    # Set pytorch JIT layer fusion options and warmup JIT functions.
    set_jit_fusion_options(cfg.model, cfg.train.micro_batch_size)

    # Adjust the startup time so it reflects the largest value.
    # This will be closer to what scheduler will see (outside of
    # image ... launches.
    start_time_tensor = torch.tensor(
        [state.start_time], dtype=torch.double, device="cuda"
    )
    torch.distributed.all_reduce(start_time_tensor, op=torch.distributed.ReduceOp.MIN)
    state.start_time = start_time_tensor.item()

    print(
        "time to initialize megatron (seconds): {:.3f}".format(
            time.time() - state.start_time
        )
    )
    torch.distributed.barrier()

    # Context used for persisting some state between checkpoint saves.
    checkpointing_context = init_checkpointing_context(cfg.checkpoint)

    # Tokenizer
    build_tokenizer(
        cfg.tokenizer,
        make_vocab_size_divisible_by=cfg.model.make_vocab_size_divisible_by
        // cfg.model.tensor_model_parallel_size,
        tensor_model_parallel_size=cfg.model.tensor_model_parallel_size,
        trust_remote_code=True,
    )
    assert cfg.model.vocab_size, "vocab size must be specified in model config"

    torch.distributed.barrier()

    pre_wrap_hook = []
    mixed_precision_wrapper = Float16Module
    if policy_cfg["megatron_cfg"]["freeze_moe_router"]:

        def freeze_moe_router(megatron_model):
            if not isinstance(megatron_model, list):
                megatron_model = [megatron_model]
            for model_module in megatron_model:
                # Handle both wrapped (Float16Module) and unwrapped models
                if isinstance(model_module, Float16Module):
                    model_module = model_module.module
                # Handle VLM models
                if hasattr(model_module, "language_model"):
                    model_module = model_module.language_model
                for layer in model_module.decoder.layers:
                    if hasattr(layer.mlp, "router"):
                        layer.mlp.router.weight.requires_grad = False

        mixed_precision_wrapper = CustomFloat16Module
        pre_wrap_hook.extend([freeze_moe_router])

    # If deferring fp32 logits, disable mixed-precision wrapper entirely
    if policy_cfg["megatron_cfg"].get("defer_fp32_logits", None):
        mixed_precision_wrapper = None

    # Model, optimizer, and learning rate.
    model = get_model(
        cfg.model,
        cfg.ddp,
        use_torch_fsdp2=cfg.dist.use_torch_fsdp2,
        overlap_param_gather_with_optimizer_step=cfg.optimizer.overlap_param_gather_with_optimizer_step,
        data_parallel_random_init=cfg.rng.data_parallel_random_init,
        pre_wrap_hook=pre_wrap_hook,
        mixed_precision_wrapper=mixed_precision_wrapper,
    )
    if load_optimizer:
        optimizer, scheduler = setup_optimizer(
            optimizer_config=cfg.optimizer,
            scheduler_config=cfg.scheduler,
            model=model,
            use_gloo_process_groups=cfg.dist.use_gloo_process_groups,
        )
    else:
        optimizer = None
        scheduler = None

    print("Model, optimizer, and learning rate scheduler built")
    torch.distributed.barrier()

    # Load checkpoint if applicable
    if (
        cfg.checkpoint.load is not None
        or cfg.checkpoint.pretrained_checkpoint is not None
    ) and (
        checkpoint_exists(cfg.checkpoint.load)
        or checkpoint_exists(cfg.checkpoint.pretrained_checkpoint)
    ):
        load_checkpoint(
            state,
            model,
            optimizer,
            scheduler,
            checkpointing_context=checkpointing_context,
            skip_load_to_model_and_opt=HAVE_FSDP2 and cfg.dist.use_torch_fsdp2,
        )
        print("Checkpoint loaded")
    torch.distributed.barrier()

    return state, model, optimizer, scheduler, checkpointing_context


def destroy_parallel_state():
    """Safely destroy parallel state and reset async call tracking.

    This function is called during initialization to clean up temporary distributed
    state from model import operations. Resetting async call tracking ensures that
    when the main Megatron distributed context is created, all ranks start with
    consistent call_idx values for async checkpointing.
    """
    if torch.distributed.is_initialized():
        try:
            torch.distributed.barrier()
            torch.distributed.destroy_process_group()
        except:
            pass  # Ignore errors if already destroyed
    if hasattr(parallel_state, "destroy_model_parallel"):
        try:
            parallel_state.destroy_model_parallel()
        except:
            pass  # Ignore errors if already destroyed

    # Reset async calls queue to prevent call_idx mismatches after distributed context recreation
    try:
        import nemo.tron.utils.async_utils as nemo_async_utils
        from megatron.core.dist_checkpointing.strategies.async_utils import (
            AsyncCallsQueue,
        )

        # Clean up any existing async callers first
        old_call_idx = getattr(nemo_async_utils._async_calls_queue, "call_idx", None)
        num_unfinalized = (
            nemo_async_utils._async_calls_queue.get_num_unfinalized_calls()
        )
        if num_unfinalized > 0:
            print(
                f"[WARNING] Resetting async calls queue with {num_unfinalized} unfinalized calls"
            )
        try:
            nemo_async_utils._async_calls_queue.close()
        except:
            pass  # Ignore errors during cleanup
        # Reset the global async calls queue by creating a new instance
        nemo_async_utils._async_calls_queue = AsyncCallsQueue()
        print(f"[DEBUG] Reset NeMo async calls queue (old call_idx: {old_call_idx})")
    except ImportError:
        pass

    # Also reset the Megatron async calls queue if it exists
    try:
        import megatron.training.async_utils as megatron_async_utils
        from megatron.core.dist_checkpointing.strategies.async_utils import (
            AsyncCallsQueue,
        )

        # Clean up any existing async callers first
        old_call_idx = getattr(
            megatron_async_utils._async_calls_queue, "call_idx", None
        )
        num_unfinalized = (
            megatron_async_utils._async_calls_queue.get_num_unfinalized_calls()
        )
        if num_unfinalized > 0:
            print(
                f"[WARNING] Resetting Megatron async calls queue with {num_unfinalized} unfinalized calls"
            )
        try:
            megatron_async_utils._async_calls_queue.close()
        except:
            pass  # Ignore errors during cleanup
        # Reset the Megatron global async calls queue as well
        megatron_async_utils._async_calls_queue = AsyncCallsQueue()
        print(
            f"[DEBUG] Reset Megatron async calls queue (old call_idx: {old_call_idx})"
        )
    except ImportError:
        pass

    # Reset the third global async_calls instance in base strategy module
    try:
        import megatron.core.dist_checkpointing.strategies.base as base_strategy
        from megatron.core.dist_checkpointing.strategies.async_utils import (
            AsyncCallsQueue,
        )

        # Clean up and reset the global async_calls in base strategy
        old_call_idx = getattr(base_strategy.async_calls, "call_idx", None)
        num_unfinalized = base_strategy.async_calls.get_num_unfinalized_calls()
        if num_unfinalized > 0:
            print(
                f"[WARNING] Resetting base strategy async_calls with {num_unfinalized} unfinalized calls"
            )
        try:
            base_strategy.async_calls.close()
        except:
            pass
        base_strategy.async_calls = AsyncCallsQueue()
        print(f"[DEBUG] Reset base strategy async_calls (old call_idx: {old_call_idx})")
    except ImportError:
        pass


@ray.remote(
    runtime_env=get_runtime_env_for_policy_worker("megatron_policy_worker")
)  # pragma: no cover
class MegatronPolicyWorker:
    def __repr__(self):
        """Customizes the actor's prefix in the Ray logs.

        This makes it easier to identify which worker is producing specific log messages.
        """
        if torch.distributed.is_initialized():
            return f"{self.__class__.__qualname__}[rank={torch.distributed.get_rank()}]"
        else:
            return f"{self.__class__.__qualname__}"

    def __init__(
        self,
        config: PolicyConfig,
        tokenizer: TokenizerType,
        weights_path: Optional[str] = None,
        optimizer_path: Optional[str] = None,
        init_optimizer: bool = True,
        init_reference_model: bool = True,
        *,
        worker_sharding_annotations: NamedSharding,
        pre_init_communication_queue: Queue,
        **kwargs: Any,
    ):
        self.is_generation_colocated = None
        if "generation" in config and config["generation"] is not None:
            self.is_generation_colocated = config["generation"]["colocated"]["enabled"]

        # Explicitly set NCCL_CUMEM_ENABLE to 1 to avoid the P2P initialization error for PyNCCLCommunicator.
        # See https://github.com/NVIDIA-NeMo/RL/issues/564 for more details.
        if not self.is_generation_colocated:
            os.environ["NCCL_CUMEM_ENABLE"] = "1"

        self.cfg = config
        dtype_map = {
            "float32": torch.float32,
            "bfloat16": torch.bfloat16,
            "float16": torch.float16,
        }
        self.dtype = dtype_map[self.cfg["precision"]]

        # Reward models are not yet supported with Megatron.
        if "reward_model_cfg" in self.cfg and self.cfg["reward_model_cfg"]["enabled"]:
            raise NotImplementedError(
                "Reward models are not yet supported with the Megatron backend, this issue is "
                "tracked in https://github.com/NVIDIA-NeMo/RL/issues/720"
            )

        # Disable dynamo autotune_local_cache to avoid crash when there's already a cache
        # with different order of node_bundles
        configure_dynamo_cache()

        # cfg["model_name"] is allowed to be either an HF model name or a path to an HF checkpoint
        # check if hf_model_name is a path
        hf_model_name = self.cfg["model_name"]
        # Check if the checkpoint already exists
        hf_model_subdir = hf_model_name
        if os.path.exists(hf_model_name):
            hf_model_subdir = f"model_{hf_model_subdir.replace('/', '_')}"

        pretrained_path = f"{get_megatron_checkpoint_dir()}/{hf_model_subdir}"
        pt_checkpoint_exists = os.path.exists(pretrained_path) and os.path.exists(
            os.path.join(pretrained_path, "iter_0000000")
        )

        # Ensure clean slate before import
        destroy_parallel_state()

        # Set for rank for non-collocated to check which ranks to broadcast from
        self.rank = get_rank_safe()
        # Need to initialize the process group before calling into Megatron-Bridge, otherwise Megatron-Bridge will try to set an incorrect device
        torch.distributed.init_process_group("nccl")
        if pt_checkpoint_exists:
            print(f"Checkpoint already exists at {pretrained_path}. Skipping import.")
        else:
            hf_config_overrides = self.cfg.get("hf_config_overrides", {}) or {}
            import_model_from_hf_name(
                hf_model_name,
                pretrained_path,
                self.cfg["megatron_cfg"],
                **hf_config_overrides,
            )

            if parallel_state.model_parallel_is_initialized():
                print("Reinitializing model parallel after loading model state.")
                parallel_state.destroy_model_parallel()

        pretrained_run_config = os.path.join(
            pretrained_path, "iter_0000000/run_config.yaml"
        )

        self.tokenizer = tokenizer
        if self.tokenizer.pad_token is None:
            self.tokenizer.pad_token = self.tokenizer.eos_token

        if not os.path.exists(pretrained_run_config):
            raise FileNotFoundError(
                f"Pretrained run config not found at {pretrained_run_config} on rank={get_rank_safe()}. This usually means that the one-time HF->mcore conversion on rank=0 saved to a directory not being mounted on this node. Please check "
            )

        cfg_from_pretrained = ConfigContainer.from_yaml(
            pretrained_run_config, mode=InstantiationMode.STRICT
        )
        model_cfg = cfg_from_pretrained.model
        cfg_from_pretrained.logger = LoggerConfig()

        model_cfg.tensor_model_parallel_size = self.cfg["megatron_cfg"][
            "tensor_model_parallel_size"
        ]
        model_cfg.pipeline_model_parallel_size = self.cfg["megatron_cfg"][
            "pipeline_model_parallel_size"
        ]
        model_cfg.num_layers_in_first_pipeline_stage = self.cfg["megatron_cfg"][
            "num_layers_in_first_pipeline_stage"
        ]
        model_cfg.num_layers_in_last_pipeline_stage = self.cfg["megatron_cfg"][
            "num_layers_in_last_pipeline_stage"
        ]
        model_cfg.sequence_parallel = self.cfg["megatron_cfg"]["sequence_parallel"]
        model_cfg.context_parallel_size = self.cfg["megatron_cfg"][
            "context_parallel_size"
        ]
        if model_cfg.context_parallel_size > 1:
            assert self.cfg["sequence_packing"]["enabled"], (
                "Sequence Packing must be enabled to use Context Parallelism with MCore"
            )
        model_cfg.expert_tensor_parallel_size = self.cfg["megatron_cfg"][
            "expert_tensor_parallel_size"
        ]
        model_cfg.expert_model_parallel_size = self.cfg["megatron_cfg"][
            "expert_model_parallel_size"
        ]

        # Setting moe_router_dtype to higher precision (e.g. fp64) can improve numerical stability,
        # especially when using many experts.
        model_cfg.moe_router_dtype = self.cfg["megatron_cfg"]["moe_router_dtype"]

        # The below two configs (and "freeze_moe_router") are used to stabilize moe training
        # by preventing updates to the moe router. We found that this is helpful in reducing
        # logprob error during training.

        # Set this to "none" to disable load balancing loss.
        model_cfg.moe_router_load_balancing_type = self.cfg["megatron_cfg"][
            "moe_router_load_balancing_type"
        ]
        # Set this to 0.0 to disable updates to the moe router expert bias
        model_cfg.moe_router_bias_update_rate = self.cfg["megatron_cfg"][
            "moe_router_bias_update_rate"
        ]

        model_cfg.moe_permute_fusion = self.cfg["megatron_cfg"]["moe_permute_fusion"]
        if "layernorm_epsilon" in self.cfg["megatron_cfg"]:
            model_cfg.layernorm_epsilon = self.cfg["megatron_cfg"]["layernorm_epsilon"]

        model_cfg.sequence_parallel = self.cfg["megatron_cfg"]["sequence_parallel"]
        model_cfg.bf16 = self.dtype == torch.bfloat16
        model_cfg.fp16 = self.dtype == torch.float16
        if model_cfg.fp16:
            assert not model_cfg.bf16, "fp16 and bf16 cannot be used together"
            model_cfg.params_dtype = torch.float16
        elif model_cfg.bf16:
            assert not model_cfg.fp16, "fp16 and bf16 cannot be used together"
            model_cfg.params_dtype = torch.bfloat16
        else:
            model_cfg.params_dtype = torch.float32
        model_cfg.pipeline_dtype = dtype_map[self.cfg["megatron_cfg"]["pipeline_dtype"]]
        model_cfg.parallel_output = True
        if self.cfg["megatron_cfg"]["activation_checkpointing"]:
            model_cfg.recompute_granularity = "full"
            model_cfg.recompute_method = "uniform"
            model_cfg.recompute_num_layers = 1
        if not model_cfg.gated_linear_unit:
            assert model_cfg.activation_func is not None, (
                "activation_func must be set if not using gated_linear_unit. This likely "
                "indicates an issue in configuration conversion (e.g. activation func was "
                "a lambda and couldn't be serialized). This is based on this check "
                "https://github.com/NVIDIA/Megatron-LM/blob/1ab876ddc4c1893c76f26d775226a8d1dcdfb3d2/megatron/core/transformer/mlp.py#L174."
            )
        model_cfg.apply_rope_fusion = self.cfg["megatron_cfg"]["apply_rope_fusion"]
        model_cfg.bias_activation_fusion = self.cfg["megatron_cfg"][
            "bias_activation_fusion"
        ]
        fp8_cfg = self.cfg["megatron_cfg"].get("fp8_cfg", None)
        self.fp8_cfg = fp8_cfg
        if fp8_cfg is not None and fp8_cfg.get("enabled", False):
            try:
                model_cfg.fp8 = fp8_cfg["fp8"]
                model_cfg.fp8_recipe = fp8_cfg["fp8_recipe"]
                model_cfg.fp8_param = fp8_cfg["fp8_param"]
            except KeyError as e:
                raise KeyError(f"Missing key in fp8_cfg: {e}")
            if model_cfg.fp8_param:
                warnings.warn(
                    "Setting fp8_param=True sometimes causes NaN token_mult_prob_error, please use with caution. "
                    "Refer to https://github.com/NVIDIA-NeMo/RL/issues/1164 for latest updates with this issue."
                )

        optimizer_cpu_offload = self.cfg["megatron_cfg"]["optimizer"][
            "optimizer_cpu_offload"
        ]
        optimizer_offload_fraction = self.cfg["megatron_cfg"]["optimizer"][
            "optimizer_offload_fraction"
        ]
        if optimizer_cpu_offload:
            # Currently, hybrid optimizer (partly on GPU and partly on CPU) is not supported because it conflicts with the way
            # Nemo-rl handles the optimizer offload/onload between generation and training. So if using CPU optimizer the offload_fraction should be 1.0.
            assert optimizer_offload_fraction == 1.0, (
                "Currently for optimizer offloading, only optimizer_offload_fraction=1.0 is supported"
            )
        if (
            "logprob_chunk_size" in self.cfg
            and self.cfg["logprob_chunk_size"] is not None
            and self.cfg["logprob_chunk_size"] > 0
        ):
            assert self.cfg["megatron_cfg"]["defer_fp32_logits"], (
                "defer_fp32_logits must be True if logprob_chunk_size is set"
            )

        checkpoint_config = CheckpointConfig(
            save_interval=100,
            save=weights_path,
            load=weights_path,
            pretrained_checkpoint=pretrained_path,  # This is the path to the pretrained ckpt for the SFT case
            async_save=False,  # This doesn't work right now.
            fully_parallel_save=True,
            fully_parallel_load=True,  # Enable fully parallel load
            load_rng=False,
        )
        ref_checkpoint_config = CheckpointConfig(
            pretrained_checkpoint=pretrained_path,  # This is the path to the pretrained ckpt for the SFT case
            save=None,
            load=None,
            fully_parallel_load=True,  # Enable fully parallel load
            load_rng=False,
        )

        assert "train_iters" in self.cfg["megatron_cfg"], (
            "train_iters must be set in megatron_cfg. For an example, see "
            "https://github.com/NVIDIA-NeMo/RL/blob/bccbc377705a81a1f4b3c31ad9767bcc15f735a8/nemo_rl/algorithms/sft.py#L175-L179."
        )

<<<<<<< HEAD
        model_cfg.calculate_per_token_loss = True
        model_cfg.perform_initialization = True

=======
        ## These settings are required for correct gradient computations in mcore
        ## when calculate_per_token_loss is True, there is no scaling of the gradient in mcore,
        ## so we handle the scaling in nemo-rl.
        ## perform_initialization = True is a workaround to ensure the correct tensor parallel attributes are set
        ## on the TP-sharded parameters.
        model_cfg.calculate_per_token_loss = True
        model_cfg.perform_initialization = True

        assert (
            "aux_loss" not in model_cfg.moe_router_load_balancing_type
            or model_cfg.moe_aux_loss_coeff == 0
        ), (
            "MoE aux loss is currently not supported due to a known bug in Megatron-LM. "
            "See https://github.com/NVIDIA/Megatron-LM/issues/1984 for more details."
        )

>>>>>>> 8762f575
        self.megatron_cfg = ConfigContainer(
            model=model_cfg,
            checkpoint=checkpoint_config,
            logger=LoggerConfig(logging_level=0),
            train=TrainingConfig(
                micro_batch_size=1,  # ignored
                global_batch_size=self.cfg["train_global_batch_size"],  # ignored
                train_iters=self.cfg["megatron_cfg"][
                    "train_iters"
                ],  # Set by algorithm setup
            ),
            optimizer=OptimizerConfig(
                **self.cfg["megatron_cfg"]["optimizer"],
            ),
            ddp=DistributedDataParallelConfig(
                check_for_nan_in_grad=True,
                grad_reduce_in_fp32=self.cfg["megatron_cfg"][
                    "distributed_data_parallel_config"
                ]["grad_reduce_in_fp32"],
                overlap_grad_reduce=self.cfg["megatron_cfg"][
                    "distributed_data_parallel_config"
                ]["overlap_grad_reduce"],
                overlap_param_gather=self.cfg["megatron_cfg"][
                    "distributed_data_parallel_config"
                ]["overlap_param_gather"],
                # we need to set average_in_collective=False with calculate_per_token_loss=True.
                # otherwise, mcore throws an assertion error.
                average_in_collective=False,
                use_distributed_optimizer=self.cfg["megatron_cfg"]["optimizer"][
                    "use_distributed_optimizer"
                ],
                data_parallel_sharding_strategy=self.cfg["megatron_cfg"][
                    "distributed_data_parallel_config"
                ]["data_parallel_sharding_strategy"],
            ),
            scheduler=SchedulerConfig(
                **self.cfg["megatron_cfg"]["scheduler"],
            ),
            dataset=None,
            tokenizer=TokenizerConfig(
                tokenizer_type="HuggingFaceTokenizer",
                tokenizer_model=hf_model_name,
            ),
        )
        self.megatron_cfg.validate()
        (
            self.mcore_state,
            self.model,
            self.optimizer,
            self.scheduler,
            self.checkpointing_context,
        ) = setup_megatron_model(
            policy_cfg=self.cfg, cfg=self.megatron_cfg, load_optimizer=init_optimizer
        )

        # Set the param sync function for the model
        if (
            self.megatron_cfg.ddp.overlap_param_gather
            and self.megatron_cfg.ddp.align_param_gather
        ):
            self.megatron_cfg.param_sync_func = [
                model_chunk.start_param_sync for model_chunk in self.model
            ]
            if len(self.model) == 1:
                self.megatron_cfg.param_sync_func = self.megatron_cfg.param_sync_func[0]

        self.model = self.model[0]  # Get the first model from the list

        if init_reference_model:
            self.model = self.move_model(self.model, "cpu")
            ref_ckpt_context = init_checkpointing_context(ref_checkpoint_config)

            # Create a separate megatron config for the reference model with the correct checkpoint config
            ref_megatron_cfg = ConfigContainer(
                model=self.megatron_cfg.model,
                checkpoint=ref_checkpoint_config,  # Use the reference checkpoint config
                logger=self.megatron_cfg.logger,
                train=self.megatron_cfg.train,
                optimizer=self.megatron_cfg.optimizer,
                ddp=self.megatron_cfg.ddp,
                scheduler=self.megatron_cfg.scheduler,
                dataset=self.megatron_cfg.dataset,
                tokenizer=self.megatron_cfg.tokenizer,
            )

            # Create a separate state object for the reference model
            ref_state = GlobalState()
            ref_state.cfg = ref_megatron_cfg

            # Configure mixed precision wrapper for reference model
            ref_mixed_precision_wrapper = Float16Module
            if self.cfg["megatron_cfg"].get("freeze_moe_router", False):
                ref_mixed_precision_wrapper = CustomFloat16Module
            if self.cfg["megatron_cfg"].get("defer_fp32_logits", None):
                ref_mixed_precision_wrapper = None

            reference_model = get_model(
                self.megatron_cfg.model,
                self.megatron_cfg.ddp,
                use_torch_fsdp2=self.megatron_cfg.dist.use_torch_fsdp2,
                overlap_param_gather_with_optimizer_step=self.megatron_cfg.optimizer.overlap_param_gather_with_optimizer_step,
                pre_wrap_hook=self.megatron_cfg.rng.data_parallel_random_init,
                mixed_precision_wrapper=ref_mixed_precision_wrapper,
            )
            print("Loading the Reference Model")
            if (
                ref_checkpoint_config.pretrained_checkpoint is not None
                and checkpoint_exists(ref_checkpoint_config.pretrained_checkpoint)
            ):
                load_checkpoint(
                    ref_state,  # Use the separate state object with ref checkpoint config
                    reference_model,
                    None,  # no optimizer
                    None,  # no scheduler
                    checkpointing_context=ref_ckpt_context,
                    skip_load_to_model_and_opt=HAVE_FSDP2
                    and self.megatron_cfg.dist.use_torch_fsdp2,
                )
                reference_model = reference_model[0]
                reference_model.eval()
                self.reference_state_dict = {}
                for name, item in reference_model.state_dict().items():
                    if isinstance(item, torch.Tensor):
                        cpu_item = item.detach().to(
                            device="cpu", non_blocking=True, copy=True
                        )
                        del item
                    else:
                        cpu_item = item
                    self.reference_state_dict[name] = cpu_item
                print("Reference model loaded")
            else:
                print("Reference model not loaded")

            self.model = self.move_model(self.model, "cuda")

        _update_model_config_funcs(
            [self.model],
            self.megatron_cfg.model,
            self.megatron_cfg.ddp,
            self.optimizer,
            align_grad_reduce=self.megatron_cfg.dist.align_grad_reduce,
        )

        tokenizer_config = TokenizerConfig(
            tokenizer_type="HuggingFaceTokenizer",
            tokenizer_model=hf_model_name,
        )

        self.megatron_tokenizer = build_tokenizer(
            tokenizer_config,
            make_vocab_size_divisible_by=self.megatron_cfg.model.make_vocab_size_divisible_by
            // self.cfg["megatron_cfg"]["tensor_model_parallel_size"],
            tensor_model_parallel_size=self.cfg["megatron_cfg"][
                "tensor_model_parallel_size"
            ],
            trust_remote_code=True,
        )
        self.final_padded_vocab_size = calculate_padded_vocab_size(
            self.megatron_cfg.model.vocab_size,
            self.megatron_cfg.model.make_vocab_size_divisible_by,
            self.cfg["megatron_cfg"]["tensor_model_parallel_size"],
        )
        self.dp_size = worker_sharding_annotations.get_axis_size("data_parallel")
        self.megatron_bridge = AutoBridge.from_hf_pretrained(
            hf_model_name, trust_remote_code=True
        )

        self.should_disable_forward_pre_hook = (
            self.cfg["megatron_cfg"]["optimizer"]["use_distributed_optimizer"]
            and self.cfg["megatron_cfg"]["distributed_data_parallel_config"][
                "overlap_param_gather"
            ]
        )

        # vars used for refit
        ## will be initialized in prepare_refit_info
        # refit_param_info_mcore combines the conversion tasks with the param memory
        # [(mcore_param_name, estimated_memory), ...]
        # Note: here param name is local param name, with local layer number and
        # local expert id etc.
        self.refit_conversion_tasks = (
            None  # Meta data for conversion params from megatron bridge
        )
        self.refit_conversion_tasks_current_index = None
        self.refit_param_info_mcore = None

        ## used for streaming update inference engine weights
        self._held_gather_buffer = None

    def init_collective(
        self, ip: str, port: int, world_size: int, *, train_world_size: int
    ) -> None:
        """Initialize the collective communication."""
        from vllm.distributed.device_communicators.pynccl import PyNcclCommunicator
        from vllm.distributed.utils import StatelessProcessGroup

        # world_size = train_world_size + inference_world_size
        # variable train_world_size is used in inference cluster
        pg = StatelessProcessGroup.create(
            host=ip, port=port, rank=self.rank, world_size=world_size
        )
        device = torch.cuda.current_device()
        self.model_update_group = PyNcclCommunicator(pg, device=device)

    def is_alive(self):
        return True

    def reset_peak_memory_stats(self) -> None:
        torch.cuda.reset_peak_memory_stats()

    def get_gpu_info(self):
        """Return information about the GPU being used by this worker."""
        return get_gpu_info(self.model)

    def enable_forward_pre_hook(self):
        assert isinstance(self.model, DistributedDataParallel)
        self.model.enable_forward_pre_hook()

    def disable_forward_pre_hook(self, param_sync=True):
        assert isinstance(self.model, DistributedDataParallel)
        self.model.disable_forward_pre_hook(param_sync=param_sync)

    @wrap_with_nvtx_name("megatron_policy_worker/train")
    def train(
        self,
        data: BatchedDataDict,
        loss_fn: LossFunction,
        eval_mode: bool = False,
        gbs: Optional[int] = None,
        mbs: Optional[int] = None,
    ) -> dict[str, Any]:
        """Train the policy on a batch of data with a given loss function."""
        self.model.zero_grad_buffer()
        if hasattr(self.model, "inference_params"):
            self.model.inference_params = None

        # Reset any cached attention states
        for module in self.model.modules():
            if hasattr(module, "reset_inference_cache"):
                module.reset_inference_cache()
            if hasattr(module, "_inference_key_value_memory"):
                module._inference_key_value_memory = None

        if gbs is None:
            gbs = self.cfg["train_global_batch_size"]
        if mbs is None:
            mbs = self.cfg["train_micro_batch_size"]
        local_gbs = gbs // self.dp_size
        total_dataset_size = torch.tensor(data.size, device="cuda")
        torch.distributed.all_reduce(
            total_dataset_size,
            op=torch.distributed.ReduceOp.SUM,
            group=parallel_state.get_data_parallel_group(),
        )
        num_global_batches = int(total_dataset_size.item()) // gbs

        if eval_mode:
            ctx: AbstractContextManager[Any] = torch.no_grad()
            self.model.eval()
        else:
            ctx = nullcontext()
            # Ensure model is in training mode
            self.model.train()

        with ctx:
            # dim 1 is always assumed to be the sequence dim, sanity check this here
            sequence_dim = 1
            seq_dim_size = data["input_ids"].shape[sequence_dim]
            for k, v in data.items():
                if torch.is_tensor(v) and len(v.shape) > 1:
                    assert v.shape[sequence_dim] == seq_dim_size, (
                        f"Dim 1 must be the sequence dim, expected dim 1={seq_dim_size} but got shape {v.shape}"
                    )

            forward_step = partial(
                forward_step_arbitrary_loss, loss_fn=loss_fn, policy_cfg=self.cfg
            )
            all_mb_metrics = []
            losses = []
            for gb_idx in range(num_global_batches):
                global_batch = data.get_batch(batch_idx=gb_idx, batch_size=local_gbs)

                assert "sample_mask" in global_batch, (
                    "sample_mask must be present in the data!"
                )
                ## get the normalization factor for the loss
                local_valid_seqs = torch.sum(global_batch["sample_mask"])

                if not "token_mask" in global_batch:
                    local_valid_toks = (
                        local_valid_seqs * global_batch["input_ids"].shape[1]
                    )
                else:
                    local_valid_toks = torch.sum(
                        global_batch["token_mask"][:, 1:]
                        * global_batch["sample_mask"].unsqueeze(-1)
                    )

                to_reduce = torch.tensor([local_valid_seqs, local_valid_toks]).cuda()
                torch.distributed.all_reduce(
                    to_reduce, group=parallel_state.get_data_parallel_group()
                )
                global_valid_seqs, global_valid_toks = to_reduce[0], to_reduce[1]

                if (
                    hasattr(loss_fn, "loss_type")
                    and loss_fn.loss_type == LossType.TOKEN_LEVEL
                ):
                    assert "token_mask" in global_batch, (
                        "token_mask must be present in the data when using token-level loss"
                    )

                batch = data.get_batch(batch_idx=gb_idx, batch_size=local_gbs)
                pack_seqs = False
                seqlen_key = None
                pad_factor = 1
                pad_full_seq_to = None
                if self.cfg["dynamic_batching"]["enabled"]:
                    data_iterator = batch.make_microbatch_iterator_with_dynamic_shapes()
                    data_iterator_len = (
                        batch.get_microbatch_iterator_dynamic_shapes_len()
                    )
                elif self.cfg["sequence_packing"]["enabled"]:
                    data_iterator = (
                        batch.make_microbatch_iterator_for_packable_sequences()
                    )
                    data_iterator_len, seq_dim_size = (
                        batch.get_microbatch_iterator_for_packable_sequences_len()
                    )
                    mbs = 1
                    pack_seqs = True
                    seqlen_key = "input_lengths"
                    tp_size = self.cfg["megatron_cfg"]["tensor_model_parallel_size"]
                    cp_size = self.cfg["megatron_cfg"]["context_parallel_size"]
                    pad_factor = cp_size * 2 * tp_size if cp_size > 1 else tp_size
                    if self.fp8_cfg is not None and self.fp8_cfg.get("enabled", False):
                        # if fp8 is enabled, ensure the sequence is padded to multiples of 16
                        pad_factor = math.lcm(16, pad_factor)
                    if self.cfg["megatron_cfg"]["pipeline_model_parallel_size"] > 1:
                        _, pad_full_seq_to = (
                            batch.get_microbatch_iterator_for_packable_sequences_len()
                        )
                else:
                    data_iterator = batch.make_microbatch_iterator(mbs)
                    data_iterator_len = local_gbs // mbs

                rerun_state_machine = get_rerun_state_machine()
                while rerun_state_machine.should_run_forward_backward(data_iterator):
                    # Set grad to zero.
                    self.model.zero_grad_buffer()
                    self.optimizer.zero_grad()

                    # Forward pass.
                    forward_backward_func = get_forward_backward_func()
                    losses_reduced = forward_backward_func(
                        forward_step_func=partial(
                            forward_step,
                            self.mcore_state,
                            global_valid_seqs,
                            global_valid_toks,
                            pack_sequences=pack_seqs,
                            seq_length_key=seqlen_key,
                            pad_individual_seqs_to_multiple_of=pad_factor,
                            pad_full_seq_to=pad_full_seq_to,
                        ),
                        data_iterator=data_iterator,
                        model=self.model,
                        num_microbatches=data_iterator_len,
                        seq_length=seq_dim_size,
                        micro_batch_size=mbs,
                        decoder_seq_length=seq_dim_size,
                        forward_only=eval_mode,
                        do_not_average_loss=True,
                    )

                # Empty unused memory.
                if self.cfg["megatron_cfg"]["empty_unused_memory_level"] >= 1:
                    torch.cuda.empty_cache()

                # Update parameters.
                if not eval_mode:
                    update_successful, grad_norm, num_zeros_in_grad = (
                        self.optimizer.step()
                    )
                else:
                    update_successful, grad_norm, num_zeros_in_grad = (True, 0.0, 0.0)

                # when freezing sub-models we may have a mixture of successful and unsucessful ranks,
                # so we must gather across mp ranks
                update_successful = logical_and_across_model_parallel_group(
                    update_successful
                )
                # grad_norm and num_zeros_in_grad will be None on ranks without trainable params,
                # so we must gather across mp ranks
                grad_norm: float = reduce_max_stat_across_model_parallel_group(
                    grad_norm
                )
                num_zeros_in_grad: float = reduce_max_stat_across_model_parallel_group(
                    num_zeros_in_grad
                )

                if update_successful:
                    skipped_iter = 0
                else:
                    skipped_iter = 1

                # Empty unused memory.
                if self.cfg["megatron_cfg"]["empty_unused_memory_level"] >= 2:
                    torch.cuda.empty_cache()

                if parallel_state.is_pipeline_last_stage(ignore_virtual=True):
                    # keep all microbatch metrics to be normalized later
                    gb_loss_metrics = []
                    mb_losses = []
                    for x in losses_reduced:
                        loss_metrics = {}
                        for k in x.keys():
                            loss_metrics[k] = x[k] / num_global_batches
                        gb_loss_metrics.append(loss_metrics)
                        curr_lr = self.scheduler.get_lr(self.optimizer.param_groups[0])
                        curr_wd = self.scheduler.get_wd()
                        loss_metrics["lr"] = curr_lr
                        loss_metrics["wd"] = curr_wd
                        loss_metrics["global_valid_seqs"] = global_valid_seqs.item()
                        loss_metrics["global_valid_toks"] = global_valid_toks.item()
                        mb_losses.append(loss_metrics["loss"])

                    torch.distributed.broadcast_object_list(
                        [gb_loss_metrics],
                        src=get_pipeline_model_parallel_last_rank(),
                        group=get_pipeline_model_parallel_group(),
                    )
                else:
                    loss_metrics = [None]  # type: ignore
                    torch.distributed.broadcast_object_list(
                        loss_metrics,
                        src=get_pipeline_model_parallel_last_rank(),
                        group=get_pipeline_model_parallel_group(),
                    )
                    gb_loss_metrics = loss_metrics[0]
                    mb_losses = [x["loss"] for x in gb_loss_metrics]

                all_mb_metrics.extend(gb_loss_metrics)
                losses.append(torch.tensor(mb_losses).sum().item())

        if not eval_mode:
            # take one LR step every rollout batch
            # we need to scale the step by gbs to counteract the fact that NeMo automatically
            # scales lr_warmup_steps by gbs during init
            self.scheduler.step(increment=gbs)

        # Aggregate metrics across all microbatches
        mb_metrics = defaultdict(list)
        for m in all_mb_metrics:
            for k, v in m.items():
                mb_metrics[k].append(v)

        with torch.no_grad():
            global_loss = torch.tensor(losses, device="cuda")
            torch.distributed.all_reduce(
                global_loss,
                op=torch.distributed.ReduceOp.SUM,
                group=parallel_state.get_data_parallel_group(),
            )

        metrics = {
            "global_loss": global_loss.cpu(),
            "rank": torch.distributed.get_rank(),
            "gpu_name": torch.cuda.get_device_name(),
            "model_dtype": self.dtype,
            "all_mb_metrics": dict(mb_metrics),
            "grad_norm": torch.tensor([grad_norm]),
        }
        return metrics

    @wrap_with_nvtx_name("megatron_policy_worker/get_logprobs")
    def get_logprobs(
        self, *, data: BatchedDataDict[Any], micro_batch_size: Optional[int] = None
    ) -> BatchedDataDict[LogprobOutputSpec]:
        """Get the logprobs of the model for a batch of data.

        Uses the configured logprob_batch_size to do microbatching.
        Input data is assumed to be right-padded. The method internally converts to
        left-padded format for computation, and returns outputs in right-padded format.
        If micro_batch_size is provided, it will be used instead of the configured
        logprob_batch_size.

        Returns:
          a BatchedDataDict with key "logprobs" and shape [batch_size, sequence_length].
          We use the convention that the logprob of the first token is 0 so that the sequence length is maintained.
          The logprob of input token i is specified at position i in the output logprobs tensor.
        """
        no_grad = torch.no_grad()
        no_grad.__enter__()
        logprob_batch_size = (
            micro_batch_size
            if micro_batch_size is not None
            else self.cfg["logprob_batch_size"]
        )

        # dim 1 is always assumed to be the sequence dim, sanity check this here
        sequence_dim = 1
        input_seq_dim_size = data["input_ids"].shape[sequence_dim]
        for k, v in data.items():
            if torch.is_tensor(v) and len(v.shape) > 1:
                assert v.shape[sequence_dim] == input_seq_dim_size, (
                    f"Dim 1 must be the sequence dim, expected dim 1={input_seq_dim_size} but got shape {v.shape}"
                )

        self.model.eval()

        pp_seq_dim_size = input_seq_dim_size
        pp_rank = get_pipeline_model_parallel_rank()
        pp_grp = get_pipeline_model_parallel_group()
        pp_size = get_pipeline_model_parallel_world_size()
        cp_size = self.cfg["megatron_cfg"]["context_parallel_size"]
        # if pp_size > 1, we need to pad the full sequence to the max sequence length to maintain a static PP buffer
        if (
            self.cfg["sequence_packing"]["enabled"]
            and self.cfg["megatron_cfg"]["pipeline_model_parallel_size"] > 1
        ):
            _, pad_full_seq_to = (
                data.get_microbatch_iterator_for_packable_sequences_len()
            )
            pp_seq_dim_size = pad_full_seq_to
        else:
            pad_full_seq_to = None

        def forward_step_fn(
            data_iterator: Iterator[BatchedDataDict[Any]], model: GPTModel
        ):
            nonlocal pad_full_seq_to
            data_dict = next(data_iterator).to("cuda")
            if self.cfg["sequence_packing"]["enabled"]:
                original_seq_length = data_dict["input_ids"].shape[1]
                tp_size = self.cfg["megatron_cfg"]["tensor_model_parallel_size"]
                pp_size = self.cfg["megatron_cfg"]["pipeline_model_parallel_size"]
                cp_size = self.cfg["megatron_cfg"]["context_parallel_size"]
                cp_rank = get_context_parallel_rank()
                pad_factor = cp_size * 2 * tp_size if cp_size > 1 else tp_size
                if self.fp8_cfg is not None and self.fp8_cfg.get("enabled", False):
                    # if fp8 is enabled, ensure the sequence is padded to multiples of 16
                    pad_factor = math.lcm(16, pad_factor)
                (
                    input_ids,
                    input_ids_cp_sharded,
                    packed_seq_params,
                    cu_seqlens,
                    cu_seqlens_padded,
                ) = _pack_sequences_for_megatron(
                    data_dict["input_ids"].clone(),
                    data_dict["input_lengths"],
                    pad_individual_seqs_to_multiple_of=pad_factor,
                    pad_packed_seq_to=pad_full_seq_to,
                    cp_rank=cp_rank,
                    cp_size=cp_size,
                )
                attention_mask, position_ids = None, None
                unpacked_input_ids = data_dict["input_ids"]
            else:
                input_ids = data_dict["input_ids"]
                input_ids_cp_sharded = input_ids
                attention_mask, _, position_ids = get_ltor_masks_and_position_ids(
                    data=input_ids,
                    eod_token=0,  # used for loss_mask, which we don't use
                    pad_token=0,  # used for loss_mask, which we don't use
                    reset_position_ids=False,
                    reset_attention_mask=False,
                    eod_mask_loss=False,
                    pad_mask_loss=False,
                )
                packed_seq_params = None
                unpacked_input_ids = input_ids

            multimodal_data = data_dict.get_multimodal_dict(
                as_tensors=True, device=input_ids.device
            )
            if len(multimodal_data) > 0:
                position_ids = None

            output_tensor = model(
                input_ids=input_ids_cp_sharded,
                position_ids=position_ids,
                attention_mask=attention_mask,
                packed_seq_params=packed_seq_params,
                **multimodal_data,
            )

            # Apply temperature scaling to logits for training
            # This matches the dtensor worker's _apply_temperature_scaling in the train method
            if "generation" in self.cfg and self.cfg["generation"] is not None:
                output_tensor.div_(self.cfg["generation"]["temperature"])

            def collection_fn(output_tensor):
                stc = time.time()
                tp_grp = get_tensor_model_parallel_group()
                tp_rank = get_tensor_model_parallel_rank()
                logprob_chunk_size = self.cfg.get("logprob_chunk_size", None)
                if self.cfg["sequence_packing"]["enabled"]:
                    token_logprobs = from_parallel_logits_to_logprobs_packed_sequences(
                        output_tensor,
                        target=input_ids,
                        cu_seqlens_padded=cu_seqlens_padded,
                        unpacked_seqlen=original_seq_length,
                        vocab_start_index=tp_rank * output_tensor.shape[-1],
                        vocab_end_index=(tp_rank + 1) * output_tensor.shape[-1],
                        group=tp_grp,
                        inference_only=True,
                        cp_group=get_context_parallel_group(),
                        chunk_size=logprob_chunk_size,
                    )
                else:
                    token_logprobs = from_parallel_logits_to_logprobs(
                        output_tensor,
                        target=unpacked_input_ids,
                        vocab_start_index=tp_rank * output_tensor.shape[-1],
                        vocab_end_index=(tp_rank + 1) * output_tensor.shape[-1],
                        tp_group=tp_grp,
                        inference_only=True,
                        chunk_size=logprob_chunk_size,
                    )

                # Prepend 0 logprob for first token to maintain same sequence length as input
                token_logprobs = torch.cat(
                    [torch.zeros_like(token_logprobs[:, :1]), token_logprobs], dim=1
                )
                return torch.tensor(0.0, device=token_logprobs.device), {
                    "logprobs": token_logprobs
                }

            return output_tensor, collection_fn

        if self.cfg["dynamic_batching"]["enabled"]:
            mb_iterator = data.make_microbatch_iterator_with_dynamic_shapes()
            data_iterator_len = data.get_microbatch_iterator_dynamic_shapes_len()
            micro_batch_size = logprob_batch_size
        elif self.cfg["sequence_packing"]["enabled"]:
            mb_iterator = data.make_microbatch_iterator_for_packable_sequences()
            data_iterator_len, _ = (
                data.get_microbatch_iterator_for_packable_sequences_len()
            )
            micro_batch_size = 1
        else:
            mb_iterator = data.make_microbatch_iterator(logprob_batch_size)
            data_iterator_len = max(1, data.size // logprob_batch_size)
            micro_batch_size = logprob_batch_size

        forward_backward_func = get_forward_backward_func()
        list_of_logprobs = forward_backward_func(
            forward_step_func=forward_step_fn,
            data_iterator=mb_iterator,
            model=self.model,
            num_microbatches=data_iterator_len,
            seq_length=pp_seq_dim_size,
            micro_batch_size=micro_batch_size,
            decoder_seq_length=pp_seq_dim_size,
            forward_only=True,
        )
        if is_pipeline_last_stage(ignore_virtual=True):
            all_log_probs_padded = []
            all_logprobs = [l["logprobs"] for l in list_of_logprobs]
            for lp in all_logprobs:
                padding_needed = input_seq_dim_size - lp.shape[1]
                if padding_needed > 0:
                    lp = torch.nn.functional.pad(
                        lp, (0, padding_needed), mode="constant", value=0.0
                    )
                all_log_probs_padded.append(lp)

            logprobs = torch.cat(all_log_probs_padded, dim=0)
            # broadcast logprobs to first pp rank
            broadcast_tensor(logprobs, torch.distributed.get_rank(), pp_grp)
        else:
            logprobs = broadcast_tensor(
                None, get_pipeline_model_parallel_last_rank(), pp_grp
            )

        no_grad.__exit__(None, None, None)
        return BatchedDataDict[LogprobOutputSpec](logprobs=logprobs).to("cpu")

    @contextmanager
    def use_reference_model(self):
        """Context manager that temporarily swaps the reference model and active model.

        On entry: Moves model to CPU, moves reference_model to CUDA. Swaps the references
        On exit: Restores original references and re-flips cuda/cpu
        """
        ## disable overlap param gather when swapping weights
        if self.should_disable_forward_pre_hook:
            self.disable_forward_pre_hook()

        with torch.no_grad():
            try:
                # Save original references
                model_state_dict = {}
                for name, item in self.model.state_dict().items():
                    if isinstance(item, torch.Tensor):
                        item = item.detach().to(
                            device="cpu", non_blocking=True, copy=True
                        )
                    model_state_dict[name] = item

                self.model.load_state_dict(self.reference_state_dict, strict=True)
                # for name, item in self.reference_state_dict.items():
                # if isinstance(item, torch.Tensor):
                # self.model.state_dict()[name] = item.detach().to(device="cuda", non_blocking=True, copy=True)

                if self.cfg["megatron_cfg"]["empty_unused_memory_level"] >= 1:
                    gc.collect()
                    torch.cuda.empty_cache()

                # - self.model is the original reference_model, now on CUDA
                # - self.reference_model is the original model, now on CPU
                yield

            finally:
                # Restore original references and device placement
                self.model.load_state_dict(model_state_dict, strict=True)
                # for name, item in model_state_dict.items():
                # if isinstance(item, torch.Tensor):
                # item = item.detach().to(device="cuda", non_blocking=True, copy=True)
                # self.model.state_dict()[name] = item

                if self.cfg["megatron_cfg"]["empty_unused_memory_level"] >= 1:
                    gc.collect()
                    torch.cuda.empty_cache()

                ## re-enable overlap param gather after weight swap
                if self.should_disable_forward_pre_hook:
                    self.enable_forward_pre_hook()

    # Temporary fix, 'data' is a kwarg due to some sort of ray bug
    @wrap_with_nvtx_name("megatron_policy_worker/get_reference_policy_logprobs")
    def get_reference_policy_logprobs(
        self, *, data: BatchedDataDict[Any], micro_batch_size: Optional[int] = None
    ) -> BatchedDataDict[ReferenceLogprobOutputSpec]:
        """Get the logprobs from thereference policy for a batch of data.

        If micro_batch_size is provided, it will be used instead of the configured
        logprob_batch_size.

        Returns:
          a BatchedDataDict with key "reference_logprobs" and shape [batch_size, sequence_length].
          We use the convention that the logprob of the first token is 0 so that the sequence length is maintained.
          The logprob of input token i is specified at position i in the output logprobs tensor.
        """
        with self.use_reference_model():
            reference_logprobs = self.get_logprobs(
                data=data, micro_batch_size=micro_batch_size
            )

        return_data = BatchedDataDict[ReferenceLogprobOutputSpec]()
        return_data["reference_logprobs"] = reference_logprobs["logprobs"].cpu()
        return return_data

    @wrap_with_nvtx_name("megatron_policy_worker/get_topk_logits")
    def get_topk_logits(
        self,
        *,
        data: BatchedDataDict[GenerationDatumSpec],
        k: int,
        micro_batch_size: Optional[int] = None,
    ):
        """Get the top-k logits and indices for a batch of data.

        The major difference from get_logprobs is that we compute top-k logits and indices for each position in the sequence.

        Returns:
            BatchedDataDict containing:
                - topk_logits: Tensor of top-k logits for each position in the sequence
                - topk_indices: Tensor of top-k indices for each position in the sequence
        """
        no_grad = torch.no_grad()
        no_grad.__enter__()

        logprob_batch_size = (
            micro_batch_size
            if micro_batch_size is not None
            else self.cfg["logprob_batch_size"]
        )

        sequence_dim = 1
        input_seq_dim_size = data["input_ids"].shape[sequence_dim]
        # Avoid shadowing the function argument `k` by using a distinct variable name
        for tensor_name, v in data.items():
            if torch.is_tensor(v) and len(v.shape) > 1:
                assert v.shape[sequence_dim] == input_seq_dim_size, (
                    f"Tensor {tensor_name} must have sequence dimension {sequence_dim} of size {input_seq_dim_size}, but got shape {v.shape}"
                )

        self.model.eval()

        pp_seq_dim_size = input_seq_dim_size
        pp_grp = get_pipeline_model_parallel_group()

        # If using sequence packing with PP>1, pad full sequence to static PP buffer length
        pad_full_seq_to = None
        if (
            self.cfg["sequence_packing"]["enabled"]
            and self.cfg["megatron_cfg"]["pipeline_model_parallel_size"] > 1
        ):
            _, pad_full_seq_to = (
                data.get_microbatch_iterator_for_packable_sequences_len()
            )
            pp_seq_dim_size = pad_full_seq_to

        def forward_step_fn(
            data_iterator: Iterator[BatchedDataDict[Any]], model: GPTModel
        ):
            nonlocal pad_full_seq_to
            data_dict = next(data_iterator).to("cuda")

            pack = self.cfg["sequence_packing"]["enabled"]
            if pack:
                original_seq_length = data_dict["input_ids"].shape[1]
                tp_size = self.cfg["megatron_cfg"]["tensor_model_parallel_size"]
                pp_size = self.cfg["megatron_cfg"]["pipeline_model_parallel_size"]
                cp_size = self.cfg["megatron_cfg"]["context_parallel_size"]
                cp_rank = get_context_parallel_rank()
                pad_factor = cp_size * 2 * tp_size if cp_size > 1 else tp_size
                if self.fp8_cfg is not None and self.fp8_cfg.get("enabled", False):
                    pad_factor = math.lcm(16, pad_factor)

                (
                    input_ids_unpacked,
                    input_ids_cp_sharded,
                    packed_seq_params,
                    cu_seqlens,
                    cu_seqlens_padded,
                ) = _pack_sequences_for_megatron(
                    data_dict["input_ids"].clone(),
                    data_dict["input_lengths"],
                    pad_individual_seqs_to_multiple_of=pad_factor,
                    pad_packed_seq_to=pad_full_seq_to,
                    cp_rank=cp_rank,
                    cp_size=cp_size,
                )
                attention_mask, position_ids = None, None
                seq_lengths = data_dict["input_lengths"]
                unpacked_seqlen = original_seq_length
            else:
                input_ids_cp_sharded = data_dict["input_ids"]
                attention_mask, _, position_ids = get_ltor_masks_and_position_ids(
                    data=input_ids_cp_sharded,
                    eod_token=0,
                    pad_token=0,
                    reset_position_ids=False,
                    reset_attention_mask=False,
                    eod_mask_loss=False,
                    pad_mask_loss=False,
                )
                packed_seq_params = None

            multimodal_data = data_dict.get_multimodal_dict(
                as_tensors=True, device=input_ids_cp_sharded.device
            )
            if len(multimodal_data) > 0:
                position_ids = None

            output_tensor = model(
                input_ids=input_ids_cp_sharded,
                position_ids=position_ids,
                attention_mask=attention_mask,
                packed_seq_params=packed_seq_params,
                **multimodal_data,
            )

            if "generation" in self.cfg and self.cfg["generation"] is not None:
                output_tensor.div_(self.cfg["generation"]["temperature"])

            def collection_fn(_):
                # Only the last PP stage produces final logits/top-k; earlier stages return empty
                # if not is_pipeline_last_stage(ignore_virtual=True):
                # return output_tensor.new_zeros(()), {}

                tp_grp = get_tensor_model_parallel_group()
                tp_rank = get_tensor_model_parallel_rank()
                vocab_shard_size = output_tensor.shape[-1]
                vocab_start_index = tp_rank * vocab_shard_size

                chunk_size = None
                if "logprob_chunk_size" in self.cfg:
                    chunk_size = self.cfg["logprob_chunk_size"]

                topk_vals_local, topk_idx_local = distributed_vocab_topk(
                    output_tensor,
                    k,
                    tp_grp,
                    vocab_start_index=vocab_start_index,
                    vocab_end_index=vocab_start_index + vocab_shard_size,
                    chunk_size=chunk_size,
                )

                if self.cfg["megatron_cfg"]["context_parallel_size"] > 1:
                    cp_grp = get_context_parallel_group()
                    if pack:
                        # Per-sequence CP allgather following packed-sequence logic
                        batch_size = data_dict["input_ids"].shape[0]
                        total_packed_len = int(cu_seqlens_padded[-1].item())

                        topk_vals_full = torch.zeros(
                            (1, total_packed_len, k),
                            dtype=topk_vals_local.dtype,
                            device=topk_vals_local.device,
                        )
                        topk_idx_full = torch.zeros(
                            (1, total_packed_len, k),
                            dtype=topk_idx_local.dtype,
                            device=topk_idx_local.device,
                        )

                        for i in range(batch_size):
                            start_idx = int(cu_seqlens_padded[i].item())
                            end_idx = int(cu_seqlens_padded[i + 1].item())
                            if end_idx > start_idx:
                                local_vals_slice = topk_vals_local[
                                    :, start_idx // cp_size : end_idx // cp_size, :
                                ]
                                local_idx_slice = topk_idx_local[
                                    :, start_idx // cp_size : end_idx // cp_size, :
                                ]
                                gathered_vals = allgather_cp_sharded_tensor(
                                    local_vals_slice, cp_grp, seq_dim=1
                                )
                                gathered_idx = allgather_cp_sharded_tensor(
                                    local_idx_slice, cp_grp, seq_dim=1
                                )
                                # Some kernels may return [X, Y, k] where X*Y = (end_idx - start_idx).
                                # Flatten leading dims and reshape to [1, expected_len, k] to match target.
                                expected_len = end_idx - start_idx
                                if (
                                    gathered_vals.dim() == 3
                                    and gathered_vals.shape[1] != expected_len
                                ):
                                    gathered_vals = gathered_vals.reshape(
                                        1, expected_len, gathered_vals.shape[-1]
                                    )
                                if (
                                    gathered_idx.dim() == 3
                                    and gathered_idx.shape[1] != expected_len
                                ):
                                    gathered_idx = gathered_idx.reshape(
                                        1, expected_len, gathered_idx.shape[-1]
                                    )
                                topk_vals_full[:, start_idx:end_idx, :] = gathered_vals
                                topk_idx_full[:, start_idx:end_idx, :] = gathered_idx
                    else:
                        # Sequence packing must be enabled when CP > 1
                        raise RuntimeError(
                            "Context Parallelism (CP>1) requires sequence packing to be enabled."
                        )
                else:
                    topk_vals_full = topk_vals_local
                    topk_idx_full = topk_idx_local

                if pack:
                    batch_size = data_dict["input_ids"].shape[0]
                    out_vals = torch.zeros(
                        (batch_size, unpacked_seqlen, k),
                        dtype=topk_vals_full.dtype,
                        device=topk_vals_full.device,
                    )
                    out_idx = torch.zeros(
                        (batch_size, unpacked_seqlen, k),
                        dtype=topk_idx_full.dtype,
                        device=topk_idx_full.device,
                    )
                    for i in range(batch_size):
                        seq_len = int(seq_lengths[i].item())
                        start_idx = int(cu_seqlens_padded[i].item())
                        if seq_len > 0:
                            out_vals[i, :seq_len, :] = topk_vals_full[
                                0, start_idx : start_idx + seq_len, :
                            ]
                            out_idx[i, :seq_len, :] = topk_idx_full[
                                0, start_idx : start_idx + seq_len, :
                            ]
                    return output_tensor.new_zeros(()), {
                        "topk_logits": out_vals,
                        "topk_indices": out_idx,
                    }
                else:
                    return output_tensor.new_zeros(()), {
                        "topk_logits": topk_vals_full,
                        "topk_indices": topk_idx_full,
                    }

            return output_tensor, collection_fn

        if self.cfg["dynamic_batching"]["enabled"]:
            mb_iterator = data.make_microbatch_iterator_with_dynamic_shapes()
            data_iterator_len = data.get_microbatch_iterator_dynamic_shapes_len()
            micro_batch = logprob_batch_size
        elif self.cfg["sequence_packing"]["enabled"]:
            mb_iterator = data.make_microbatch_iterator_for_packable_sequences()
            data_iterator_len, _ = (
                data.get_microbatch_iterator_for_packable_sequences_len()
            )
            micro_batch = 1
        else:
            mb_iterator = data.make_microbatch_iterator(logprob_batch_size)
            data_iterator_len = max(1, data.size // logprob_batch_size)
            micro_batch = logprob_batch_size

        forward_backward_func = get_forward_backward_func()
        list_of_outputs = forward_backward_func(
            forward_step_func=forward_step_fn,
            data_iterator=mb_iterator,
            model=self.model,
            num_microbatches=data_iterator_len,
            seq_length=pp_seq_dim_size,
            micro_batch_size=micro_batch,
            decoder_seq_length=pp_seq_dim_size,
            forward_only=True,
        )

        if is_pipeline_last_stage(ignore_virtual=True):
            logits_chunks = []
            indices_chunks = []
            for out in list_of_outputs:
                tk = out["topk_logits"]
                ti = out["topk_indices"]
                pad_len = input_seq_dim_size - tk.shape[1]
                if pad_len > 0:
                    tk = torch.nn.functional.pad(tk, (0, 0, 0, pad_len), value=0.0)
                    ti = torch.nn.functional.pad(ti, (0, 0, 0, pad_len), value=0)
                logits_chunks.append(tk)
                indices_chunks.append(ti)

            topk_logits = torch.cat(logits_chunks, dim=0)
            topk_indices = torch.cat(indices_chunks, dim=0)

            topk_logits = broadcast_tensor(
                topk_logits, torch.distributed.get_rank(), pp_grp
            )
            topk_indices = broadcast_tensor(
                topk_indices, torch.distributed.get_rank(), pp_grp
            )
        else:
            last_pp_rank = get_pipeline_model_parallel_last_rank()
            topk_logits = broadcast_tensor(None, last_pp_rank, pp_grp)
            topk_indices = broadcast_tensor(None, last_pp_rank, pp_grp)

        no_grad.__exit__(None, None, None)
        return BatchedDataDict.from_batches(
            [{"topk_logits": topk_logits.cpu(), "topk_indices": topk_indices.cpu()}]
        )

    @wrap_with_nvtx_name("megatron_policy_worker/generate")
    def generate(
        self, *, data: BatchedDataDict[GenerationDatumSpec], greedy: bool = False
    ) -> BatchedDataDict[GenerationOutputSpec]:
        """Generate a batch of data using huggingface framework generation.

        Args:
            data: BatchedDataDict containing input_ids and input_lengths tensors
        Returns:
            BatchedDataDict conforming to GenerationOutputSpec:
                - output_ids: input + generated token IDs
                - logprobs: Log probabilities for each token
                - generation_lengths: Lengths of each response
        """
        no_grad = torch.no_grad()
        no_grad.__enter__()
        self.model.config.flash_decode = True
        # Verify input is right padded
        assert isinstance(data, BatchedDataDict), (
            f"data must be a BatchedDataDict, got type: {type(data)}"
        )
        assert "input_ids" in data and "input_lengths" in data, (
            f"input_ids and input_lengths must be present in the BatchedDataDict, got keys: {data.keys()}"
        )
        is_right_padded, error_msg = verify_right_padding(
            data, pad_value=self.tokenizer.pad_token_id
        )
        if not is_right_padded:
            warnings.warn(
                f"Input to Megatron Generation worker is not properly right-padded: {error_msg}"
            )

        model_cfg = self.megatron_cfg.model
        inference_wrapper_config = InferenceWrapperConfig(
            hidden_size=model_cfg.hidden_size,
            inference_batch_times_seqlen_threshold=1000000,
            fp32_residual_connection=model_cfg.fp32_residual_connection,
            params_dtype=model_cfg.params_dtype,
            padded_vocab_size=self.final_padded_vocab_size,  # Use the potentially updated value
            inference_max_seq_length=self.cfg["generation"]["max_new_tokens"],  # type: ignore
            inference_max_requests=self.cfg["generation_batch_size"],
        )

        from megatron.core.inference.contexts import StaticInferenceContext
        from megatron.core.inference.model_inference_wrappers.gpt.gpt_inference_wrapper import (
            GPTInferenceWrapper,
        )

        inference_context = StaticInferenceContext.from_config(inference_wrapper_config)

        inference_wrapped_model = GPTInferenceWrapper(
            self.model, inference_wrapper_config, inference_context
        )
        text_generation_controller = TextGenerationController(
            inference_wrapped_model=inference_wrapped_model,
            tokenizer=self.megatron_tokenizer,
        )
        inference_engine = StaticInferenceEngine(
            text_generation_controller=text_generation_controller,
            max_batch_size=self.cfg["generation_batch_size"],
        )

        # detokenize the prompts
        # detokenized_prompts = [
        # self.tokenizer.decode(prompt)
        # for prompt in data.get("input_ids")
        # ]
        # apply chat template
        out = run_mcore_engine(
            engine=inference_engine,
            # prompts = detokenized_prompts,
            prompt_tokens_tensor=data["input_ids"],
            prompt_lengths_tensor=data["input_lengths"],
            tokens_to_generate=self.cfg["generation"]["max_new_tokens"]  # type: ignore
            - data["input_ids"].size(1),
        )
        # print(out)

        input_lengths = data["input_lengths"]
        # pad the out "tokens" and "logprobs" and make them into tensors from lists
        batch_size = data["input_ids"].size(0)
        max_seq_len = max([len(tokens) for tokens in out["tokens"]])

        # Create padded tensors for tokens and logprobs
        output_ids_padded = torch.full(
            (batch_size, max_seq_len),
            self.tokenizer.pad_token_id,
            dtype=torch.long,
            device=data["input_ids"].device,
        )

        logprobs_padded = torch.zeros(
            (batch_size, max_seq_len),
            dtype=torch.float,
            device=data["input_ids"].device,
        )

        # Fill in the padded tensors with actual values
        for i in range(batch_size):
            seq_len = len(out["tokens"][i])
            output_ids_padded[i, :seq_len] = torch.tensor(
                out["tokens"][i], dtype=torch.long, device=data["input_ids"].device
            )

            logprob_len = len(out["logprobs"][i])
            logprobs_padded[i, 1 : logprob_len + 1] = torch.tensor(
                out["logprobs"][i],
                dtype=torch.float,
                device=data["input_ids"].device,
            )

        out_dict = {
            "output_ids": output_ids_padded,
            "logprobs": logprobs_padded,
            "generation_lengths": torch.tensor(
                [len(o) - input_lengths[i] for i, o in enumerate(out["logprobs"])]
            ),
            "unpadded_sequence_lengths": torch.tensor(
                [len(o) for o in out["logprobs"]]
            ),
        }

        self.model.config.flash_decode = False
        no_grad.__exit__(None, None, None)
        return BatchedDataDict.from_batches([out_dict]).to("cpu")

    def zero_out_weights(self):
        """Zero out the weights of the model."""
        pass

    def report_device_id(self) -> str:
        """Report the UUID of the current CUDA device using NVML.

        Returns:
            str: UUID of the device in the format "GPU-xxxxx"
        """
        from nemo_rl.utils.nvml import get_device_uuid

        # Get current device index from torch
        device_idx = torch.cuda.current_device()
        # Get device UUID using NVML
        return get_device_uuid(device_idx)

    def get_zmq_address(self):
        """Get the ZMQ address for the current device."""
        return f"ipc:///tmp/{self.report_device_id()}.sock"

    def maybe_init_zmq(self):
        """Initialize the ZMQ socket if it doesn't exist."""
        if not hasattr(self, "zmq_socket"):
            self.zmq_context = zmq.Context()
            self.zmq_socket = self.zmq_context.socket(zmq.REQ)
            self.zmq_socket.setsockopt(zmq.SNDTIMEO, 30000)  # set timeout to 30 seconds
            self.zmq_socket.setsockopt(zmq.RCVTIMEO, 30000)  # set timeout to 30 seconds
            self.zmq_socket.setsockopt(zmq.LINGER, 0)
            self.zmq_socket.bind(self.get_zmq_address())

    @torch.no_grad()
    @wrap_with_nvtx_name("megatron_policy_worker/prepare_refit_info")
    def prepare_refit_info(self) -> None:
        """Prepare state dict metadata for weight refitting and IPC streaming."""
        self.refit_param_info_mcore = self._calculate_refit_param_info()

        # Collect tensor metadata for refit / hf side info
        refit_param_info_hf = {}
        hf_params_generator = self.megatron_bridge.export_hf_weights(
            [self.model],
            show_progress=False,
            conversion_tasks=self.refit_conversion_tasks,  # used for metadata caching
        )
        for name, tensor in hf_params_generator:
            metadata = (tensor.shape, tensor.dtype)
            refit_param_info_hf[name] = metadata
        return refit_param_info_hf

    def _calculate_refit_param_info(self) -> list[tuple[str, int]]:
        """Calculate parameter information for refit.

        Each task contains:
        - param_name: Local parameter name without module prefixes
        - mapping: MegatronParamMapping instance for weight transformation
        - pp_rank: Pipeline-parallel rank owning the parameter
        - vp_stage: Virtual-pipeline stage index
        - megatron_module: Reference to Megatron model/submodule
        - param_weight: Target parameter tensor for converted weight

        Returns:
            List of (parameter_name, size_in_bytes) tuples.
        """
        self.refit_conversion_tasks = self.megatron_bridge.get_conversion_tasks(
            [self.model]
        )
        param_info = []

        def calculate_size_in_bytes(param, tp_size, ep_size):
            if param is None:
                # need to broadcast for other pp ranks
                size_in_bytes = None
            else:
                # Calculate size for this parameter
                prec_to_bytes = {
                    torch.bfloat16: 2,
                    torch.float16: 2,
                    torch.float32: 4,
                }
                scale = prec_to_bytes[self.dtype] / prec_to_bytes[param.dtype]
                size_in_bytes = (
                    param.element_size() * param.numel() * tp_size * ep_size * scale
                )

            # Broadcast size_in_bytes across pipeline parallel ranks
            return broadcast_object_across_pp_ranks(size_in_bytes)

        for task in self.refit_conversion_tasks:
            param_info.append(
                (
                    task.param_name,
                    calculate_size_in_bytes(
                        task.param_weight,
                        task.mapping.tp_size,
                        task.mapping.ep_size if task.mapping.is_expert else 1,
                    ),
                )
            )
        return param_info

    def get_free_memory_bytes(self) -> int:
        """Get the available free memory."""
        from nemo_rl.utils.nvml import get_free_memory_bytes

        device_idx = torch.cuda.current_device()
        return get_free_memory_bytes(device_idx)

    @torch.no_grad()
    @wrap_with_nvtx_name("megatron_policy_worker/stream_weights_via_ipc_zmq")
    def stream_weights_via_ipc_zmq(self, buffer_size_bytes: int = 0) -> None:
        """Stream model weights to peer process via ZMQ IPC socket."""
        self.maybe_init_zmq()

        from nemo_rl.models.policy.utils import stream_weights_via_ipc_zmq_impl

        # Generate HF parameters for streaming
        hf_params_generator = self.megatron_bridge.export_hf_weights(
            [self.model],
            show_progress=False,
            conversion_tasks=self.refit_conversion_tasks,  # used for metadata caching
        )

        # Use the shared implementation
        stream_weights_via_ipc_zmq_impl(
            params_generator=hf_params_generator,
            buffer_size_bytes=buffer_size_bytes,
            zmq_socket=self.zmq_socket,
            rank=self.rank,
            worker_name=str(self),
        )

    @torch.no_grad()
    def broadcast_weights_for_collective(self) -> None:
        """Broadcast the weights for collective communication."""
        hf_params_generator = self.megatron_bridge.export_hf_weights(
            [self.model],
            show_progress=False,
            conversion_tasks=self.refit_conversion_tasks,  # used for metadata caching
        )

        # param_iterator will return (name, tensor), we only need tensor
        packed_broadcast_producer(
            iterator=hf_params_generator,
            group=self.model_update_group,
            src=0,
            post_iter_func=lambda x: x[1],
        )

    def prepare_for_lp_inference(self):
        self.model = self.move_model(self.model, "cuda", move_grads=False)
        self.model.eval()
        self.offload_before_refit()

    def prepare_for_training(self, *args, **kwargs):
        # onload models and optimizer state to cuda
        self.model = self.move_model(
            self.model, "cuda", move_grads=True, move_params=True
        )
        self.model.train()

        # Move optimizer state to CUDA if it exists
        if (
            hasattr(self, "optimizer")
            and self.optimizer is not None
            and (not self.cfg["megatron_cfg"]["optimizer"]["optimizer_cpu_offload"])
        ):
            if isinstance(self.optimizer, ChainedOptimizer):
                optimizer_state = self.optimizer.state
            else:
                optimizer_state = self.optimizer._get_state()
            for _, state in optimizer_state.items():
                for k, v in state.items():
                    if torch.is_tensor(v) and not v.is_cuda:
                        state[k] = v.to("cuda")

        if self.cfg["megatron_cfg"]["empty_unused_memory_level"] >= 1:
            torch.cuda.empty_cache()

    @wrap_with_nvtx_name("megatron_policy_worker/offload_before_refit")
    def offload_before_refit(self):
        """Offload the optimizer and buffers to the CPU."""
        no_grad = torch.no_grad()
        no_grad.__enter__()
        allocated = torch.cuda.memory_allocated() / (1024**3)  # Convert to GB
        reserved = torch.cuda.memory_reserved() / (1024**3)  # Convert to GB
        print(
            f"GPU Memory before optimizer offload: {allocated:.2f}GB allocated, {reserved:.2f}GB reserved"
        )
        self.model = self.move_model(
            self.model, "cpu", move_params=False, move_grads=True
        )  # get rid of grad buffers
        torch.randn(1).cuda()  # wake up torch allocator
        if (
            hasattr(self, "optimizer")
            and self.optimizer is not None
            and (not self.cfg["megatron_cfg"]["optimizer"]["optimizer_cpu_offload"])
        ):
            # Iterate through the state dictionaries for each parameter group
            if isinstance(self.optimizer, ChainedOptimizer):
                optimizer_state = self.optimizer.state
            else:
                optimizer_state = self.optimizer._get_state()
            for _, state in optimizer_state.items():
                # Iterate through the state items (e.g., momentum, variance) for a parameter
                for k, v in state.items():
                    # Check if the item is a tensor and on the GPU
                    if torch.is_tensor(v) and v.is_cuda:
                        # Move the tensor to CPU and update the state dictionary
                        state[k] = v.to("cpu")

        gc.collect()
        torch.cuda.empty_cache()

        # Print memory stats after offloading
        allocated = torch.cuda.memory_allocated() / (1024**3)  # Convert to GB
        reserved = torch.cuda.memory_reserved() / (1024**3)  # Convert to GB
        print(
            f"GPU Memory after optimizer offload: {allocated:.2f}GB allocated, {reserved:.2f}GB reserved"
        )
        no_grad.__exit__(None, None, None)

    @wrap_with_nvtx_name("megatron_policy_worker/offload_after_refit")
    def offload_after_refit(self):
        """Offload as much as possible on the CPU."""
        no_grad = torch.no_grad()
        no_grad.__enter__()
        self.model = self.move_model(self.model, "cpu")
        self.model.eval()
        torch.randn(1).cuda()  # wake up torch allocator
        self.offload_before_refit()  # rerun the old offload function

        allocated = torch.cuda.memory_allocated() / (1024**3)  # Convert to GB
        reserved = torch.cuda.memory_reserved() / (1024**3)  # Convert to GB
        print(
            f"GPU Memory after refit complete: {allocated:.2f}GB allocated, {reserved:.2f}GB reserved"
        )
        no_grad.__exit__(None, None, None)

    @torch.no_grad()
    def move_model(
        self,
        model: torch.nn.Module,
        device: str,
        move_params: bool = True,
        move_grads: bool = True,
    ) -> torch.nn.Module:
        # move all param and grad buffers to the device
        if isinstance(model, DistributedDataParallel):
            # DDP case
            for buffers in [model.buffers, model.expert_parallel_buffers]:
                for buffer_idx in range(len(buffers)):
                    if device == "cpu":
                        buffers[buffer_idx].offload_to_cpu(
                            move_params=move_params, move_grads=move_grads
                        )
                    elif device == "cuda":
                        buffers[buffer_idx].reload_from_cpu(
                            move_params=move_params, move_grads=move_grads
                        )
                    else:
                        raise ValueError(
                            f"Invalid device: {device}. Only strings 'cpu' and 'cuda' are supported."
                        )
        elif isinstance(model, custom_FSDP):
            if device == "cpu":
                model.param_and_grad_buffer.offload_to_cpu(move_params, move_grads)
            elif device == "cuda":
                model.param_and_grad_buffer.reload_from_cpu(
                    move_params=move_params, move_grads=move_grads
                )
            else:
                raise ValueError(
                    f"Invalid device: {device}. Only strings 'cpu' and 'cuda' are supported."
                )
        else:
            # Ordinary offload case
            if move_params:
                for name, param in model.state_dict().items():
                    new_state_dict = {}
                    for name, item in model.state_dict().items():
                        if isinstance(item, torch.Tensor):
                            item = item.detach().to(
                                device=device, non_blocking=True, copy=True
                            )
                        new_state_dict[name] = item
                    model.load_state_dict(new_state_dict)
        return model

    def save_checkpoint(
        self,
        weights_path: str,
        optimizer_path: Optional[str] = None,
        **kwargs,
    ):
        """Save a training checkpoint.

        Args:
            weights_path: The specific directory path where the checkpoint will be saved.
            optimizer_path: If not None, optimizer and scheduler states are saved if they exist.
        """
        if not torch.distributed.is_initialized():
            raise RuntimeError(
                "Distributed process group is not initialized. Cannot save checkpoint."
            )

        if self.mcore_state is None or self.model is None:
            raise RuntimeError(
                "Megatron core state or model is not initialized. Cannot save checkpoint."
            )

        original_save_path = self.mcore_state.cfg.checkpoint.save
        # save_dir = os.path.dirname(weights_path)
        release_name = os.path.basename(weights_path)

        try:
            maybe_finalize_async_save(
                self.mcore_state,
                ckpt_cfg=self.mcore_state.cfg.checkpoint,
                blocking=False,
            )
            self.mcore_state.cfg.checkpoint.save = weights_path

            optimizer_to_save = None
            scheduler_to_save = None

            if optimizer_path is not None:
                if self.optimizer is not None:
                    optimizer_to_save = self.optimizer
                if self.scheduler is not None:
                    scheduler_to_save = self.scheduler

            # Ensure model is in eval mode for consistent saving, unless actively training
            # This is a common practice, though NeMo's save might handle this.
            # For safety, if not in training loop, setting to eval.
            is_training = self.model.training
            if not is_training:
                self.model.eval()

            if self.should_disable_forward_pre_hook:
                self.disable_forward_pre_hook()
            save_checkpoint(
                state=self.mcore_state,
                model=[self.model],
                optimizer=optimizer_to_save,
                opt_param_scheduler=scheduler_to_save,
                num_floating_point_operations_so_far=self.mcore_state.train_state.floating_point_operations_so_far,
                checkpointing_context=self.checkpointing_context,
            )
            print(f"Saved checkpoint to {weights_path}")
            maybe_finalize_async_save(
                self.mcore_state,
                ckpt_cfg=self.mcore_state.cfg.checkpoint,
                blocking=True,
                terminate=True,
            )
            if self.should_disable_forward_pre_hook:
                self.enable_forward_pre_hook()

            if not is_training:  # Restore training state if it was changed
                self.model.train()

        except Exception as e:
            print(f"Failed to save checkpoint to {weights_path}: {e}")
            raise
        finally:
            self.mcore_state.cfg.checkpoint.save = original_save_path

    def load_checkpoint(self, weights_path: str, optimizer_path: Optional[str] = None):
        """Load a training checkpoint.

        Args:
            weights_path: The exact directory path from which to load the checkpoint.
            optimizer_path: If not None, attempts to load optimizer and scheduler states
                            if self.optimizer and self.scheduler are initialized.
        """
        raise NotImplementedError(
            "Loading checkpoints outside of the init function is not yet implemented for Megatron policy."
        )

    def shutdown(self):
        """Shutdown the policy."""
        # Clean up extension resources like ZMQ sockets
        if hasattr(self, "zmq_socket"):
            self.zmq_socket.close()
            self.zmq_context.term()

    def start_gpu_profiling(self) -> None:
        """Start GPU profiling."""
        torch.cuda.profiler.start()

    def stop_gpu_profiling(self) -> None:
        """Stop GPU profiling."""
        torch.cuda.profiler.stop()

    def report_node_ip_and_gpu_id(self) -> list[tuple[str, int]]:
        """Report the node IP and GPU ID of the current worker."""
        ip = ray._private.services.get_node_ip_address()
        gpu_id = ray.get_gpu_ids()[0]
        return (ip, gpu_id)

<<<<<<< HEAD
=======
    def check_tensor_parallel_attributes(self) -> dict[str, Any]:
        """Check tensor parallel attributes on model parameters.

        Returns:
            Dictionary containing information about tensor parallel parameters:
            - tp_params: List of parameter names that have tensor_model_parallel=True
            - non_tp_params: List of parameter names that have tensor_model_parallel=False
            - total_params: Total number of parameters checked
            - tp_size: Tensor parallel size from config
        """
        tp_params = []
        non_tp_params = []
        total_params = 0

        for name, param in self.model.named_parameters():
            total_params += 1
            tensor_model_parallel = getattr(param, "tensor_model_parallel", False)

            if tensor_model_parallel:
                tp_params.append(
                    {
                        "name": name,
                        "tensor_model_parallel": tensor_model_parallel,
                        "partition_dim": getattr(param, "partition_dim", None),
                        "partition_stride": getattr(param, "partition_stride", None),
                        "shape": list(param.shape),
                    }
                )
            else:
                non_tp_params.append(
                    {
                        "name": name,
                        "tensor_model_parallel": tensor_model_parallel,
                        "shape": list(param.shape),
                    }
                )

        return {
            "tp_params": tp_params,
            "non_tp_params": non_tp_params,
            "total_params": total_params,
            "tp_size": self.megatron_cfg.model.tensor_model_parallel_size,
        }

>>>>>>> 8762f575

class CustomFloat16Module(Float16Module):
    """Float 16 Module.

    Attributes:
        config (TransformerConfig): Transformer config
        fp16 (bool) : Specifies if the model runs in fp16 mode
        bf16 (bool) : Specifies if the model runs in bf16 mode

    Args:
        config (TransformerConfig): The transformer config used to initalize the model
    """

    def __init__(self, config: TransformerConfig, module: torch.nn.Module):
        super(CustomFloat16Module, self).__init__(config, module)
        self.re_enable_float32_expert_bias()

    def re_enable_float32_expert_bias(self) -> None:
        """Ensure MoE router expert bias stays in float32 for numerical stability.

        Walks the wrapped module to find MoE routers and invokes the
        `_maintain_float32_expert_bias()` helper which recreates or casts the
        expert bias tensors to float32 as required by Megatron-LM.
        """
        module = self.module
        # Handle VLM models where language model is nested
        if hasattr(module, "language_model"):
            module = module.language_model
        if hasattr(module, "decoder") and hasattr(module.decoder, "layers"):
            for layer in module.decoder.layers:
                mlp = getattr(layer, "mlp", None)
                router = getattr(mlp, "router", None) if mlp is not None else None
                if router is not None and hasattr(
                    router, "_maintain_float32_expert_bias"
                ):
                    router._maintain_float32_expert_bias()<|MERGE_RESOLUTION|>--- conflicted
+++ resolved
@@ -669,11 +669,6 @@
             "https://github.com/NVIDIA-NeMo/RL/blob/bccbc377705a81a1f4b3c31ad9767bcc15f735a8/nemo_rl/algorithms/sft.py#L175-L179."
         )
 
-<<<<<<< HEAD
-        model_cfg.calculate_per_token_loss = True
-        model_cfg.perform_initialization = True
-
-=======
         ## These settings are required for correct gradient computations in mcore
         ## when calculate_per_token_loss is True, there is no scaling of the gradient in mcore,
         ## so we handle the scaling in nemo-rl.
@@ -690,7 +685,6 @@
             "See https://github.com/NVIDIA/Megatron-LM/issues/1984 for more details."
         )
 
->>>>>>> 8762f575
         self.megatron_cfg = ConfigContainer(
             model=model_cfg,
             checkpoint=checkpoint_config,
@@ -2266,8 +2260,6 @@
         gpu_id = ray.get_gpu_ids()[0]
         return (ip, gpu_id)
 
-<<<<<<< HEAD
-=======
     def check_tensor_parallel_attributes(self) -> dict[str, Any]:
         """Check tensor parallel attributes on model parameters.
 
@@ -2312,7 +2304,6 @@
             "tp_size": self.megatron_cfg.model.tensor_model_parallel_size,
         }
 
->>>>>>> 8762f575
 
 class CustomFloat16Module(Float16Module):
     """Float 16 Module.
