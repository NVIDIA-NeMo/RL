--- conflicted
+++ resolved
@@ -1454,11 +1454,7 @@
 
         return refit_param_info_hf
 
-<<<<<<< HEAD
-    @torch.no_grad()
-=======
     @wrap_with_nvtx_name("megatron_policy_worker/prepare_weights_for_ipc")
->>>>>>> d149a624
     def prepare_weights_for_ipc(self) -> tuple[list[tuple[str, int]], float]:
         """Prepare Megatron model weights for IPC transfer to vLLM.
 
