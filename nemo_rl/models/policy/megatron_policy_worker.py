--- conflicted
+++ resolved
@@ -210,15 +210,11 @@
         model_post_init_fns.append(re_enable_float32_expert_bias)
 
     # Model, optimizer, and learning rate.
-<<<<<<< HEAD
-    model = get_model_from_config_no_float32(
-=======
     if policy_cfg["megatron_cfg"].get("deferred_fp32_logits", None):
         model_builder = get_model_from_config_no_float32
     else:
         model_builder = get_model_from_config
     model = model_builder(
->>>>>>> 8aef5edb
         cfg.model_config,
         cfg.ddp_config,
         use_torch_fsdp2=cfg.dist_config.use_torch_fsdp2,
@@ -654,15 +650,11 @@
             ref_state = GlobalState()
             ref_state.cfg = ref_megatron_cfg
 
-<<<<<<< HEAD
-            reference_model = get_model_from_config_no_float32(
-=======
             if self.cfg["megatron_cfg"].get("deferred_fp32_logits", None):
                 ref_model_builder = get_model_from_config_no_float32
             else:
                 ref_model_builder = get_model_from_config
             reference_model = ref_model_builder(
->>>>>>> 8aef5edb
                 self.megatron_cfg.model_config,
                 self.megatron_cfg.ddp_config,
                 use_torch_fsdp2=self.megatron_cfg.dist_config.use_torch_fsdp2,
@@ -1117,12 +1109,7 @@
                         group=tp_grp,
                         inference_only=True,
                         cp_group=get_context_parallel_group(),
-<<<<<<< HEAD
-                        # TODO(pjin): chunked logprob not implemented yet w/ seq packing.
-                        # chunk_size=logprob_chunk_size,
-=======
                         chunk_size=logprob_chunk_size,
->>>>>>> 8aef5edb
                     )
                 else:
                     token_logprobs = from_parallel_logits_to_logprobs(
