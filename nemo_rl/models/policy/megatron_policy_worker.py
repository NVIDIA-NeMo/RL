# Copyright (c) 2025, NVIDIA CORPORATION.  All rights reserved.
#
# Licensed under the Apache License, Version 2.0 (the "License");
# you may not use this file except in compliance with the License.
# You may obtain a copy of the License at
#
#     http://www.apache.org/licenses/LICENSE-2.0
#
# Unless required by applicable law or agreed to in writing, software
# distributed under the License is distributed on an "AS IS" BASIS,
# WITHOUT WARRANTIES OR CONDITIONS OF ANY KIND, either express or implied.
# See the License for the specific language governing permissions and
# limitations under the License.
import gc
import math
import os
import time
import warnings
from collections import defaultdict
from contextlib import AbstractContextManager, contextmanager, nullcontext
from functools import partial
from typing import Any, Iterator, Optional, TypeVar

import ray
import torch
import zmq
from megatron.bridge import AutoBridge
from megatron.bridge.models.model_provider import get_model
from megatron.bridge.training import fault_tolerance
from megatron.bridge.training.checkpointing import (
    checkpoint_exists,
    init_checkpointing_context,
    load_checkpoint,
    maybe_finalize_async_save,
    save_checkpoint,
)
from megatron.bridge.training.config import (
    CheckpointConfig,
    ConfigContainer,
    DistributedDataParallelConfig,
    LoggerConfig,
    OptimizerConfig,
    SchedulerConfig,
    TokenizerConfig,
    TrainingConfig,
)
from megatron.bridge.training.initialize import (
    initialize_megatron,
    set_jit_fusion_options,
)
from megatron.bridge.training.optim import setup_optimizer
from megatron.bridge.training.setup import (
    HAVE_FSDP2,
    _update_model_config_funcs,
)
from megatron.bridge.training.state import GlobalState
from megatron.bridge.training.tokenizers.tokenizer import build_tokenizer
from megatron.bridge.training.utils.train_utils import (
    logical_and_across_model_parallel_group,
    reduce_max_stat_across_model_parallel_group,
)
from megatron.bridge.utils.common_utils import get_rank_safe
from megatron.bridge.utils.instantiate_utils import InstantiationMode
from megatron.core import parallel_state
from megatron.core.distributed import DistributedDataParallel
from megatron.core.distributed.fsdp.mcore_fsdp_adapter import (
    FullyShardedDataParallel as custom_FSDP,
)
from megatron.core.inference.engines import (
    StaticInferenceEngine,
)
from megatron.core.inference.model_inference_wrappers.inference_wrapper_config import (
    InferenceWrapperConfig,
)
from megatron.core.inference.text_generation_controllers.text_generation_controller import (
    TextGenerationController,
)
from megatron.core.models.gpt import GPTModel
from megatron.core.optimizer import ChainedOptimizer
from megatron.core.parallel_state import (
    get_context_parallel_group,
    get_context_parallel_rank,
    get_pipeline_model_parallel_group,
    get_pipeline_model_parallel_last_rank,
    get_pipeline_model_parallel_rank,
    get_pipeline_model_parallel_world_size,
    get_tensor_model_parallel_group,
    get_tensor_model_parallel_rank,
    is_pipeline_last_stage,
)
from megatron.core.pipeline_parallel import get_forward_backward_func
from megatron.core.rerun_state_machine import get_rerun_state_machine
from megatron.core.transformer.module import Float16Module
from megatron.inference.text_generation.mcore_engine_server import (
    run_mcore_engine,
)
from megatron.training.utils import get_ltor_masks_and_position_ids
from ray.util.queue import Queue
from transformers import PreTrainedTokenizerBase

from nemo_rl.algorithms.interfaces import LossFunction, LossType
from nemo_rl.distributed.batched_data_dict import BatchedDataDict
from nemo_rl.distributed.model_utils import (
    allgather_cp_sharded_tensor,
    distributed_vocab_topk,
    from_parallel_logits_to_logprobs,
    from_parallel_logits_to_logprobs_packed_sequences,
)
from nemo_rl.distributed.named_sharding import NamedSharding
from nemo_rl.models.generation.interfaces import (
    GenerationDatumSpec,
    GenerationOutputSpec,
    verify_right_padding,
)
from nemo_rl.models.megatron.common import (
    _pack_sequences_for_megatron,
    broadcast_tensor,
    forward_step_arbitrary_loss,
)
from nemo_rl.models.megatron.community_import import import_model_from_hf_name
from nemo_rl.models.policy import PolicyConfig
from nemo_rl.models.policy.interfaces import (
    LogprobOutputSpec,
    ReferenceLogprobOutputSpec,
)
from nemo_rl.models.policy.utils import (
    configure_dynamo_cache,
    get_gpu_info,
    get_megatron_checkpoint_dir,
    get_runtime_env_for_policy_worker,
)
from nemo_rl.utils.nsys import wrap_with_nvtx_name
from nemo_rl.utils.packed_tensor import packed_broadcast_producer

TokenizerType = TypeVar("TokenizerType", bound=PreTrainedTokenizerBase)


def broadcast_object_across_pp_ranks(obj):
    """Broadcast an object across pipeline parallel ranks.

    This utility function handles broadcasting an object from the rank that owns it
    to all other pipeline parallel ranks. If only one rank has the object (non-None),
    it will be broadcast to all other ranks.

    Args:
        obj: The object to broadcast. Can be None on ranks that don't own it.

    Returns:
        The object on all ranks (either the original or the broadcast copy).

    Raises:
        ValueError: If the object doesn't exist on any pipeline parallel rank.
    """
    pp_size = get_pipeline_model_parallel_world_size()
    pp_group = get_pipeline_model_parallel_group()

    if pp_size == 1:
        return obj

    # ------------------------------------------------------------------
    # 1. Gather presence flags from all PP ranks to find the source rank
    # ------------------------------------------------------------------
    has_obj = obj is not None
    obj_flags = [None] * pp_size
    torch.distributed.all_gather_object(obj_flags, has_obj, group=pp_group)

    # ------------------------------------------------------------------
    # 2. Identify the owning rank (the only rank with True flag)
    # ------------------------------------------------------------------
    src_rank = None  # Rank *inside* the PP group
    for rank, flag in enumerate(obj_flags):
        if flag:
            src_rank = rank
            break

    if src_rank is None:
        raise ValueError("Object must exist on at least one PP rank")

    # ------------------------------------------------------------------
    # 3. Broadcast the object from the source rank to all ranks
    # ------------------------------------------------------------------
    # Use broadcast_object_list which is more robust than all_gather_object
    obj_list = [obj]
    pp_ranks = torch.distributed.get_process_group_ranks(pp_group)
    global_src = pp_ranks[src_rank]
    torch.distributed.broadcast_object_list(obj_list, src=global_src, group=pp_group)

    return obj_list[0]


def setup_megatron_model(
    policy_cfg: PolicyConfig,
    cfg: ConfigContainer,
    load_optimizer: bool = True,
    get_embedding_ranks=None,  # TODO @sahilj: What is this?
    get_position_embedding_ranks=None,
):
    state = GlobalState()
    state.cfg = cfg
    # TODO: Freeze state.cfg

    cfg.dist.external_gpu_device_mapping = True
    initialize_megatron(
        cfg=cfg,
        get_embedding_ranks=get_embedding_ranks,
        get_position_embedding_ranks=get_position_embedding_ranks,
    )

    if cfg.ft and cfg.ft.enable_ft_package:
        fault_tolerance.setup(cfg, state)
        fault_tolerance.maybe_setup_simulated_fault(cfg.ft)

    # Set pytorch JIT layer fusion options and warmup JIT functions.
    set_jit_fusion_options(cfg.model, cfg.train.micro_batch_size)

    # Adjust the startup time so it reflects the largest value.
    # This will be closer to what scheduler will see (outside of
    # image ... launches.
    start_time_tensor = torch.tensor(
        [state.start_time], dtype=torch.double, device="cuda"
    )
    torch.distributed.all_reduce(start_time_tensor, op=torch.distributed.ReduceOp.MIN)
    state.start_time = start_time_tensor.item()

    print(
        "time to initialize megatron (seconds): {:.3f}".format(
            time.time() - state.start_time
        )
    )
    torch.distributed.barrier()

    # Context used for persisting some state between checkpoint saves.
    checkpointing_context = init_checkpointing_context(cfg.checkpoint)

    # Tokenizer
    build_tokenizer(
        cfg.tokenizer,
        make_vocab_size_divisible_by=cfg.model.make_vocab_size_divisible_by
        // cfg.model.tensor_model_parallel_size,
        tensor_model_parallel_size=cfg.model.tensor_model_parallel_size,
        trust_remote_code=True,
    )
    if not cfg.model.vocab_size:
        cfg.model.vocab_size = cfg.tokenizer.padded_vocab_size

    torch.distributed.barrier()

    pre_wrap_hook = []
    if policy_cfg["megatron_cfg"]["freeze_moe_router"]:

        def freeze_moe_router(megatron_model):
            if not isinstance(megatron_model, list):
                megatron_model = [megatron_model]
            for model_module in megatron_model:
                # Handle both wrapped (Float16Module) and unwrapped models
                if isinstance(model_module, Float16Module):
                    model_module = model_module.module
                # Handle VLM models
                if hasattr(model_module, "language_model"):
                    model_module = model_module.language_model
                for layer in model_module.decoder.layers:
                    if hasattr(layer.mlp, "router"):
                        layer.mlp.router.weight.requires_grad = False

        # Re-enable float32 expert bias for moe router to avoid parameter dtype inconsistency
        # see https://github.com/NVIDIA/Megatron-LM/blob/e6c510ff3c1159f8955589b26f7c395bdf0607d9/megatron/core/transformer/moe/router.py#L149
        def re_enable_float32_expert_bias(megatron_model):
            if not isinstance(megatron_model, list):
                megatron_model = [megatron_model]
            for model_module in megatron_model:
                # Handle both wrapped (Float16Module) and unwrapped models
                if isinstance(model_module, Float16Module):
                    model_module = model_module.module
                # Handle VLM models
                if hasattr(model_module, "language_model"):
                    model_module = model_module.language_model
                for layer in model_module.decoder.layers:
                    if hasattr(layer.mlp, "router"):
                        layer.mlp.router._maintain_float32_expert_bias()

        pre_wrap_hook.extend([freeze_moe_router, re_enable_float32_expert_bias])

    # Model, optimizer, and learning rate.
    model = get_model(
        cfg.model,
        cfg.ddp,
        use_torch_fsdp2=cfg.dist.use_torch_fsdp2,
        overlap_param_gather_with_optimizer_step=cfg.optimizer.overlap_param_gather_with_optimizer_step,
        data_parallel_random_init=cfg.rng.data_parallel_random_init,
        pre_wrap_hook=pre_wrap_hook,
        wrap_cast_model_output_to_fp32=(
            not policy_cfg["megatron_cfg"].get("defer_fp32_logits", None)
        ),
    )
    if load_optimizer:
        optimizer, scheduler = setup_optimizer(
            optimizer_config=cfg.optimizer,
            scheduler_config=cfg.scheduler,
            model=model,
            use_gloo_process_groups=cfg.dist.use_gloo_process_groups,
        )
    else:
        optimizer = None
        scheduler = None

    print("Model, optimizer, and learning rate scheduler built")
    torch.distributed.barrier()

    # Load checkpoint if applicable
    if (
        cfg.checkpoint.load is not None
        or cfg.checkpoint.pretrained_checkpoint is not None
    ) and (
        checkpoint_exists(cfg.checkpoint.load)
        or checkpoint_exists(cfg.checkpoint.pretrained_checkpoint)
    ):
        load_checkpoint(
            state,
            model,
            optimizer,
            scheduler,
            checkpointing_context=checkpointing_context,
            skip_load_to_model_and_opt=HAVE_FSDP2 and cfg.dist.use_torch_fsdp2,
        )
        print("Checkpoint loaded")
    torch.distributed.barrier()

    return state, model, optimizer, scheduler, checkpointing_context


def destroy_parallel_state():
    """Safely destroy parallel state and reset async call tracking.

    This function is called during initialization to clean up temporary distributed
    state from model import operations. Resetting async call tracking ensures that
    when the main Megatron distributed context is created, all ranks start with
    consistent call_idx values for async checkpointing.
    """
    if torch.distributed.is_initialized():
        try:
            torch.distributed.barrier()
            torch.distributed.destroy_process_group()
        except:
            pass  # Ignore errors if already destroyed
    if hasattr(parallel_state, "destroy_model_parallel"):
        try:
            parallel_state.destroy_model_parallel()
        except:
            pass  # Ignore errors if already destroyed

    # Reset async calls queue to prevent call_idx mismatches after distributed context recreation
    try:
        import nemo.tron.utils.async_utils as nemo_async_utils
        from megatron.core.dist_checkpointing.strategies.async_utils import (
            AsyncCallsQueue,
        )

        # Clean up any existing async callers first
        old_call_idx = getattr(nemo_async_utils._async_calls_queue, "call_idx", None)
        num_unfinalized = (
            nemo_async_utils._async_calls_queue.get_num_unfinalized_calls()
        )
        if num_unfinalized > 0:
            print(
                f"[WARNING] Resetting async calls queue with {num_unfinalized} unfinalized calls"
            )
        try:
            nemo_async_utils._async_calls_queue.close()
        except:
            pass  # Ignore errors during cleanup
        # Reset the global async calls queue by creating a new instance
        nemo_async_utils._async_calls_queue = AsyncCallsQueue()
        print(f"[DEBUG] Reset NeMo async calls queue (old call_idx: {old_call_idx})")
    except ImportError:
        pass

    # Also reset the Megatron async calls queue if it exists
    try:
        import megatron.training.async_utils as megatron_async_utils
        from megatron.core.dist_checkpointing.strategies.async_utils import (
            AsyncCallsQueue,
        )

        # Clean up any existing async callers first
        old_call_idx = getattr(
            megatron_async_utils._async_calls_queue, "call_idx", None
        )
        num_unfinalized = (
            megatron_async_utils._async_calls_queue.get_num_unfinalized_calls()
        )
        if num_unfinalized > 0:
            print(
                f"[WARNING] Resetting Megatron async calls queue with {num_unfinalized} unfinalized calls"
            )
        try:
            megatron_async_utils._async_calls_queue.close()
        except:
            pass  # Ignore errors during cleanup
        # Reset the Megatron global async calls queue as well
        megatron_async_utils._async_calls_queue = AsyncCallsQueue()
        print(
            f"[DEBUG] Reset Megatron async calls queue (old call_idx: {old_call_idx})"
        )
    except ImportError:
        pass

    # Reset the third global async_calls instance in base strategy module
    try:
        import megatron.core.dist_checkpointing.strategies.base as base_strategy
        from megatron.core.dist_checkpointing.strategies.async_utils import (
            AsyncCallsQueue,
        )

        # Clean up and reset the global async_calls in base strategy
        old_call_idx = getattr(base_strategy.async_calls, "call_idx", None)
        num_unfinalized = base_strategy.async_calls.get_num_unfinalized_calls()
        if num_unfinalized > 0:
            print(
                f"[WARNING] Resetting base strategy async_calls with {num_unfinalized} unfinalized calls"
            )
        try:
            base_strategy.async_calls.close()
        except:
            pass
        base_strategy.async_calls = AsyncCallsQueue()
        print(f"[DEBUG] Reset base strategy async_calls (old call_idx: {old_call_idx})")
    except ImportError:
        pass


@ray.remote(
    runtime_env=get_runtime_env_for_policy_worker("megatron_policy_worker")
)  # pragma: no cover
class MegatronPolicyWorker:
    def __repr__(self):
        """Customizes the actor's prefix in the Ray logs.

        This makes it easier to identify which worker is producing specific log messages.
        """
        if torch.distributed.is_initialized():
            return f"{self.__class__.__qualname__}[rank={torch.distributed.get_rank()}]"
        else:
            return f"{self.__class__.__qualname__}"

    def __init__(
        self,
        config: PolicyConfig,
        tokenizer: TokenizerType,
        weights_path: Optional[str] = None,
        optimizer_path: Optional[str] = None,
        init_optimizer: bool = True,
        init_reference_model: bool = True,
        *,
        worker_sharding_annotations: NamedSharding,
        pre_init_communication_queue: Queue,
        **kwargs: Any,
    ):
        self.is_generation_colocated = None
        if "generation" in config and config["generation"] is not None:
            self.is_generation_colocated = config["generation"]["colocated"]["enabled"]

        # Explicitly set NCCL_CUMEM_ENABLE to 1 to avoid the P2P initialization error for PyNCCLCommunicator.
        # See https://github.com/NVIDIA-NeMo/RL/issues/564 for more details.
        if not self.is_generation_colocated:
            os.environ["NCCL_CUMEM_ENABLE"] = "1"

        self.cfg = config
        dtype_map = {
            "float32": torch.float32,
            "bfloat16": torch.bfloat16,
            "float16": torch.float16,
        }
        self.dtype = dtype_map[self.cfg["precision"]]

        # Reward models are not yet supported with Megatron.
        if "reward_model_cfg" in self.cfg and self.cfg["reward_model_cfg"]["enabled"]:
            raise NotImplementedError(
                "Reward models are not yet supported with the Megatron backend, this issue is "
                "tracked in https://github.com/NVIDIA-NeMo/RL/issues/720"
            )

        # Disable dynamo autotune_local_cache to avoid crash when there's already a cache
        # with different order of node_bundles
        configure_dynamo_cache()

        # cfg["model_name"] is allowed to be either an HF model name or a path to an HF checkpoint
        # check if hf_model_name is a path
        hf_model_name = self.cfg["model_name"]
        # Check if the checkpoint already exists
        hf_model_subdir = hf_model_name
        if os.path.exists(hf_model_name):
            hf_model_subdir = f"model_{hf_model_subdir.replace('/', '_')}"

        pretrained_path = f"{get_megatron_checkpoint_dir()}/{hf_model_subdir}"
        pt_checkpoint_exists = os.path.exists(pretrained_path) and os.path.exists(
            os.path.join(pretrained_path, "iter_0000000")
        )

        # Ensure clean slate before import
        destroy_parallel_state()

        # Set for rank for non-collocated to check which ranks to broadcast from
        self.rank = get_rank_safe()
        # Need to initialize the process group before calling into Megatron-Bridge, otherwise Megatron-Bridge will try to set an incorrect device
        torch.distributed.init_process_group("nccl")
        if pt_checkpoint_exists:
            print(f"Checkpoint already exists at {pretrained_path}. Skipping import.")
        else:
            hf_config_overrides = self.cfg.get("hf_config_overrides", {}) or {}
            import_model_from_hf_name(
                hf_model_name,
                pretrained_path,
                self.cfg["megatron_cfg"],
                **hf_config_overrides,
            )

            if parallel_state.model_parallel_is_initialized():
                print("Reinitializing model parallel after loading model state.")
                parallel_state.destroy_model_parallel()

        pretrained_run_config = os.path.join(
            pretrained_path, "iter_0000000/run_config.yaml"
        )

        self.tokenizer = tokenizer
        if self.tokenizer.pad_token is None:
            self.tokenizer.pad_token = self.tokenizer.eos_token

        if not os.path.exists(pretrained_run_config):
            raise FileNotFoundError(
                f"Pretrained run config not found at {pretrained_run_config} on rank={get_rank_safe()}. This usually means that the one-time HF->mcore conversion on rank=0 saved to a directory not being mounted on this node. Please check "
            )

        cfg_from_pretrained = ConfigContainer.from_yaml(
            pretrained_run_config, mode=InstantiationMode.STRICT
        )
        model_cfg = cfg_from_pretrained.model
        cfg_from_pretrained.logger = LoggerConfig()

        model_cfg.tensor_model_parallel_size = self.cfg["megatron_cfg"][
            "tensor_model_parallel_size"
        ]
        model_cfg.pipeline_model_parallel_size = self.cfg["megatron_cfg"][
            "pipeline_model_parallel_size"
        ]
        model_cfg.num_layers_in_first_pipeline_stage = self.cfg["megatron_cfg"][
            "num_layers_in_first_pipeline_stage"
        ]
        model_cfg.num_layers_in_last_pipeline_stage = self.cfg["megatron_cfg"][
            "num_layers_in_last_pipeline_stage"
        ]
        model_cfg.sequence_parallel = self.cfg["megatron_cfg"]["sequence_parallel"]
        model_cfg.context_parallel_size = self.cfg["megatron_cfg"][
            "context_parallel_size"
        ]
        if model_cfg.context_parallel_size > 1:
            assert self.cfg["sequence_packing"]["enabled"], (
                "Sequence Packing must be enabled to use Context Parallelism with MCore"
            )
        model_cfg.expert_tensor_parallel_size = self.cfg["megatron_cfg"][
            "expert_tensor_parallel_size"
        ]
        model_cfg.expert_model_parallel_size = self.cfg["megatron_cfg"][
            "expert_model_parallel_size"
        ]

        # Setting moe_router_dtype to higher precision (e.g. fp64) can improve numerical stability,
        # especially when using many experts.
        model_cfg.moe_router_dtype = self.cfg["megatron_cfg"]["moe_router_dtype"]

        # The below two configs (and "freeze_moe_router") are used to stabilize moe training
        # by preventing updates to the moe router. We found that this is helpful in reducing
        # logprob error during training.

        # Set this to "none" to disable load balancing loss.
        model_cfg.moe_router_load_balancing_type = self.cfg["megatron_cfg"][
            "moe_router_load_balancing_type"
        ]
        # Set this to 0.0 to disable updates to the moe router expert bias
        model_cfg.moe_router_bias_update_rate = self.cfg["megatron_cfg"][
            "moe_router_bias_update_rate"
        ]

        model_cfg.moe_permute_fusion = self.cfg["megatron_cfg"]["moe_permute_fusion"]
        if "layernorm_epsilon" in self.cfg["megatron_cfg"]:
            model_cfg.layernorm_epsilon = self.cfg["megatron_cfg"]["layernorm_epsilon"]

        model_cfg.sequence_parallel = self.cfg["megatron_cfg"]["sequence_parallel"]
        model_cfg.bf16 = self.dtype == torch.bfloat16
        model_cfg.fp16 = self.dtype == torch.float16
        if model_cfg.fp16:
            assert not model_cfg.bf16, "fp16 and bf16 cannot be used together"
            model_cfg.params_dtype = torch.float16
        elif model_cfg.bf16:
            assert not model_cfg.fp16, "fp16 and bf16 cannot be used together"
            model_cfg.params_dtype = torch.bfloat16
        else:
            model_cfg.params_dtype = torch.float32
        model_cfg.pipeline_dtype = dtype_map[self.cfg["megatron_cfg"]["pipeline_dtype"]]
        model_cfg.parallel_output = True
        if self.cfg["megatron_cfg"]["activation_checkpointing"]:
            model_cfg.recompute_granularity = "full"
            model_cfg.recompute_method = "uniform"
            model_cfg.recompute_num_layers = 1
        if not model_cfg.gated_linear_unit:
            assert model_cfg.activation_func is not None, (
                "activation_func must be set if not using gated_linear_unit. This likely "
                "indicates an issue in configuration conversion (e.g. activation func was "
                "a lambda and couldn't be serialized). This is based on this check "
                "https://github.com/NVIDIA/Megatron-LM/blob/1ab876ddc4c1893c76f26d775226a8d1dcdfb3d2/megatron/core/transformer/mlp.py#L174."
            )
        model_cfg.apply_rope_fusion = self.cfg["megatron_cfg"]["apply_rope_fusion"]
        model_cfg.bias_activation_fusion = self.cfg["megatron_cfg"][
            "bias_activation_fusion"
        ]
        fp8_cfg = self.cfg["megatron_cfg"].get("fp8_cfg", None)
        self.fp8_cfg = fp8_cfg
        if fp8_cfg is not None and fp8_cfg.get("enabled", False):
            try:
                model_cfg.fp8 = fp8_cfg["fp8"]
                model_cfg.fp8_recipe = fp8_cfg["fp8_recipe"]
                model_cfg.fp8_param = fp8_cfg["fp8_param"]
            except KeyError as e:
                raise KeyError(f"Missing key in fp8_cfg: {e}")
            if model_cfg.fp8_param:
                warnings.warn(
                    "Setting fp8_param=True sometimes causes NaN token_mult_prob_error, please use with caution. "
                    "Refer to https://github.com/NVIDIA-NeMo/RL/issues/1164 for latest updates with this issue."
                )

        optimizer_cpu_offload = self.cfg["megatron_cfg"]["optimizer"][
            "optimizer_cpu_offload"
        ]
        optimizer_offload_fraction = self.cfg["megatron_cfg"]["optimizer"][
            "optimizer_offload_fraction"
        ]
        if optimizer_cpu_offload:
            # Currently, hybrid optimizer (partly on GPU and partly on CPU) is not supported because it conflicts with the way
            # Nemo-rl handles the optimizer offload/onload between generation and training. So if using CPU optimizer the offload_fraction should be 1.0.
            assert optimizer_offload_fraction == 1.0, (
                "Currently for optimizer offloading, only optimizer_offload_fraction=1.0 is supported"
            )

        checkpoint_config = CheckpointConfig(
            save_interval=100,
            save=weights_path,
            load=weights_path,
            pretrained_checkpoint=pretrained_path,  # This is the path to the pretrained ckpt for the SFT case
            async_save=False,  # This doesn't work right now.
            fully_parallel_save=True,
            fully_parallel_load=True,  # Enable fully parallel load
            load_rng=False,
        )
        ref_checkpoint_config = CheckpointConfig(
            pretrained_checkpoint=pretrained_path,  # This is the path to the pretrained ckpt for the SFT case
            save=None,
            load=None,
            fully_parallel_load=True,  # Enable fully parallel load
            load_rng=False,
        )

        assert "train_iters" in self.cfg["megatron_cfg"], (
            "train_iters must be set in megatron_cfg. For an example, see "
            "https://github.com/NVIDIA-NeMo/RL/blob/bccbc377705a81a1f4b3c31ad9767bcc15f735a8/nemo_rl/algorithms/sft.py#L175-L179."
        )

        ## These settings are required for correct gradient computations in mcore
        ## when calculate_per_token_loss is True, there is no scaling of the gradient in mcore,
        ## so we handle the scaling in nemo-rl.
        ## perform_initialization = True is a workaround to ensure the correct tensor parallel attributes are set
        ## on the TP-sharded parameters.
        model_cfg.calculate_per_token_loss = True
        model_cfg.perform_initialization = False

        assert (
            "aux_loss" not in model_cfg.moe_router_load_balancing_type
            or model_cfg.moe_aux_loss_coeff == 0
        ), (
            "MoE aux loss is currently not supported due to a known but in Megatron-LM. See ## TODO: link to GH issue"
        )

        self.megatron_cfg = ConfigContainer(
            model=model_cfg,
            checkpoint=checkpoint_config,
            logger=LoggerConfig(logging_level=0),
            train=TrainingConfig(
                micro_batch_size=1,  # ignored
                global_batch_size=self.cfg["train_global_batch_size"],  # ignored
                train_iters=self.cfg["megatron_cfg"][
                    "train_iters"
                ],  # Set by algorithm setup
            ),
            optimizer=OptimizerConfig(
                **self.cfg["megatron_cfg"]["optimizer"],
            ),
            ddp=DistributedDataParallelConfig(
                check_for_nan_in_grad=True,
                grad_reduce_in_fp32=self.cfg["megatron_cfg"][
                    "distributed_data_parallel_config"
                ]["grad_reduce_in_fp32"],
                overlap_grad_reduce=self.cfg["megatron_cfg"][
                    "distributed_data_parallel_config"
                ]["overlap_grad_reduce"],
                overlap_param_gather=self.cfg["megatron_cfg"][
                    "distributed_data_parallel_config"
                ]["overlap_param_gather"],
                # we need to set average_in_collective=False with calculate_per_token_loss=True.
                # otherwise, mcore throws an assertion error.
                average_in_collective=False,
                use_distributed_optimizer=self.cfg["megatron_cfg"]["optimizer"][
                    "use_distributed_optimizer"
                ],
                data_parallel_sharding_strategy=self.cfg["megatron_cfg"][
                    "distributed_data_parallel_config"
                ]["data_parallel_sharding_strategy"],
            ),
            scheduler=SchedulerConfig(
                **self.cfg["megatron_cfg"]["scheduler"],
            ),
            dataset=None,
            tokenizer=TokenizerConfig(
                tokenizer_type="HuggingFaceTokenizer",
                tokenizer_model=hf_model_name,
            ),
        )
        self.megatron_cfg.validate()
        (
            self.mcore_state,
            self.model,
            self.optimizer,
            self.scheduler,
            self.checkpointing_context,
        ) = setup_megatron_model(
            policy_cfg=self.cfg, cfg=self.megatron_cfg, load_optimizer=init_optimizer
        )

        # Set the param sync function for the model
        if (
            self.megatron_cfg.ddp.overlap_param_gather
            and self.megatron_cfg.ddp.align_param_gather
        ):
            self.megatron_cfg.param_sync_func = [
                model_chunk.start_param_sync for model_chunk in self.model
            ]
            if len(self.model) == 1:
                self.megatron_cfg.param_sync_func = self.megatron_cfg.param_sync_func[0]

        self.model = self.model[0]  # Get the first model from the list

        if init_reference_model:
            self.model = self.move_model(self.model, "cpu")
            ref_ckpt_context = init_checkpointing_context(ref_checkpoint_config)

            # Create a separate megatron config for the reference model with the correct checkpoint config
            ref_megatron_cfg = ConfigContainer(
                model=self.megatron_cfg.model,
                checkpoint=ref_checkpoint_config,  # Use the reference checkpoint config
                logger=self.megatron_cfg.logger,
                train=self.megatron_cfg.train,
                optimizer=self.megatron_cfg.optimizer,
                ddp=self.megatron_cfg.ddp,
                scheduler=self.megatron_cfg.scheduler,
                dataset=self.megatron_cfg.dataset,
                tokenizer=self.megatron_cfg.tokenizer,
            )

            # Create a separate state object for the reference model
            ref_state = GlobalState()
            ref_state.cfg = ref_megatron_cfg

            reference_model = get_model(
                self.megatron_cfg.model,
                self.megatron_cfg.ddp,
                use_torch_fsdp2=self.megatron_cfg.dist.use_torch_fsdp2,
                overlap_param_gather_with_optimizer_step=self.megatron_cfg.optimizer.overlap_param_gather_with_optimizer_step,
                pre_wrap_hook=self.megatron_cfg.rng.data_parallel_random_init,
                wrap_cast_model_output_to_fp32=(
                    not self.cfg["megatron_cfg"].get("defer_fp32_logits", None)
                ),
            )
            print("Loading the Reference Model")
            if (
                ref_checkpoint_config.pretrained_checkpoint is not None
                and checkpoint_exists(ref_checkpoint_config.pretrained_checkpoint)
            ):
                load_checkpoint(
                    ref_state,  # Use the separate state object with ref checkpoint config
                    reference_model,
                    None,  # no optimizer
                    None,  # no scheduler
                    checkpointing_context=ref_ckpt_context,
                    skip_load_to_model_and_opt=HAVE_FSDP2
                    and self.megatron_cfg.dist.use_torch_fsdp2,
                )
                reference_model = reference_model[0]
                reference_model.eval()
                self.reference_state_dict = {}
                for name, item in reference_model.state_dict().items():
                    if isinstance(item, torch.Tensor):
                        cpu_item = item.detach().to(
                            device="cpu", non_blocking=True, copy=True
                        )
                        del item
                    else:
                        cpu_item = item
                    self.reference_state_dict[name] = cpu_item
                print("Reference model loaded")
            else:
                print("Reference model not loaded")

            self.model = self.move_model(self.model, "cuda")

        _update_model_config_funcs(
            [self.model],
            self.megatron_cfg.model,
            self.megatron_cfg.ddp,
            self.optimizer,
            align_grad_reduce=self.megatron_cfg.dist.align_grad_reduce,
        )

        from megatron.bridge.training.tokenizers.tokenizer import build_tokenizer

        tokenizer_config = TokenizerConfig(
            tokenizer_type="HuggingFaceTokenizer",
            tokenizer_model=hf_model_name,
        )

        self.megatron_tokenizer = build_tokenizer(
            tokenizer_config,
            make_vocab_size_divisible_by=self.megatron_cfg.model.make_vocab_size_divisible_by
            // self.cfg["megatron_cfg"]["tensor_model_parallel_size"],
            tensor_model_parallel_size=self.cfg["megatron_cfg"][
                "tensor_model_parallel_size"
            ],
            trust_remote_code=True,
        )
        self.final_padded_vocab_size = tokenizer_config.padded_vocab_size
        self.dp_size = worker_sharding_annotations.get_axis_size("data_parallel")
        self.megatron_bridge = AutoBridge.from_hf_pretrained(
            hf_model_name, trust_remote_code=True
        )

        self.should_disable_forward_pre_hook = (
            self.cfg["megatron_cfg"]["optimizer"]["use_distributed_optimizer"]
            and self.cfg["megatron_cfg"]["distributed_data_parallel_config"][
                "overlap_param_gather"
            ]
        )

        # vars used for refit
        ## will be initialized in prepare_refit_info
        # refit_param_info_mcore combines the conversion tasks with the param memory
        # [(mcore_param_name, estimated_memory), ...]
        # Note: here param name is local param name, with local layer number and
        # local expert id etc.
        self.refit_conversion_tasks = (
            None  # Meta data for conversion params from megatron bridge
        )
        self.refit_conversion_tasks_current_index = None
        self.refit_param_info_mcore = None

        ## used for streaming update inference engine weights
        self._held_gather_buffer = None

    def init_collective(
        self, ip: str, port: int, world_size: int, *, train_world_size: int
    ) -> None:
        """Initialize the collective communication."""
        from vllm.distributed.device_communicators.pynccl import PyNcclCommunicator
        from vllm.distributed.utils import StatelessProcessGroup

        # world_size = train_world_size + inference_world_size
        # variable train_world_size is used in inference cluster
        pg = StatelessProcessGroup.create(
            host=ip, port=port, rank=self.rank, world_size=world_size
        )
        device = torch.cuda.current_device()
        self.model_update_group = PyNcclCommunicator(pg, device=device)

    def is_alive(self):
        return True

    def reset_peak_memory_stats(self) -> None:
        torch.cuda.reset_peak_memory_stats()

    def get_gpu_info(self):
        """Return information about the GPU being used by this worker."""
        return get_gpu_info(self.model)

    def enable_forward_pre_hook(self):
        assert isinstance(self.model, DistributedDataParallel)
        self.model.enable_forward_pre_hook()

    def disable_forward_pre_hook(self, param_sync=True):
        assert isinstance(self.model, DistributedDataParallel)
        self.model.disable_forward_pre_hook(param_sync=param_sync)

    @wrap_with_nvtx_name("megatron_policy_worker/train")
    def train(
        self,
        data: BatchedDataDict,
        loss_fn: LossFunction,
        eval_mode: bool = False,
        gbs: Optional[int] = None,
        mbs: Optional[int] = None,
    ) -> dict[str, Any]:
        """Train the policy on a batch of data with a given loss function."""
        self.model.zero_grad_buffer()
        if hasattr(self.model, "inference_params"):
            self.model.inference_params = None

        # Reset any cached attention states
        for module in self.model.modules():
            if hasattr(module, "reset_inference_cache"):
                module.reset_inference_cache()
            if hasattr(module, "_inference_key_value_memory"):
                module._inference_key_value_memory = None

        if gbs is None:
            gbs = self.cfg["train_global_batch_size"]
        if mbs is None:
            mbs = self.cfg["train_micro_batch_size"]
        local_gbs = gbs // self.dp_size
        total_dataset_size = torch.tensor(data.size, device="cuda")
        torch.distributed.all_reduce(
            total_dataset_size,
            op=torch.distributed.ReduceOp.SUM,
            group=parallel_state.get_data_parallel_group(),
        )
        num_global_batches = int(total_dataset_size.item()) // gbs

        if eval_mode:
            ctx: AbstractContextManager[Any] = torch.no_grad()
            self.model.eval()
        else:
            ctx = nullcontext()
            # Ensure model is in training mode
            self.model.train()

        with ctx:
            # dim 1 is always assumed to be the sequence dim, sanity check this here
            sequence_dim = 1
            seq_dim_size = data["input_ids"].shape[sequence_dim]
            for k, v in data.items():
                if torch.is_tensor(v) and len(v.shape) > 1:
                    assert v.shape[sequence_dim] == seq_dim_size, (
                        f"Dim 1 must be the sequence dim, expected dim 1={seq_dim_size} but got shape {v.shape}"
                    )

            forward_step = partial(
                forward_step_arbitrary_loss, loss_fn=loss_fn, policy_cfg=self.cfg
            )
            all_mb_metrics = []
            losses = []
            for gb_idx in range(num_global_batches):
                global_batch = data.get_batch(batch_idx=gb_idx, batch_size=local_gbs)

                assert "sample_mask" in global_batch, (
                    "sample_mask must be present in the data!"
                )
                ## get the normalization factor for the loss
                local_valid_seqs = torch.sum(global_batch["sample_mask"])

                if not "token_mask" in global_batch:
                    local_valid_toks = (
                        local_valid_seqs * global_batch["input_ids"].shape[1]
                    )
                else:
                    local_valid_toks = torch.sum(
                        global_batch["token_mask"][:, 1:]
                        * global_batch["sample_mask"].unsqueeze(-1)
                    )

                to_reduce = torch.tensor([local_valid_seqs, local_valid_toks]).cuda()
                torch.distributed.all_reduce(
                    to_reduce, group=parallel_state.get_data_parallel_group()
                )
                global_valid_seqs, global_valid_toks = to_reduce[0], to_reduce[1]

                if (
                    hasattr(loss_fn, "loss_type")
                    and loss_fn.loss_type == LossType.TOKEN_LEVEL
                ):
                    assert "token_mask" in global_batch, (
                        "token_mask must be present in the data when using token-level loss"
                    )

                batch = data.get_batch(batch_idx=gb_idx, batch_size=local_gbs)
                pack_seqs = False
                seqlen_key = None
                pad_factor = 1
                pad_full_seq_to = None
                if self.cfg["dynamic_batching"]["enabled"]:
                    data_iterator = batch.make_microbatch_iterator_with_dynamic_shapes()
                    data_iterator_len = (
                        batch.get_microbatch_iterator_dynamic_shapes_len()
                    )
                elif self.cfg["sequence_packing"]["enabled"]:
                    data_iterator = (
                        batch.make_microbatch_iterator_for_packable_sequences()
                    )
                    data_iterator_len, seq_dim_size = (
                        batch.get_microbatch_iterator_for_packable_sequences_len()
                    )
                    mbs = 1
                    pack_seqs = True
                    seqlen_key = "input_lengths"
                    tp_size = self.cfg["megatron_cfg"]["tensor_model_parallel_size"]
                    cp_size = self.cfg["megatron_cfg"]["context_parallel_size"]
                    pad_factor = cp_size * 2 * tp_size if cp_size > 1 else tp_size
                    if self.fp8_cfg is not None and self.fp8_cfg.get("enabled", False):
                        # if fp8 is enabled, ensure the sequence is padded to multiples of 16
                        pad_factor = math.lcm(16, pad_factor)
                    if self.cfg["megatron_cfg"]["pipeline_model_parallel_size"] > 1:
                        _, pad_full_seq_to = (
                            batch.get_microbatch_iterator_for_packable_sequences_len()
                        )
                else:
                    data_iterator = batch.make_microbatch_iterator(mbs)
                    data_iterator_len = local_gbs // mbs

                rerun_state_machine = get_rerun_state_machine()
                while rerun_state_machine.should_run_forward_backward(data_iterator):
                    # Set grad to zero.
                    self.model.zero_grad_buffer()
                    self.optimizer.zero_grad()

                    # Forward pass.
                    forward_backward_func = get_forward_backward_func()
                    losses_reduced = forward_backward_func(
                        forward_step_func=partial(
                            forward_step,
                            self.mcore_state,
                            global_valid_seqs,
                            global_valid_toks,
                            pack_sequences=pack_seqs,
                            seq_length_key=seqlen_key,
                            pad_individual_seqs_to_multiple_of=pad_factor,
                            pad_full_seq_to=pad_full_seq_to,
                        ),
                        data_iterator=data_iterator,
                        model=self.model,
                        num_microbatches=data_iterator_len,
                        seq_length=seq_dim_size,
                        micro_batch_size=mbs,
                        decoder_seq_length=seq_dim_size,
                        forward_only=eval_mode,
                        do_not_average_loss=True,
                    )

                # Empty unused memory.
                if self.cfg["megatron_cfg"]["empty_unused_memory_level"] >= 1:
                    torch.cuda.empty_cache()

                # Update parameters.
                if not eval_mode:
                    update_successful, grad_norm, num_zeros_in_grad = (
                        self.optimizer.step()
                    )
                else:
                    update_successful, grad_norm, num_zeros_in_grad = (True, 0.0, 0.0)

                # when freezing sub-models we may have a mixture of successful and unsucessful ranks,
                # so we must gather across mp ranks
                update_successful = logical_and_across_model_parallel_group(
                    update_successful
                )
                # grad_norm and num_zeros_in_grad will be None on ranks without trainable params,
                # so we must gather across mp ranks
                grad_norm: float = reduce_max_stat_across_model_parallel_group(
                    grad_norm
                )
                num_zeros_in_grad: float = reduce_max_stat_across_model_parallel_group(
                    num_zeros_in_grad
                )

                if update_successful:
                    skipped_iter = 0
                else:
                    skipped_iter = 1

                # Empty unused memory.
                if self.cfg["megatron_cfg"]["empty_unused_memory_level"] >= 2:
                    torch.cuda.empty_cache()

                if parallel_state.is_pipeline_last_stage(ignore_virtual=True):
                    # keep all microbatch metrics to be normalized later
                    gb_loss_metrics = []
                    mb_losses = []
                    for x in losses_reduced:
                        loss_metrics = {}
                        for k in x.keys():
                            loss_metrics[k] = x[k] / num_global_batches
                        gb_loss_metrics.append(loss_metrics)
                        curr_lr = self.scheduler.get_lr(self.optimizer.param_groups[0])
                        curr_wd = self.scheduler.get_wd()
                        loss_metrics["lr"] = curr_lr
                        loss_metrics["wd"] = curr_wd
                        loss_metrics["global_valid_seqs"] = global_valid_seqs.item()
                        loss_metrics["global_valid_toks"] = global_valid_toks.item()
                        mb_losses.append(loss_metrics["loss"])

                    torch.distributed.broadcast_object_list(
                        [gb_loss_metrics],
                        src=get_pipeline_model_parallel_last_rank(),
                        group=get_pipeline_model_parallel_group(),
                    )
                else:
                    loss_metrics = [None]  # type: ignore
                    torch.distributed.broadcast_object_list(
                        loss_metrics,
                        src=get_pipeline_model_parallel_last_rank(),
                        group=get_pipeline_model_parallel_group(),
                    )
                    gb_loss_metrics = loss_metrics[0]
                    mb_losses = [x["loss"] for x in gb_loss_metrics]

                all_mb_metrics.extend(gb_loss_metrics)
                losses.append(torch.tensor(mb_losses).sum().item())

        if not eval_mode:
            # take one LR step every rollout batch
            # we need to scale the step by gbs to counteract the fact that NeMo automatically
            # scales lr_warmup_steps by gbs during init
            self.scheduler.step(increment=gbs)

        # Aggregate metrics across all microbatches
        mb_metrics = defaultdict(list)
        for m in all_mb_metrics:
            for k, v in m.items():
                mb_metrics[k].append(v)

        with torch.no_grad():
            global_loss = torch.tensor(losses, device="cuda")
            torch.distributed.all_reduce(
                global_loss,
                op=torch.distributed.ReduceOp.SUM,
                group=parallel_state.get_data_parallel_group(),
            )

        metrics = {
            "global_loss": global_loss.cpu(),
            "rank": torch.distributed.get_rank(),
            "gpu_name": torch.cuda.get_device_name(),
            "model_dtype": self.dtype,
            "all_mb_metrics": dict(mb_metrics),
            "grad_norm": torch.tensor([grad_norm]),
        }
        return metrics

    @wrap_with_nvtx_name("megatron_policy_worker/get_logprobs")
    def get_logprobs(
        self, *, data: BatchedDataDict[Any], micro_batch_size: Optional[int] = None
    ) -> BatchedDataDict[LogprobOutputSpec]:
        """Get the logprobs of the model for a batch of data.

        Uses the configured logprob_batch_size to do microbatching.
        Input data is assumed to be right-padded. The method internally converts to
        left-padded format for computation, and returns outputs in right-padded format.
        If micro_batch_size is provided, it will be used instead of the configured
        logprob_batch_size.

        Returns:
          a BatchedDataDict with key "logprobs" and shape [batch_size, sequence_length].
          We use the convention that the logprob of the first token is 0 so that the sequence length is maintained.
          The logprob of input token i is specified at position i in the output logprobs tensor.
        """
        no_grad = torch.no_grad()
        no_grad.__enter__()
        logprob_batch_size = (
            micro_batch_size
            if micro_batch_size is not None
            else self.cfg["logprob_batch_size"]
        )

        # dim 1 is always assumed to be the sequence dim, sanity check this here
        sequence_dim = 1
        input_seq_dim_size = data["input_ids"].shape[sequence_dim]
        for k, v in data.items():
            if torch.is_tensor(v) and len(v.shape) > 1:
                assert v.shape[sequence_dim] == input_seq_dim_size, (
                    f"Dim 1 must be the sequence dim, expected dim 1={input_seq_dim_size} but got shape {v.shape}"
                )

        self.model.eval()

        pp_seq_dim_size = input_seq_dim_size
        pp_rank = get_pipeline_model_parallel_rank()
        pp_grp = get_pipeline_model_parallel_group()
        pp_size = get_pipeline_model_parallel_world_size()
        cp_size = self.cfg["megatron_cfg"]["context_parallel_size"]
        # if pp_size > 1, we need to pad the full sequence to the max sequence length to maintain a static PP buffer
        if (
            self.cfg["sequence_packing"]["enabled"]
            and self.cfg["megatron_cfg"]["pipeline_model_parallel_size"] > 1
        ):
            _, pad_full_seq_to = (
                data.get_microbatch_iterator_for_packable_sequences_len()
            )
            pp_seq_dim_size = pad_full_seq_to
        else:
            pad_full_seq_to = None

        def forward_step_fn(
            data_iterator: Iterator[BatchedDataDict[Any]], model: GPTModel
        ):
            nonlocal pad_full_seq_to
            data_dict = next(data_iterator).to("cuda")
            if self.cfg["sequence_packing"]["enabled"]:
                original_seq_length = data_dict["input_ids"].shape[1]
                tp_size = self.cfg["megatron_cfg"]["tensor_model_parallel_size"]
                pp_size = self.cfg["megatron_cfg"]["pipeline_model_parallel_size"]
                cp_size = self.cfg["megatron_cfg"]["context_parallel_size"]
                cp_rank = get_context_parallel_rank()
                pad_factor = cp_size * 2 * tp_size if cp_size > 1 else tp_size
                if self.fp8_cfg is not None and self.fp8_cfg.get("enabled", False):
                    # if fp8 is enabled, ensure the sequence is padded to multiples of 16
                    pad_factor = math.lcm(16, pad_factor)
                (
                    input_ids,
                    input_ids_cp_sharded,
                    packed_seq_params,
                    cu_seqlens,
                    cu_seqlens_padded,
                ) = _pack_sequences_for_megatron(
                    data_dict["input_ids"].clone(),
                    data_dict["input_lengths"],
                    pad_individual_seqs_to_multiple_of=pad_factor,
                    pad_packed_seq_to=pad_full_seq_to,
                    cp_rank=cp_rank,
                    cp_size=cp_size,
                )
                attention_mask, position_ids = None, None
                unpacked_input_ids = data_dict["input_ids"]
            else:
                input_ids = data_dict["input_ids"]
                input_ids_cp_sharded = input_ids
                attention_mask, _, position_ids = get_ltor_masks_and_position_ids(
                    data=input_ids,
                    eod_token=0,  # used for loss_mask, which we don't use
                    pad_token=0,  # used for loss_mask, which we don't use
                    reset_position_ids=False,
                    reset_attention_mask=False,
                    eod_mask_loss=False,
                    pad_mask_loss=False,
                )
                packed_seq_params = None
                unpacked_input_ids = input_ids

            multimodal_data = data_dict.get_multimodal_dict(
                as_tensors=True, device=input_ids.device
            )
            if len(multimodal_data) > 0:
                position_ids = None

            output_tensor = model(
                input_ids=input_ids_cp_sharded,
                position_ids=position_ids,
                attention_mask=attention_mask,
                packed_seq_params=packed_seq_params,
                **multimodal_data,
            )

            # Apply temperature scaling to logits for training
            # This matches the dtensor worker's _apply_temperature_scaling in the train method
            if "generation" in self.cfg and self.cfg["generation"] is not None:
                output_tensor.div_(self.cfg["generation"]["temperature"])

            def collection_fn(output_tensor):
                stc = time.time()
                tp_grp = get_tensor_model_parallel_group()
                tp_rank = get_tensor_model_parallel_rank()
                logprob_chunk_size = self.cfg.get("logprob_chunk_size", None)
                if self.cfg["sequence_packing"]["enabled"]:
                    token_logprobs = from_parallel_logits_to_logprobs_packed_sequences(
                        output_tensor,
                        target=input_ids,
                        cu_seqlens_padded=cu_seqlens_padded,
                        unpacked_seqlen=original_seq_length,
                        vocab_start_index=tp_rank * output_tensor.shape[-1],
                        vocab_end_index=(tp_rank + 1) * output_tensor.shape[-1],
                        group=tp_grp,
                        inference_only=True,
                        cp_group=get_context_parallel_group(),
                        chunk_size=logprob_chunk_size,
                    )
                else:
                    token_logprobs = from_parallel_logits_to_logprobs(
                        output_tensor,
                        target=unpacked_input_ids,
                        vocab_start_index=tp_rank * output_tensor.shape[-1],
                        vocab_end_index=(tp_rank + 1) * output_tensor.shape[-1],
                        tp_group=tp_grp,
                        inference_only=True,
                        chunk_size=logprob_chunk_size,
                    )

                # Prepend 0 logprob for first token to maintain same sequence length as input
                token_logprobs = torch.cat(
                    [torch.zeros_like(token_logprobs[:, :1]), token_logprobs], dim=1
                )
                return torch.tensor(0.0, device=token_logprobs.device), {
                    "logprobs": token_logprobs
                }

            return output_tensor, collection_fn

        if self.cfg["dynamic_batching"]["enabled"]:
            mb_iterator = data.make_microbatch_iterator_with_dynamic_shapes()
            data_iterator_len = data.get_microbatch_iterator_dynamic_shapes_len()
            micro_batch_size = logprob_batch_size
        elif self.cfg["sequence_packing"]["enabled"]:
            mb_iterator = data.make_microbatch_iterator_for_packable_sequences()
            data_iterator_len, _ = (
                data.get_microbatch_iterator_for_packable_sequences_len()
            )
            micro_batch_size = 1
        else:
            mb_iterator = data.make_microbatch_iterator(logprob_batch_size)
            data_iterator_len = max(1, data.size // logprob_batch_size)
            micro_batch_size = logprob_batch_size

        forward_backward_func = get_forward_backward_func()
        list_of_logprobs = forward_backward_func(
            forward_step_func=forward_step_fn,
            data_iterator=mb_iterator,
            model=self.model,
            num_microbatches=data_iterator_len,
            seq_length=pp_seq_dim_size,
            micro_batch_size=micro_batch_size,
            decoder_seq_length=pp_seq_dim_size,
            forward_only=True,
        )
        if is_pipeline_last_stage(ignore_virtual=True):
            all_log_probs_padded = []
            all_logprobs = [l["logprobs"] for l in list_of_logprobs]
            for lp in all_logprobs:
                padding_needed = input_seq_dim_size - lp.shape[1]
                if padding_needed > 0:
                    lp = torch.nn.functional.pad(
                        lp, (0, padding_needed), mode="constant", value=0.0
                    )
                all_log_probs_padded.append(lp)

            logprobs = torch.cat(all_log_probs_padded, dim=0)
            # broadcast logprobs to first pp rank
            broadcast_tensor(logprobs, torch.distributed.get_rank(), pp_grp)
        else:
            logprobs = broadcast_tensor(
                None, get_pipeline_model_parallel_last_rank(), pp_grp
            )

        no_grad.__exit__(None, None, None)
        return BatchedDataDict[LogprobOutputSpec](logprobs=logprobs).to("cpu")

    @contextmanager
    def use_reference_model(self):
        """Context manager that temporarily swaps the reference model and active model.

        On entry: Moves model to CPU, moves reference_model to CUDA. Swaps the references
        On exit: Restores original references and re-flips cuda/cpu
        """
        ## disable overlap param gather when swapping weights
        if self.should_disable_forward_pre_hook:
            self.disable_forward_pre_hook()

        with torch.no_grad():
            try:
                # Save original references
                model_state_dict = {}
                for name, item in self.model.state_dict().items():
                    if isinstance(item, torch.Tensor):
                        item = item.detach().to(
                            device="cpu", non_blocking=True, copy=True
                        )
                    model_state_dict[name] = item

                self.model.load_state_dict(self.reference_state_dict, strict=True)
                # for name, item in self.reference_state_dict.items():
                # if isinstance(item, torch.Tensor):
                # self.model.state_dict()[name] = item.detach().to(device="cuda", non_blocking=True, copy=True)

                if self.cfg["megatron_cfg"]["empty_unused_memory_level"] >= 1:
                    gc.collect()
                    torch.cuda.empty_cache()

                # - self.model is the original reference_model, now on CUDA
                # - self.reference_model is the original model, now on CPU
                yield

            finally:
                # Restore original references and device placement
                self.model.load_state_dict(model_state_dict, strict=True)
                # for name, item in model_state_dict.items():
                # if isinstance(item, torch.Tensor):
                # item = item.detach().to(device="cuda", non_blocking=True, copy=True)
                # self.model.state_dict()[name] = item

                if self.cfg["megatron_cfg"]["empty_unused_memory_level"] >= 1:
                    gc.collect()
                    torch.cuda.empty_cache()

                ## re-enable overlap param gather after weight swap
                if self.should_disable_forward_pre_hook:
                    self.enable_forward_pre_hook()

    # Temporary fix, 'data' is a kwarg due to some sort of ray bug
    @wrap_with_nvtx_name("megatron_policy_worker/get_reference_policy_logprobs")
    def get_reference_policy_logprobs(
        self, *, data: BatchedDataDict[Any], micro_batch_size: Optional[int] = None
    ) -> BatchedDataDict[ReferenceLogprobOutputSpec]:
        """Get the logprobs from thereference policy for a batch of data.

        If micro_batch_size is provided, it will be used instead of the configured
        logprob_batch_size.

        Returns:
          a BatchedDataDict with key "reference_logprobs" and shape [batch_size, sequence_length].
          We use the convention that the logprob of the first token is 0 so that the sequence length is maintained.
          The logprob of input token i is specified at position i in the output logprobs tensor.
        """
        with self.use_reference_model():
            reference_logprobs = self.get_logprobs(
                data=data, micro_batch_size=micro_batch_size
            )

        return_data = BatchedDataDict[ReferenceLogprobOutputSpec]()
        return_data["reference_logprobs"] = reference_logprobs["logprobs"].cpu()
        return return_data

    @wrap_with_nvtx_name("megatron_policy_worker/get_topk_logits")
    def get_topk_logits(
        self,
        *,
        data: BatchedDataDict[GenerationDatumSpec],
        k: int,
        micro_batch_size: Optional[int] = None,
    ):
        """Get the top-k logits and indices for a batch of data.

        The major difference from get_logprobs is that we compute top-k logits and indices for each position in the sequence.

        Returns:
            BatchedDataDict containing:
                - topk_logits: Tensor of top-k logits for each position in the sequence
                - topk_indices: Tensor of top-k indices for each position in the sequence
        """
        no_grad = torch.no_grad()
        no_grad.__enter__()

        logprob_batch_size = (
            micro_batch_size
            if micro_batch_size is not None
            else self.cfg["logprob_batch_size"]
        )

        sequence_dim = 1
        input_seq_dim_size = data["input_ids"].shape[sequence_dim]
        # Avoid shadowing the function argument `k` by using a distinct variable name
        for tensor_name, v in data.items():
            if torch.is_tensor(v) and len(v.shape) > 1:
                assert v.shape[sequence_dim] == input_seq_dim_size, (
                    f"Tensor {tensor_name} must have sequence dimension {sequence_dim} of size {input_seq_dim_size}, but got shape {v.shape}"
                )

        self.model.eval()

        pp_seq_dim_size = input_seq_dim_size
        pp_grp = get_pipeline_model_parallel_group()

        # If using sequence packing with PP>1, pad full sequence to static PP buffer length
        pad_full_seq_to = None
        if (
            self.cfg["sequence_packing"]["enabled"]
            and self.cfg["megatron_cfg"]["pipeline_model_parallel_size"] > 1
        ):
            _, pad_full_seq_to = (
                data.get_microbatch_iterator_for_packable_sequences_len()
            )
            pp_seq_dim_size = pad_full_seq_to

        def forward_step_fn(
            data_iterator: Iterator[BatchedDataDict[Any]], model: GPTModel
        ):
            nonlocal pad_full_seq_to
            data_dict = next(data_iterator).to("cuda")

            pack = self.cfg["sequence_packing"]["enabled"]
            if pack:
                original_seq_length = data_dict["input_ids"].shape[1]
                tp_size = self.cfg["megatron_cfg"]["tensor_model_parallel_size"]
                pp_size = self.cfg["megatron_cfg"]["pipeline_model_parallel_size"]
                cp_size = self.cfg["megatron_cfg"]["context_parallel_size"]
                cp_rank = get_context_parallel_rank()
                pad_factor = cp_size * 2 * tp_size if cp_size > 1 else tp_size
                if self.fp8_cfg is not None and self.fp8_cfg.get("enabled", False):
                    pad_factor = math.lcm(16, pad_factor)

                (
                    input_ids_unpacked,
                    input_ids_cp_sharded,
                    packed_seq_params,
                    cu_seqlens,
                    cu_seqlens_padded,
                ) = _pack_sequences_for_megatron(
                    data_dict["input_ids"].clone(),
                    data_dict["input_lengths"],
                    pad_individual_seqs_to_multiple_of=pad_factor,
                    pad_packed_seq_to=pad_full_seq_to,
                    cp_rank=cp_rank,
                    cp_size=cp_size,
                )
                attention_mask, position_ids = None, None
                seq_lengths = data_dict["input_lengths"]
                unpacked_seqlen = original_seq_length
            else:
                input_ids_cp_sharded = data_dict["input_ids"]
                attention_mask, _, position_ids = get_ltor_masks_and_position_ids(
                    data=input_ids_cp_sharded,
                    eod_token=0,
                    pad_token=0,
                    reset_position_ids=False,
                    reset_attention_mask=False,
                    eod_mask_loss=False,
                    pad_mask_loss=False,
                )
                packed_seq_params = None

            multimodal_data = data_dict.get_multimodal_dict(
                as_tensors=True, device=input_ids_cp_sharded.device
            )
            if len(multimodal_data) > 0:
                position_ids = None

            output_tensor = model(
                input_ids=input_ids_cp_sharded,
                position_ids=position_ids,
                attention_mask=attention_mask,
                packed_seq_params=packed_seq_params,
                **multimodal_data,
            )

            if "generation" in self.cfg and self.cfg["generation"] is not None:
                output_tensor.div_(self.cfg["generation"]["temperature"])

            def collection_fn(_):
                # Only the last PP stage produces final logits/top-k; earlier stages return empty
                # if not is_pipeline_last_stage(ignore_virtual=True):
                # return output_tensor.new_zeros(()), {}

                tp_grp = get_tensor_model_parallel_group()
                tp_rank = get_tensor_model_parallel_rank()
                vocab_shard_size = output_tensor.shape[-1]
                vocab_start_index = tp_rank * vocab_shard_size

                chunk_size = None
                if "logprob_chunk_size" in self.cfg:
                    chunk_size = self.cfg["logprob_chunk_size"]

                topk_vals_local, topk_idx_local = distributed_vocab_topk(
                    output_tensor,
                    k,
                    tp_grp,
                    vocab_start_index=vocab_start_index,
                    vocab_end_index=vocab_start_index + vocab_shard_size,
                    chunk_size=chunk_size,
                )

                if self.cfg["megatron_cfg"]["context_parallel_size"] > 1:
                    cp_grp = get_context_parallel_group()
                    if pack:
                        # Per-sequence CP allgather following packed-sequence logic
                        batch_size = data_dict["input_ids"].shape[0]
                        total_packed_len = int(cu_seqlens_padded[-1].item())

                        topk_vals_full = torch.zeros(
                            (1, total_packed_len, k),
                            dtype=topk_vals_local.dtype,
                            device=topk_vals_local.device,
                        )
                        topk_idx_full = torch.zeros(
                            (1, total_packed_len, k),
                            dtype=topk_idx_local.dtype,
                            device=topk_idx_local.device,
                        )

                        for i in range(batch_size):
                            start_idx = int(cu_seqlens_padded[i].item())
                            end_idx = int(cu_seqlens_padded[i + 1].item())
                            if end_idx > start_idx:
                                local_vals_slice = topk_vals_local[
                                    :, start_idx // cp_size : end_idx // cp_size, :
                                ]
                                local_idx_slice = topk_idx_local[
                                    :, start_idx // cp_size : end_idx // cp_size, :
                                ]
                                gathered_vals = allgather_cp_sharded_tensor(
                                    local_vals_slice, cp_grp, seq_dim=1
                                )
                                gathered_idx = allgather_cp_sharded_tensor(
                                    local_idx_slice, cp_grp, seq_dim=1
                                )
                                # Some kernels may return [X, Y, k] where X*Y = (end_idx - start_idx).
                                # Flatten leading dims and reshape to [1, expected_len, k] to match target.
                                expected_len = end_idx - start_idx
                                if (
                                    gathered_vals.dim() == 3
                                    and gathered_vals.shape[1] != expected_len
                                ):
                                    gathered_vals = gathered_vals.reshape(
                                        1, expected_len, gathered_vals.shape[-1]
                                    )
                                if (
                                    gathered_idx.dim() == 3
                                    and gathered_idx.shape[1] != expected_len
                                ):
                                    gathered_idx = gathered_idx.reshape(
                                        1, expected_len, gathered_idx.shape[-1]
                                    )
                                topk_vals_full[:, start_idx:end_idx, :] = gathered_vals
                                topk_idx_full[:, start_idx:end_idx, :] = gathered_idx
                    else:
                        # Sequence packing must be enabled when CP > 1
                        raise RuntimeError(
                            "Context Parallelism (CP>1) requires sequence packing to be enabled."
                        )
                else:
                    topk_vals_full = topk_vals_local
                    topk_idx_full = topk_idx_local

                if pack:
                    batch_size = data_dict["input_ids"].shape[0]
                    out_vals = torch.zeros(
                        (batch_size, unpacked_seqlen, k),
                        dtype=topk_vals_full.dtype,
                        device=topk_vals_full.device,
                    )
                    out_idx = torch.zeros(
                        (batch_size, unpacked_seqlen, k),
                        dtype=topk_idx_full.dtype,
                        device=topk_idx_full.device,
                    )
                    for i in range(batch_size):
                        seq_len = int(seq_lengths[i].item())
                        start_idx = int(cu_seqlens_padded[i].item())
                        if seq_len > 0:
                            out_vals[i, :seq_len, :] = topk_vals_full[
                                0, start_idx : start_idx + seq_len, :
                            ]
                            out_idx[i, :seq_len, :] = topk_idx_full[
                                0, start_idx : start_idx + seq_len, :
                            ]
                    return output_tensor.new_zeros(()), {
                        "topk_logits": out_vals,
                        "topk_indices": out_idx,
                    }
                else:
                    return output_tensor.new_zeros(()), {
                        "topk_logits": topk_vals_full,
                        "topk_indices": topk_idx_full,
                    }

            return output_tensor, collection_fn

        if self.cfg["dynamic_batching"]["enabled"]:
            mb_iterator = data.make_microbatch_iterator_with_dynamic_shapes()
            data_iterator_len = data.get_microbatch_iterator_dynamic_shapes_len()
            micro_batch = logprob_batch_size
        elif self.cfg["sequence_packing"]["enabled"]:
            mb_iterator = data.make_microbatch_iterator_for_packable_sequences()
            data_iterator_len, _ = (
                data.get_microbatch_iterator_for_packable_sequences_len()
            )
            micro_batch = 1
        else:
            mb_iterator = data.make_microbatch_iterator(logprob_batch_size)
            data_iterator_len = max(1, data.size // logprob_batch_size)
            micro_batch = logprob_batch_size

        forward_backward_func = get_forward_backward_func()
        list_of_outputs = forward_backward_func(
            forward_step_func=forward_step_fn,
            data_iterator=mb_iterator,
            model=self.model,
            num_microbatches=data_iterator_len,
            seq_length=pp_seq_dim_size,
            micro_batch_size=micro_batch,
            decoder_seq_length=pp_seq_dim_size,
            forward_only=True,
        )

        if is_pipeline_last_stage(ignore_virtual=True):
            logits_chunks = []
            indices_chunks = []
            for out in list_of_outputs:
                tk = out["topk_logits"]
                ti = out["topk_indices"]
                pad_len = input_seq_dim_size - tk.shape[1]
                if pad_len > 0:
                    tk = torch.nn.functional.pad(tk, (0, 0, 0, pad_len), value=0.0)
                    ti = torch.nn.functional.pad(ti, (0, 0, 0, pad_len), value=0)
                logits_chunks.append(tk)
                indices_chunks.append(ti)

            topk_logits = torch.cat(logits_chunks, dim=0)
            topk_indices = torch.cat(indices_chunks, dim=0)

            topk_logits = broadcast_tensor(
                topk_logits, torch.distributed.get_rank(), pp_grp
            )
            topk_indices = broadcast_tensor(
                topk_indices, torch.distributed.get_rank(), pp_grp
            )
        else:
            last_pp_rank = get_pipeline_model_parallel_last_rank()
            topk_logits = broadcast_tensor(None, last_pp_rank, pp_grp)
            topk_indices = broadcast_tensor(None, last_pp_rank, pp_grp)

        no_grad.__exit__(None, None, None)
        return BatchedDataDict.from_batches(
            [{"topk_logits": topk_logits.cpu(), "topk_indices": topk_indices.cpu()}]
        )

    @wrap_with_nvtx_name("megatron_policy_worker/generate")
    def generate(
        self, *, data: BatchedDataDict[GenerationDatumSpec], greedy: bool = False
    ) -> BatchedDataDict[GenerationOutputSpec]:
        """Generate a batch of data using huggingface framework generation.

        Args:
            data: BatchedDataDict containing input_ids and input_lengths tensors
        Returns:
            BatchedDataDict conforming to GenerationOutputSpec:
                - output_ids: input + generated token IDs
                - logprobs: Log probabilities for each token
                - generation_lengths: Lengths of each response
        """
        no_grad = torch.no_grad()
        no_grad.__enter__()
        self.model.config.flash_decode = True
        # Verify input is right padded
        assert isinstance(data, BatchedDataDict), (
            f"data must be a BatchedDataDict, got type: {type(data)}"
        )
        assert "input_ids" in data and "input_lengths" in data, (
            f"input_ids and input_lengths must be present in the BatchedDataDict, got keys: {data.keys()}"
        )
        is_right_padded, error_msg = verify_right_padding(
            data, pad_value=self.tokenizer.pad_token_id
        )
        if not is_right_padded:
            warnings.warn(
                f"Input to Megatron Generation worker is not properly right-padded: {error_msg}"
            )

        model_cfg = self.megatron_cfg.model
        inference_wrapper_config = InferenceWrapperConfig(
            hidden_size=model_cfg.hidden_size,
            inference_batch_times_seqlen_threshold=1000000,
            fp32_residual_connection=model_cfg.fp32_residual_connection,
            params_dtype=model_cfg.params_dtype,
            padded_vocab_size=self.final_padded_vocab_size,  # Use the potentially updated value
            inference_max_seq_length=self.cfg["generation"]["max_new_tokens"],  # type: ignore
            inference_max_requests=self.cfg["generation_batch_size"],
        )

        from megatron.core.inference.contexts import StaticInferenceContext
        from megatron.core.inference.model_inference_wrappers.gpt.gpt_inference_wrapper import (
            GPTInferenceWrapper,
        )

        inference_context = StaticInferenceContext.from_config(inference_wrapper_config)

        inference_wrapped_model = GPTInferenceWrapper(
            self.model, inference_wrapper_config, inference_context
        )
        text_generation_controller = TextGenerationController(
            inference_wrapped_model=inference_wrapped_model,
            tokenizer=self.megatron_tokenizer,
        )
        inference_engine = StaticInferenceEngine(
            text_generation_controller=text_generation_controller,
            max_batch_size=self.cfg["generation_batch_size"],
        )

        # detokenize the prompts
        # detokenized_prompts = [
        # self.tokenizer.decode(prompt)
        # for prompt in data.get("input_ids")
        # ]
        # apply chat template
        out = run_mcore_engine(
            engine=inference_engine,
            # prompts = detokenized_prompts,
            prompt_tokens_tensor=data["input_ids"],
            prompt_lengths_tensor=data["input_lengths"],
            tokens_to_generate=self.cfg["generation"]["max_new_tokens"]  # type: ignore
            - data["input_ids"].size(1),
        )
        # print(out)

        input_lengths = data["input_lengths"]
        # pad the out "tokens" and "logprobs" and make them into tensors from lists
        batch_size = data["input_ids"].size(0)
        max_seq_len = max([len(tokens) for tokens in out["tokens"]])

        # Create padded tensors for tokens and logprobs
        output_ids_padded = torch.full(
            (batch_size, max_seq_len),
            self.tokenizer.pad_token_id,
            dtype=torch.long,
            device=data["input_ids"].device,
        )

        logprobs_padded = torch.zeros(
            (batch_size, max_seq_len),
            dtype=torch.float,
            device=data["input_ids"].device,
        )

        # Fill in the padded tensors with actual values
        for i in range(batch_size):
            seq_len = len(out["tokens"][i])
            output_ids_padded[i, :seq_len] = torch.tensor(
                out["tokens"][i], dtype=torch.long, device=data["input_ids"].device
            )

            logprob_len = len(out["logprobs"][i])
            logprobs_padded[i, 1 : logprob_len + 1] = torch.tensor(
                out["logprobs"][i],
                dtype=torch.float,
                device=data["input_ids"].device,
            )

        out_dict = {
            "output_ids": output_ids_padded,
            "logprobs": logprobs_padded,
            "generation_lengths": torch.tensor(
                [len(o) - input_lengths[i] for i, o in enumerate(out["logprobs"])]
            ),
            "unpadded_sequence_lengths": torch.tensor(
                [len(o) for o in out["logprobs"]]
            ),
        }

        self.model.config.flash_decode = False
        no_grad.__exit__(None, None, None)
        return BatchedDataDict.from_batches([out_dict]).to("cpu")

    def zero_out_weights(self):
        """Zero out the weights of the model."""
        pass

    def report_device_id(self) -> str:
        """Report the UUID of the current CUDA device using NVML.

        Returns:
            str: UUID of the device in the format "GPU-xxxxx"
        """
        from nemo_rl.utils.nvml import get_device_uuid

        # Get current device index from torch
        device_idx = torch.cuda.current_device()
        # Get device UUID using NVML
        return get_device_uuid(device_idx)

    def get_zmq_address(self):
        """Get the ZMQ address for the current device."""
        return f"ipc:///tmp/{self.report_device_id()}.sock"

    def maybe_init_zmq(self):
        """Initialize the ZMQ socket if it doesn't exist."""
        if not hasattr(self, "zmq_socket"):
            self.zmq_context = zmq.Context()
            self.zmq_socket = self.zmq_context.socket(zmq.REQ)
            self.zmq_socket.setsockopt(zmq.SNDTIMEO, 30000)  # set timeout to 30 seconds
            self.zmq_socket.setsockopt(zmq.RCVTIMEO, 30000)  # set timeout to 30 seconds
            self.zmq_socket.setsockopt(zmq.LINGER, 0)
            self.zmq_socket.bind(self.get_zmq_address())

    @torch.no_grad()
    @wrap_with_nvtx_name("megatron_policy_worker/prepare_refit_info")
    def prepare_refit_info(self) -> None:
        """Prepare state dict metadata for weight refitting and IPC streaming."""
        self.refit_param_info_mcore = self._calculate_refit_param_info()

        # Collect tensor metadata for refit / hf side info
        refit_param_info_hf = {}
        hf_params_generator = self.megatron_bridge.export_hf_weights(
            [self.model],
            show_progress=False,
            conversion_tasks=self.refit_conversion_tasks,  # used for metadata caching
        )
        for name, tensor in hf_params_generator:
            metadata = (tensor.shape, tensor.dtype)
            refit_param_info_hf[name] = metadata
        return refit_param_info_hf

    def _calculate_refit_param_info(self) -> list[tuple[str, int]]:
        """Calculate parameter information for refit.

        Each task contains:
        - param_name: Local parameter name without module prefixes
        - mapping: MegatronParamMapping instance for weight transformation
        - pp_rank: Pipeline-parallel rank owning the parameter
        - vp_stage: Virtual-pipeline stage index
        - megatron_module: Reference to Megatron model/submodule
        - param_weight: Target parameter tensor for converted weight

        Returns:
            List of (parameter_name, size_in_bytes) tuples.
        """
        self.refit_conversion_tasks = self.megatron_bridge.get_conversion_tasks(
            [self.model]
        )
        param_info = []

        def calculate_size_in_bytes(param, tp_size, ep_size):
            if param is None:
                # need to broadcast for other pp ranks
                size_in_bytes = None
            else:
                # Calculate size for this parameter
                prec_to_bytes = {
                    torch.bfloat16: 2,
                    torch.float16: 2,
                    torch.float32: 4,
                }
                scale = prec_to_bytes[self.dtype] / prec_to_bytes[param.dtype]
                size_in_bytes = (
                    param.element_size() * param.numel() * tp_size * ep_size * scale
                )

            # Broadcast size_in_bytes across pipeline parallel ranks
            return broadcast_object_across_pp_ranks(size_in_bytes)

        for task in self.refit_conversion_tasks:
            param_info.append(
                (
                    task.param_name,
                    calculate_size_in_bytes(
                        task.param_weight,
                        task.mapping.tp_size,
                        task.mapping.ep_size if task.mapping.is_expert else 1,
                    ),
                )
            )
        return param_info

    def get_free_memory_bytes(self) -> int:
        """Get the available free memory."""
        from nemo_rl.utils.nvml import get_free_memory_bytes

        device_idx = torch.cuda.current_device()
        return get_free_memory_bytes(device_idx)

    @torch.no_grad()
    @wrap_with_nvtx_name("megatron_policy_worker/stream_weights_via_ipc_zmq")
    def stream_weights_via_ipc_zmq(self, buffer_size_bytes: int = 0) -> None:
        """Stream model weights to peer process via ZMQ IPC socket."""
        self.maybe_init_zmq()

        from nemo_rl.models.policy.utils import stream_weights_via_ipc_zmq_impl

        # Generate HF parameters for streaming
        hf_params_generator = self.megatron_bridge.export_hf_weights(
            [self.model],
            show_progress=False,
            conversion_tasks=self.refit_conversion_tasks,  # used for metadata caching
        )

        # Use the shared implementation
        stream_weights_via_ipc_zmq_impl(
            params_generator=hf_params_generator,
            buffer_size_bytes=buffer_size_bytes,
            zmq_socket=self.zmq_socket,
            rank=self.rank,
            worker_name=str(self),
        )

    @torch.no_grad()
    def broadcast_weights_for_collective(self) -> None:
        """Broadcast the weights for collective communication."""
        hf_params_generator = self.megatron_bridge.export_hf_weights(
            [self.model],
            show_progress=False,
            conversion_tasks=self.refit_conversion_tasks,  # used for metadata caching
        )

        # param_iterator will return (name, tensor), we only need tensor
        packed_broadcast_producer(
            iterator=hf_params_generator,
            group=self.model_update_group,
            src=0,
            post_iter_func=lambda x: x[1],
        )

    def prepare_for_lp_inference(self):
        self.model = self.move_model(self.model, "cuda", move_grads=False)
        self.model.eval()
        self.offload_before_refit()

    def prepare_for_training(self, *args, **kwargs):
        # onload models and optimizer state to cuda
        self.model = self.move_model(
            self.model, "cuda", move_grads=True, move_params=True
        )
        self.model.train()

        # Move optimizer state to CUDA if it exists
        if (
            hasattr(self, "optimizer")
            and self.optimizer is not None
            and (not self.cfg["megatron_cfg"]["optimizer"]["optimizer_cpu_offload"])
        ):
            if isinstance(self.optimizer, ChainedOptimizer):
                optimizer_state = self.optimizer.state
            else:
                optimizer_state = self.optimizer._get_state()
            for _, state in optimizer_state.items():
                for k, v in state.items():
                    if torch.is_tensor(v) and not v.is_cuda:
                        state[k] = v.to("cuda")

        if self.cfg["megatron_cfg"]["empty_unused_memory_level"] >= 1:
            torch.cuda.empty_cache()

    @wrap_with_nvtx_name("megatron_policy_worker/offload_before_refit")
    def offload_before_refit(self):
        """Offload the optimizer and buffers to the CPU."""
        no_grad = torch.no_grad()
        no_grad.__enter__()
        allocated = torch.cuda.memory_allocated() / (1024**3)  # Convert to GB
        reserved = torch.cuda.memory_reserved() / (1024**3)  # Convert to GB
        print(
            f"GPU Memory before optimizer offload: {allocated:.2f}GB allocated, {reserved:.2f}GB reserved"
        )
        self.model = self.move_model(
            self.model, "cpu", move_params=False, move_grads=True
        )  # get rid of grad buffers
        torch.randn(1).cuda()  # wake up torch allocator
        if (
            hasattr(self, "optimizer")
            and self.optimizer is not None
            and (not self.cfg["megatron_cfg"]["optimizer"]["optimizer_cpu_offload"])
        ):
            # Iterate through the state dictionaries for each parameter group
            if isinstance(self.optimizer, ChainedOptimizer):
                optimizer_state = self.optimizer.state
            else:
                optimizer_state = self.optimizer._get_state()
            for _, state in optimizer_state.items():
                # Iterate through the state items (e.g., momentum, variance) for a parameter
                for k, v in state.items():
                    # Check if the item is a tensor and on the GPU
                    if torch.is_tensor(v) and v.is_cuda:
                        # Move the tensor to CPU and update the state dictionary
                        state[k] = v.to("cpu")

        gc.collect()
        torch.cuda.empty_cache()

        # Print memory stats after offloading
        allocated = torch.cuda.memory_allocated() / (1024**3)  # Convert to GB
        reserved = torch.cuda.memory_reserved() / (1024**3)  # Convert to GB
        print(
            f"GPU Memory after optimizer offload: {allocated:.2f}GB allocated, {reserved:.2f}GB reserved"
        )
        no_grad.__exit__(None, None, None)

    @wrap_with_nvtx_name("megatron_policy_worker/offload_after_refit")
    def offload_after_refit(self):
        """Offload as much as possible on the CPU."""
        no_grad = torch.no_grad()
        no_grad.__enter__()
        self.model = self.move_model(self.model, "cpu")
        self.model.eval()
        torch.randn(1).cuda()  # wake up torch allocator
        self.offload_before_refit()  # rerun the old offload function

        allocated = torch.cuda.memory_allocated() / (1024**3)  # Convert to GB
        reserved = torch.cuda.memory_reserved() / (1024**3)  # Convert to GB
        print(
            f"GPU Memory after refit complete: {allocated:.2f}GB allocated, {reserved:.2f}GB reserved"
        )
        no_grad.__exit__(None, None, None)

    @torch.no_grad()
    def move_model(
        self,
        model: torch.nn.Module,
        device: str,
        move_params: bool = True,
        move_grads: bool = True,
    ) -> torch.nn.Module:
        # move all param and grad buffers to the device
        if isinstance(model, DistributedDataParallel):
            # DDP case
            for buffers in [model.buffers, model.expert_parallel_buffers]:
                for buffer_idx in range(len(buffers)):
                    if device == "cpu":
                        buffers[buffer_idx].offload_to_cpu(
                            move_params=move_params, move_grads=move_grads
                        )
                    elif device == "cuda":
                        buffers[buffer_idx].reload_from_cpu(
                            move_params=move_params, move_grads=move_grads
                        )
                    else:
                        raise ValueError(
                            f"Invalid device: {device}. Only strings 'cpu' and 'cuda' are supported."
                        )
        elif isinstance(model, custom_FSDP):
            if device == "cpu":
                model.param_and_grad_buffer.offload_to_cpu(move_params, move_grads)
            elif device == "cuda":
                model.param_and_grad_buffer.reload_from_cpu(
                    move_params=move_params, move_grads=move_grads
                )
            else:
                raise ValueError(
                    f"Invalid device: {device}. Only strings 'cpu' and 'cuda' are supported."
                )
        else:
            # Ordinary offload case
            if move_params:
                for name, param in model.state_dict().items():
                    new_state_dict = {}
                    for name, item in model.state_dict().items():
                        if isinstance(item, torch.Tensor):
                            item = item.detach().to(
                                device=device, non_blocking=True, copy=True
                            )
                        new_state_dict[name] = item
                    model.load_state_dict(new_state_dict)
        return model

    def save_checkpoint(
        self,
        weights_path: str,
        optimizer_path: Optional[str] = None,
        **kwargs,
    ):
        """Save a training checkpoint.

        Args:
            weights_path: The specific directory path where the checkpoint will be saved.
            optimizer_path: If not None, optimizer and scheduler states are saved if they exist.
        """
        if not torch.distributed.is_initialized():
            raise RuntimeError(
                "Distributed process group is not initialized. Cannot save checkpoint."
            )

        if self.mcore_state is None or self.model is None:
            raise RuntimeError(
                "Megatron core state or model is not initialized. Cannot save checkpoint."
            )

        original_save_path = self.mcore_state.cfg.checkpoint.save
        # save_dir = os.path.dirname(weights_path)
        release_name = os.path.basename(weights_path)

        try:
            maybe_finalize_async_save(
                self.mcore_state,
                ckpt_cfg=self.mcore_state.cfg.checkpoint,
                blocking=False,
            )
            self.mcore_state.cfg.checkpoint.save = weights_path

            optimizer_to_save = None
            scheduler_to_save = None

            if optimizer_path is not None:
                if self.optimizer is not None:
                    optimizer_to_save = self.optimizer
                if self.scheduler is not None:
                    scheduler_to_save = self.scheduler

            # Ensure model is in eval mode for consistent saving, unless actively training
            # This is a common practice, though NeMo's save might handle this.
            # For safety, if not in training loop, setting to eval.
            is_training = self.model.training
            if not is_training:
                self.model.eval()

            if self.should_disable_forward_pre_hook:
                self.disable_forward_pre_hook()
            save_checkpoint(
                state=self.mcore_state,
                model=[self.model],
                optimizer=optimizer_to_save,
                opt_param_scheduler=scheduler_to_save,
                num_floating_point_operations_so_far=self.mcore_state.train_state.floating_point_operations_so_far,
                checkpointing_context=self.checkpointing_context,
            )
            print(f"Saved checkpoint to {weights_path}")
            maybe_finalize_async_save(
                self.mcore_state,
                ckpt_cfg=self.mcore_state.cfg.checkpoint,
                blocking=True,
                terminate=True,
            )
            if self.should_disable_forward_pre_hook:
                self.enable_forward_pre_hook()

            if not is_training:  # Restore training state if it was changed
                self.model.train()

        except Exception as e:
            print(f"Failed to save checkpoint to {weights_path}: {e}")
            raise
        finally:
            self.mcore_state.cfg.checkpoint.save = original_save_path

    def load_checkpoint(self, weights_path: str, optimizer_path: Optional[str] = None):
        """Load a training checkpoint.

        Args:
            weights_path: The exact directory path from which to load the checkpoint.
            optimizer_path: If not None, attempts to load optimizer and scheduler states
                            if self.optimizer and self.scheduler are initialized.
        """
        raise NotImplementedError(
            "Loading checkpoints outside of the init function is not yet implemented for Megatron policy."
        )

    def shutdown(self):
        """Shutdown the policy."""
        # Clean up extension resources like ZMQ sockets
        if hasattr(self, "zmq_socket"):
            self.zmq_socket.close()
            self.zmq_context.term()

    def start_gpu_profiling(self) -> None:
        """Start GPU profiling."""
        torch.cuda.profiler.start()

    def stop_gpu_profiling(self) -> None:
        """Stop GPU profiling."""
        torch.cuda.profiler.stop()

<<<<<<< HEAD
    def check_tensor_parallel_attributes(self) -> dict[str, Any]:
        """Check tensor parallel attributes on model parameters.

        Returns:
            Dictionary containing information about tensor parallel parameters:
            - tp_params: List of parameter names that have tensor_model_parallel=True
            - non_tp_params: List of parameter names that have tensor_model_parallel=False
            - total_params: Total number of parameters checked
            - tp_size: Tensor parallel size from config
        """
        tp_params = []
        non_tp_params = []
        total_params = 0

        for name, param in self.model.named_parameters():
            total_params += 1
            tensor_model_parallel = getattr(param, "tensor_model_parallel", False)

            if tensor_model_parallel:
                tp_params.append(
                    {
                        "name": name,
                        "tensor_model_parallel": tensor_model_parallel,
                        "partition_dim": getattr(param, "partition_dim", None),
                        "partition_stride": getattr(param, "partition_stride", None),
                        "shape": list(param.shape),
                    }
                )
            else:
                non_tp_params.append(
                    {
                        "name": name,
                        "tensor_model_parallel": tensor_model_parallel,
                        "shape": list(param.shape),
                    }
                )

        return {
            "tp_params": tp_params,
            "non_tp_params": non_tp_params,
            "total_params": total_params,
            "tp_size": self.megatron_cfg.model.tensor_model_parallel_size,
        }
=======
    def report_node_ip_and_gpu_id(self) -> list[tuple[str, int]]:
        """Report the node IP and GPU ID of the current worker."""
        ip = ray._private.services.get_node_ip_address()
        gpu_id = ray.get_gpu_ids()[0]
        return (ip, gpu_id)
>>>>>>> b3aac890
<|MERGE_RESOLUTION|>--- conflicted
+++ resolved
@@ -2241,7 +2241,12 @@
         """Stop GPU profiling."""
         torch.cuda.profiler.stop()
 
-<<<<<<< HEAD
+    def report_node_ip_and_gpu_id(self) -> list[tuple[str, int]]:
+        """Report the node IP and GPU ID of the current worker."""
+        ip = ray._private.services.get_node_ip_address()
+        gpu_id = ray.get_gpu_ids()[0]
+        return (ip, gpu_id)
+
     def check_tensor_parallel_attributes(self) -> dict[str, Any]:
         """Check tensor parallel attributes on model parameters.
 
@@ -2284,11 +2289,4 @@
             "non_tp_params": non_tp_params,
             "total_params": total_params,
             "tp_size": self.megatron_cfg.model.tensor_model_parallel_size,
-        }
-=======
-    def report_node_ip_and_gpu_id(self) -> list[tuple[str, int]]:
-        """Report the node IP and GPU ID of the current worker."""
-        ip = ray._private.services.get_node_ip_address()
-        gpu_id = ray.get_gpu_ids()[0]
-        return (ip, gpu_id)
->>>>>>> b3aac890
+        }