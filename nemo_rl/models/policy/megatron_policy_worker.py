--- conflicted
+++ resolved
@@ -563,12 +563,9 @@
             "moe_router_bias_update_rate"
         ]
 
-<<<<<<< HEAD
         model_cfg.moe_permute_fusion = self.cfg["megatron_cfg"]["moe_permute_fusion"]
-=======
         if "layernorm_epsilon" in self.cfg["megatron_cfg"]:
             model_cfg.layernorm_epsilon = self.cfg["megatron_cfg"]["layernorm_epsilon"]
->>>>>>> dc865ef3
 
         model_cfg.sequence_parallel = self.cfg["megatron_cfg"]["sequence_parallel"]
         model_cfg.bf16 = self.dtype == torch.bfloat16
