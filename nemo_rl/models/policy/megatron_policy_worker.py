--- conflicted
+++ resolved
@@ -119,10 +119,7 @@
 from nemo_rl.models.policy.utils import (
     configure_expandable_segments,
     get_gpu_info,
-<<<<<<< HEAD
-=======
     get_handle_from_tensor,
->>>>>>> 5680f251
     get_megatron_checkpoint_dir,
     get_runtime_env_for_policy_worker,
 )
@@ -718,11 +715,7 @@
 
         # vars used for refit
         ## will be initialized in prepare_refit_info
-<<<<<<< HEAD
-        self.refit_param_info_hf = None
-=======
         self.refit_param_info_mcore = None
->>>>>>> 5680f251
         self.local_key_to_global_keys = None
         ## used for streaming update inference engine weights
         self._held_gather_buffer = None
@@ -1385,40 +1378,23 @@
     @torch.no_grad()
     def prepare_refit_info(self) -> None:
         # Get parameter info for refit
-<<<<<<< HEAD
-        ## param_info: list of ((name, shape, dtype), size_in_bytes) tuples
-        # Cannot cache refit_param_info_mcore since dtype and size_in_bytes for the 1st and 2nd steps may be different
-        ## e.g. e_score_correction_bias
-        refit_param_info_mcore = get_param_info(self.model, self.dtype)
-=======
         # param_info: list of ((name, shape, dtype), size_in_bytes) tuples
         self.refit_param_info_mcore = get_param_info(self.model, self.dtype)
->>>>>>> 5680f251
 
         # Create a map that maps any local parameter name to a list of global parameter names.
         # This map is repeatedly used by parameter gatherring phase during refit of every step.
         self.local_key_to_global_keys = get_local_key_to_global_keys(
-<<<<<<< HEAD
-            self.model, state_dict_info=refit_param_info_mcore
-        )
-
-        # Collect tensor metadata for refit
-        self.refit_param_info_hf = {}
-        for key, _ in refit_param_info_mcore:
-=======
             self.model, state_dict_info=self.refit_param_info_mcore
         )
 
         # Collect tensor metadata for refit
         refit_param_info_hf = {}
         for key, _ in self.refit_param_info_mcore:
->>>>>>> 5680f251
             # gather megatron params
             gathered_megatron_params = gather_params(
                 self.model,
                 [key],
                 key_to_global_keys=self.local_key_to_global_keys,
-<<<<<<< HEAD
             )
             # convert to hf params
             gathered_hf_params = self.megatron_to_hf_converter.convert(
@@ -1426,27 +1402,13 @@
             )
             # collect tensor metadata
             for name, tensor in gathered_hf_params.items():
-                self.refit_param_info_hf[name] = (
-=======
-            )
-            # convert to hf params
-            gathered_hf_params = self.megatron_to_hf_converter.convert(
-                gathered_megatron_params, self.model.config
-            )
-            # collect tensor metadata
-            for name, tensor in gathered_hf_params.items():
                 refit_param_info_hf[name] = (
->>>>>>> 5680f251
                     tensor.shape,
                     tensor.dtype,
                     tensor.numel(),
                 )
 
-<<<<<<< HEAD
-        return self.refit_param_info_hf
-=======
         return refit_param_info_hf
->>>>>>> 5680f251
 
     @torch.no_grad()
     def prepare_weights_for_ipc(self) -> tuple[list[tuple[str, int]], float]:
@@ -1457,15 +1419,6 @@
         """
         from nemo_rl.utils.nvml import get_free_memory_bytes
 
-<<<<<<< HEAD
-        # Get parameter info for refit
-        ## param_info: list of ((name, shape, dtype), size_in_bytes) tuples
-        # Cannot cache refit_param_info_mcore since dtype and size_in_bytes for the 1st and 2nd steps may be different
-        ## e.g. e_score_correction_bias
-        refit_param_info_mcore = get_param_info(self.model, self.dtype)
-
-=======
->>>>>>> 5680f251
         # Collect current available memory for refit
         ## Get current device index from torch
         device_idx = torch.cuda.current_device()
@@ -1475,11 +1428,7 @@
         memory_ratio = os.getenv("NRL_REFIT_BUFFER_MEMORY_RATIO", "0.2")
         total_available_bytes *= float(memory_ratio)
 
-<<<<<<< HEAD
-        return refit_param_info_mcore, total_available_bytes
-=======
         return self.refit_param_info_mcore, total_available_bytes
->>>>>>> 5680f251
 
     # Temporary fix, 'keys' is a kwarg due to some sort of ray bug
     @torch.no_grad()
@@ -1524,24 +1473,6 @@
 
             # Record offset of the tensor
             for key, tensor in gathered_hf_params.items():
-<<<<<<< HEAD
-                # dtype for the 1st and 2nd steps may be different (e.g. e_score_correction_bias)
-                if tensor.dtype == self.refit_param_info_hf[key][1]:
-                    tensor_metadata[key] = type_to_total_size[tensor.dtype]
-                else:
-                    # also send dtype if it changes
-                    tensor_metadata[key] = (
-                        type_to_total_size[tensor.dtype],
-                        tensor.dtype,
-                    )
-                    # update record
-                    self.refit_param_info_hf[key] = (
-                        tensor.shape,
-                        tensor.dtype,
-                        tensor.numel(),
-                    )
-=======
->>>>>>> 5680f251
                 type_to_total_size[tensor.dtype] += tensor.numel()
 
             # Allocate consolidated tensors for each dtype
@@ -1558,23 +1489,12 @@
             dtype_to_offset = defaultdict(lambda: 0)
             # Copy tensors into consolidated buffers
             for key, tensor in gathered_hf_params.items():
-<<<<<<< HEAD
-                offset = tensor_metadata[key]
-                if isinstance(offset, tuple):
-                    offset, _ = offset
-                dtype = tensor.dtype
-                size = tensor.numel()
-                packed_tensors[dtype][offset : offset + size].copy_(
-                    tensor.detach().view(-1)
-                )
-=======
                 dtype = tensor.dtype
                 size = tensor.numel()
                 packed_tensors[dtype][
                     dtype_to_offset[dtype] : dtype_to_offset[dtype] + size
                 ].copy_(tensor.detach().view(-1))
                 dtype_to_offset[dtype] += size
->>>>>>> 5680f251
 
             # Create IPC handles for consolidated tensors
             all_handles = [
