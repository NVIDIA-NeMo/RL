# Copyright (c) 2025, NVIDIA CORPORATION.  All rights reserved.
#
# Licensed under the Apache License, Version 2.0 (the "License");
# you may not use this file except in compliance with the License.
# You may obtain a copy of the License at
#
#     http://www.apache.org/licenses/LICENSE-2.0
#
# Unless required by applicable law or agreed to in writing, software
# distributed under the License is distributed on an "AS IS" BASIS,
# WITHOUT WARRANTIES OR CONDITIONS OF ANY KIND, either express or implied.
# See the License for the specific language governing permissions and
# limitations under the License.
from functools import partial
from typing import Any, Iterator, Optional

import torch
import torch.distributed as dist
from megatron.bridge.training.state import GlobalState
from megatron.core.models.gpt import GPTModel
from megatron.core.packed_seq_params import PackedSeqParams
from megatron.core.parallel_state import (
    get_context_parallel_group,
    get_context_parallel_rank,
    get_context_parallel_world_size,
    get_tensor_model_parallel_group,
    get_tensor_model_parallel_rank,
)
from megatron.training.utils import get_ltor_masks_and_position_ids

from nemo_rl.algorithms.loss_functions import LossFunction, SequencePackingLossWrapper
from nemo_rl.distributed.batched_data_dict import BatchedDataDict
from nemo_rl.distributed.model_utils import _get_tokens_on_this_cp_rank


def _pack_sequences_for_megatron(
    input_ids: torch.Tensor,
    seq_lengths: torch.Tensor,
    pad_individual_seqs_to_multiple_of: int = 1,
    pad_packed_seq_to: Optional[int] = None,
    cp_rank: int = 0,
    cp_size: int = 1,
) -> tuple[torch.Tensor, PackedSeqParams, torch.Tensor, Optional[torch.Tensor]]:
    """Pack sequences for Megatron model processing with optional context parallelism.

    Args:
        input_ids: Input token IDs [batch_size, seq_length]
        seq_lengths: Actual sequence lengths for each sample [batch_size]
        pad_individual_seqs_to_multiple_of: Pad individual sequences to a multiple of this value
        pad_packed_seq_to: Pad packed sequences to this value (before CP)
        cp_size: Context parallelism size

    Returns:
        Tuple of:
        - packed_input_ids: Packed input tensor [1, T]
        - input_ids_cp_sharded: Sharded input tensor [cp_size, T // cp_size]
        - packed_seq_params: PackedSeqParams object
        - cu_seqlens: Cumulative sequence lengths
        - cu_seqlens_padded: Padded cumulative sequence lengths
    """
    batch_size = input_ids.shape[0]

    # Build cumulative sequence lengths (cu_seqlens) and extract valid tokens
    cu_seqlens = [0]
    cu_seqlens_padded = (
        [0]
        if pad_individual_seqs_to_multiple_of > 1 or pad_packed_seq_to is not None
        else None
    )
    valid_tokens = []

    pad_factor = pad_individual_seqs_to_multiple_of

    for b in range(batch_size):
        seq_len = (
            seq_lengths[b].item() if torch.is_tensor(seq_lengths[b]) else seq_lengths[b]
        )

        # Extract valid tokens for this sequence
        valid_tokens.append(input_ids[b, :seq_len])

        # Update cumulative sequence lengths
        cu_seqlens.append(cu_seqlens[-1] + seq_len)

        # For context parallelism, track padded sequence lengths
        if pad_factor > 1 or pad_packed_seq_to is not None:
            # Pad sequence length to multiple of (cp_size * 2)
            padded_seq_len = ((seq_len + pad_factor - 1) // pad_factor) * pad_factor
            cu_seqlens_padded.append(cu_seqlens_padded[-1] + padded_seq_len)

    # Convert to tensors
    cu_seqlens = torch.tensor(cu_seqlens, dtype=torch.int32, device=input_ids.device)
    if pad_factor > 1 or pad_packed_seq_to is not None:
        cu_seqlens_padded = torch.tensor(
            cu_seqlens_padded, dtype=torch.int32, device=input_ids.device
        )
        if pad_packed_seq_to is not None:
            cu_seqlens_padded[-1] = pad_packed_seq_to

    # Calculate max sequence length (padded if using CP)
    if pad_factor > 1 or (pad_packed_seq_to is not None):
        seq_lens_padded = cu_seqlens_padded[1:] - cu_seqlens_padded[:-1]
        max_seqlen = seq_lens_padded.max().item()
    else:
        seq_lens = cu_seqlens[1:] - cu_seqlens[:-1]
        max_seqlen = seq_lens.max().item()

    # Concatenate all valid tokens
    # If using individual padding, we need to pad individual sequences
    # CP will always need padding (of at least cp_size * 2)
    running_seq_len = 0
    if pad_factor > 1:
        all_input_ids = []
        padded_tokens = []
        for b in range(batch_size):
            seq_len = (
                seq_lengths[b].item()
                if torch.is_tensor(seq_lengths[b])
                else seq_lengths[b]
            )
            # if last element, pad to the max sequence length
            if b == batch_size - 1 and pad_packed_seq_to is not None:
                padded_seq_len = pad_packed_seq_to - running_seq_len
                running_seq_len += padded_seq_len
            else:
                padded_seq_len = ((seq_len + pad_factor - 1) // pad_factor) * pad_factor

            running_seq_len += padded_seq_len

            # Pad this sequence to the required length
            seq_tokens = input_ids[b, :seq_len]
            if padded_seq_len > seq_len:
                # Pad with zeros (or use a padding token if available)
                seq_tokens = torch.nn.functional.pad(
                    seq_tokens, (0, padded_seq_len - seq_len), value=0
                )
            all_input_ids.append(seq_tokens)

            if cp_size > 1:
                seq_tokens = _get_tokens_on_this_cp_rank(
                    seq_tokens, cp_rank, cp_size, seq_dim=0
                )

            padded_tokens.append(seq_tokens)

        # Concatenate all padded tokens
        # For 'thd' format, the shape should be [1, T] where T is total tokens
        packed_input_ids = torch.cat(padded_tokens, dim=0).unsqueeze(0)
        all_input_ids = torch.cat(all_input_ids, dim=0).unsqueeze(0)
    else:
        # No individual padding, just concatenate valid tokens
        # For 'thd' format, the shape should be [1, T] where T is total tokens
        packed_input_ids = torch.cat(valid_tokens, dim=0).unsqueeze(0)
        all_input_ids = packed_input_ids
        if pad_packed_seq_to is not None:
            pad_len = pad_packed_seq_to - packed_input_ids.shape[1]
            if pad_len > 0:
                packed_input_ids = torch.nn.functional.pad(
                    packed_input_ids, (0, pad_len), value=0
                )
                all_input_ids = torch.nn.functional.pad(
                    all_input_ids, (0, pad_len), value=0
                )

    if cu_seqlens_padded is None:
        cu_seqlens_padded = cu_seqlens.clone()

    packed_seq_params = PackedSeqParams(
        cu_seqlens_q=cu_seqlens_padded,
        cu_seqlens_kv=cu_seqlens_padded,
        cu_seqlens_q_padded=cu_seqlens_padded,
        cu_seqlens_kv_padded=cu_seqlens_padded,
        max_seqlen_q=int(max_seqlen),
        max_seqlen_kv=int(max_seqlen),
        qkv_format="thd",
    )

    return (
        all_input_ids.contiguous(),
        packed_input_ids.contiguous(),
        packed_seq_params,
        cu_seqlens,
        cu_seqlens_padded,
    )


def _unpack_sequences_from_megatron(
    output_tensor: torch.Tensor,
    seq_lengths: torch.Tensor,
    cu_seqlens: torch.Tensor,
    cu_seqlens_padded: Optional[torch.Tensor],
    original_batch_size: int,
    original_seq_length: int,
) -> torch.Tensor:
    """Unpack sequences from Megatron output format.

    Args:
        output_tensor: Packed output tensor [1, T, vocab_size]
        seq_lengths: Actual sequence lengths for each sample
        cu_seqlens: Cumulative sequence lengths
        cu_seqlens_padded: Padded cumulative sequence lengths (if CP was used)
        original_batch_size: Original batch size
        original_seq_length: Original maximum sequence length

    Returns:
        Unpacked output tensor [batch_size, seq_length, vocab_size]
    """
    # Remove the batch dimension to get [T, vocab_size]
    output_tensor = output_tensor.squeeze(0)

    # Create a padded output tensor with original shape
    vocab_size = output_tensor.shape[-1]
    unpacked_output = torch.zeros(
        (original_batch_size, original_seq_length, vocab_size),
        dtype=output_tensor.dtype,
        device=output_tensor.device,
    )

    # Get context parallel size to determine which cu_seqlens to use
    cp_size = get_context_parallel_world_size()

    # Fill in the unpacked output tensor with valid tokens
    for b in range(original_batch_size):
        # Get actual sequence length for this sample
        seq_len = (
            seq_lengths[b].item() if torch.is_tensor(seq_lengths[b]) else seq_lengths[b]
        )

        if cp_size > 1 and cu_seqlens_padded is not None:
            # When using CP, we need to account for padding
            # Calculate the padded sequence boundaries
            pad_factor = cp_size * 2
            padded_seq_len = ((seq_len + pad_factor - 1) // pad_factor) * pad_factor
            start_idx = cu_seqlens_padded[b].item()

            # Only copy the valid tokens (not the padding)
            unpacked_output[b, :seq_len] = output_tensor[
                start_idx : start_idx + seq_len
            ]
        else:
            # No CP, use regular cu_seqlens
            start_idx = cu_seqlens[b].item()
            end_idx = cu_seqlens[b + 1].item()

            # Copy the valid tokens to the unpacked tensor
            unpacked_output[b, :seq_len] = output_tensor[start_idx:end_idx]

    return unpacked_output


def forward_step_arbitrary_loss(
    state: GlobalState,
    global_valid_seqs: torch.Tensor,
    global_valid_toks: torch.Tensor,
    data_iterator: Iterator[BatchedDataDict[Any]],
    model: GPTModel,
    loss_fn: LossFunction,
    pack_sequences: bool = False,
    seq_length_key: Optional[str] = None,
    pad_individual_seqs_to_multiple_of: int = 1,
    pad_full_seq_to: Optional[int] = None,
    cp_normalize: bool = True,
    policy_cfg: Optional[dict] = None,
):
    """Forward training step with support for packed sequences and context parallelism.

    Args:
        state (GlobalState): Global state for the run
        global_valid_seqs: Global count of valid sequences
        global_valid_toks: Global count of valid tokens
        data_iterator: Input data iterator
        model (GPTModel): The GPT Model
        loss_fn (LossFunction): Loss function to apply
        pack_sequences (bool): Whether to pack sequences for efficiency
        seq_length_key (Optional[str]): Key in data_dict containing actual sequence lengths
        cp_normalize (bool): Whether to normalize the loss by the cp_size
        policy_cfg (Optional[dict]): Policy configuration containing generation parameters

    Notes on packed sequences with context parallelism (CP):
        - When CP > 1, each sequence is padded to a multiple of (cp_size * 2)
        - The factor of 2 ensures load balancing for causal attention
        - cu_seqlens tracks actual sequence boundaries
        - cu_seqlens_padded tracks padded sequence boundaries for CP
        - Requires TransformerEngine >= 1.10 for CP support
    """
    straggler_timer = state.straggler_timer

    with straggler_timer(bdata=True):
        data_dict = next(data_iterator).to("cuda")
        input_ids = data_dict["input_ids"]
        attention_mask = None
        position_ids = None
        packed_seq_params = None

        original_batch_size = input_ids.shape[0]
        original_seq_length = input_ids.shape[1]
        seq_lengths = None  # Will be set if using packed sequences
        cu_seqlens = None
        cu_seqlens_padded = None

        if pack_sequences:
            # For packed sequences with padded input, we need sequence lengths
            assert seq_length_key is not None, (
                "seq_length_key must be provided for packed sequences"
            )
            assert seq_length_key in data_dict, (
                f"{seq_length_key} not found in data_dict"
            )

            # Get sequence lengths and context parallel size
            seq_lengths = data_dict[seq_length_key]

            # Pack sequences
            (
                input_ids,
                input_ids_cp_sharded,
                packed_seq_params,
                cu_seqlens,
                cu_seqlens_padded,
            ) = _pack_sequences_for_megatron(
                input_ids,
                seq_lengths,
                pad_individual_seqs_to_multiple_of,
                pad_full_seq_to,
                cp_rank=get_context_parallel_rank(),
                cp_size=get_context_parallel_world_size(),
            )

            # For packed sequences, position_ids and attention_mask are typically None
            # The PackedSeqParams handles all necessary sequence information
            position_ids = None
            attention_mask = None
        else:
            input_ids_cp_sharded = input_ids
            attention_mask, _, position_ids = get_ltor_masks_and_position_ids(
                data=input_ids,
                eod_token=0,  # used for loss_mask, which we don't use
                pad_token=0,  # used for loss_mask, which we don't use
                reset_position_ids=False,
                reset_attention_mask=False,
                eod_mask_loss=False,
                pad_mask_loss=False,
            )

    multimodal_data = data_dict.get_multimodal_dict(
        as_tensors=True, device=input_ids_cp_sharded.device
    )
    if len(multimodal_data) > 0:
        position_ids = None

    with straggler_timer:
        additional_kwargs = {}
        if packed_seq_params is not None:
            additional_kwargs["packed_seq_params"] = packed_seq_params
        output_tensor = model(
<<<<<<< HEAD
            input_ids_cp_sharded,
            position_ids,
            attention_mask,
            **additional_kwargs,
=======
            input_ids=input_ids_cp_sharded,
            position_ids=position_ids,
            attention_mask=attention_mask,
            packed_seq_params=packed_seq_params,
            **multimodal_data,
>>>>>>> 6d1d711c
        )

        # Apply temperature scaling to logits for training
        # This matches the dtensor worker's _apply_temperature_scaling in the train method
        if (
            policy_cfg is not None
            and "generation" in policy_cfg
            and policy_cfg["generation"] is not None
        ):
            output_tensor.div_(policy_cfg["generation"]["temperature"])

        # Unpack the output tensor if we did packed sequences
        if pack_sequences and packed_seq_params is not None:
            # remove padding
            loss_fn = SequencePackingLossWrapper(
                loss_fn=loss_fn,
                cu_seqlens_q=packed_seq_params.cu_seqlens_q,
                cu_seqlens_q_padded=packed_seq_params.cu_seqlens_q_padded,
            )

        loss_data = data_dict

    loss_fn_wrapped = partial(
        loss_fn,
        data=loss_data,
        global_valid_seqs=global_valid_seqs,
        global_valid_toks=global_valid_toks,
        vocab_parallel_rank=get_tensor_model_parallel_rank(),
        vocab_parallel_group=get_tensor_model_parallel_group(),
        context_parallel_group=get_context_parallel_group(),
    )

    if cp_normalize:
        cp_size = get_context_parallel_world_size()
        orig_loss_fn_wrapped = loss_fn_wrapped

        def _div_by_cp_size(*args, **kwargs):
            loss, metrics = orig_loss_fn_wrapped(*args, **kwargs)
            return loss / cp_size, metrics

        loss_fn_wrapped = _div_by_cp_size

    return output_tensor, loss_fn_wrapped


def broadcast_tensor(
    tensor: torch.Tensor | None, src_rank: int, group: dist.ProcessGroup
) -> torch.Tensor:
    """Broadcasts a tensor from src_rank to all ranks in the group using broadcast_object_list for metadata.

    Handles the case where the input tensor might be None on non-source ranks.
    If the input tensor is provided on non-source ranks, it must have the
    correct shape and dtype matching the tensor on the source rank.

    Args:
        tensor: The tensor to broadcast on the source rank. Can be None on
                non-source ranks (will be created with correct shape/dtype).
                If not None on non-source ranks, it's used as the buffer
                for the broadcast and must match the source tensor's metadata.
        src_rank (int): The global rank of the source process.
        group: The process group for communication.

    Returns:
        torch.Tensor: The broadcasted tensor. On non-source ranks, this will
                      be the tensor received from the source.

    Raises:
        ValueError: If the tensor is None on the source rank, or if a tensor
                    provided on a non-source rank has mismatched shape/dtype/device.
        TypeError: If broadcasting metadata fails (e.g., due to pickling issues).
    """
    rank = dist.get_rank()
    # Assume operations happen on the default CUDA device for the rank
    # TODO: Consider making device explicit if needed, e.g., derive from tensor on src
    device = torch.cuda.current_device()

    # 1. Broadcast metadata (shape and dtype) using broadcast_object_list
    if rank == src_rank:
        if tensor is None:
            raise ValueError(f"Rank {rank} is source ({src_rank}) but tensor is None.")
        # Package metadata into a list containing shape and dtype
        metadata = [tensor.shape, tensor.dtype]
        object_list = [metadata]
    else:
        # Placeholder for receiving the object on non-source ranks
        object_list = [None]

    # Broadcast the list containing the metadata object
    # This relies on the underlying distributed backend supporting object serialization (pickle)
    try:
        dist.broadcast_object_list(object_list, src=src_rank, group=group)
    except Exception as e:
        # Catch potential issues with pickling or backend support
        raise TypeError(
            f"Failed to broadcast tensor metadata using broadcast_object_list: {e}"
        ) from e

    # All ranks now have the metadata in object_list[0]
    received_shape, received_dtype = object_list[0]

    # 2. Prepare tensor buffer on non-source ranks
    if rank != src_rank:
        if tensor is None:
            # Create tensor if it wasn't provided by the caller
            tensor = torch.empty(received_shape, dtype=received_dtype, device=device)
        else:
            # Validate the tensor provided by the caller on the non-source rank
            if tensor.shape != received_shape:
                raise ValueError(
                    f"Rank {rank}: Provided tensor has shape {tensor.shape}, "
                    f"but source rank {src_rank} is broadcasting shape {received_shape}."
                )
            if tensor.dtype != received_dtype:
                raise ValueError(
                    f"Rank {rank}: Provided tensor has dtype {tensor.dtype}, "
                    f"but source rank {src_rank} is broadcasting dtype {received_dtype}."
                )
            # Ensure the provided tensor is on the correct device
            # Compare torch.device objects directly for accuracy
            if tensor.device != torch.device(device):
                raise ValueError(
                    f"Rank {rank}: Provided tensor is on device {tensor.device}, "
                    f"but expected broadcast device is {device}."
                )

    # 3. Broadcast the actual tensor data
    # The tensor object (either original on src, newly created, or validated user-provided on non-src)
    # must exist on all ranks before calling broadcast.
    # `dist.broadcast` operates in-place on the provided tensor object.
    dist.broadcast(tensor, src=src_rank, group=group)

    return tensor<|MERGE_RESOLUTION|>--- conflicted
+++ resolved
@@ -353,18 +353,11 @@
         if packed_seq_params is not None:
             additional_kwargs["packed_seq_params"] = packed_seq_params
         output_tensor = model(
-<<<<<<< HEAD
-            input_ids_cp_sharded,
-            position_ids,
-            attention_mask,
-            **additional_kwargs,
-=======
             input_ids=input_ids_cp_sharded,
             position_ids=position_ids,
             attention_mask=attention_mask,
-            packed_seq_params=packed_seq_params,
             **multimodal_data,
->>>>>>> 6d1d711c
+            **additional_kwargs,
         )
 
         # Apply temperature scaling to logits for training
