--- conflicted
+++ resolved
@@ -12,32 +12,10 @@
 # See the License for the specific language governing permissions and
 # limitations under the License.
 
+from typing import Optional, Any
+
 import torch
 import torch.distributed as dist
-<<<<<<< HEAD
-=======
-from megatron.bridge.training.state import GlobalState
-from megatron.core.models.gpt import GPTModel
-from megatron.core.packed_seq_params import PackedSeqParams
-from megatron.core.parallel_state import (
-    get_context_parallel_group,
-    get_context_parallel_rank,
-    get_context_parallel_world_size,
-    get_tensor_model_parallel_group,
-    get_tensor_model_parallel_rank,
-)
-from megatron.core.transformer.moe.moe_utils import (
-    clear_aux_losses_tracker,
-    get_moe_layer_wise_logging_tracker,
-    reduce_aux_losses_tracker_across_ranks,
-)
-from megatron.training.utils import get_ltor_masks_and_position_ids
-
-from nemo_rl.algorithms.loss_functions import LossFunction, SequencePackingLossWrapper
-from nemo_rl.distributed.batched_data_dict import BatchedDataDict
-from nemo_rl.distributed.model_utils import _get_tokens_on_this_cp_rank
-
->>>>>>> 140cd97f
 
 def _round_up_to_multiple(value: int, multiple: int) -> int:
     return (
@@ -46,481 +24,6 @@
         else value
     )
 
-<<<<<<< HEAD
-=======
-
-def _pack_sequences_for_megatron(
-    input_ids: torch.Tensor,
-    seq_lengths: torch.Tensor,
-    pad_individual_seqs_to_multiple_of: int = 1,
-    pad_packed_seq_to_multiple_of: int = 1,
-    pad_packed_seq_to: Optional[int] = None,
-    cp_rank: int = 0,
-    cp_size: int = 1,
-) -> tuple[torch.Tensor, PackedSeqParams, torch.Tensor, Optional[torch.Tensor]]:
-    """Pack sequences for Megatron model processing with optional context parallelism.
-
-    Args:
-        input_ids: Input token IDs [batch_size, seq_length]
-        seq_lengths: Actual sequence lengths for each sample [batch_size]
-        pad_individual_seqs_to_multiple_of: Pad individual sequences to a multiple of this value
-        pad_packed_seq_to_multiple_of: Pad packed sequences to a multiple of this value
-        pad_packed_seq_to: Pad packed sequences to this value (before CP)
-            - The three parameters above can be calculated using _get_pack_sequence_parameters_for_megatron, we do not recommend users to set these parameters manually.
-        cp_size: Context parallelism size
-
-    Returns:
-        Tuple of:
-        - packed_input_ids: Packed input tensor [1, T]
-        - input_ids_cp_sharded: Sharded input tensor [cp_size, T // cp_size]
-        - packed_seq_params: PackedSeqParams object
-        - cu_seqlens: Cumulative sequence lengths
-        - cu_seqlens_padded: Padded cumulative sequence lengths
-    """
-    batch_size = input_ids.shape[0]
-
-    # Build cumulative sequence lengths (cu_seqlens) and extract valid tokens
-    needs_padding = (
-        pad_individual_seqs_to_multiple_of > 1
-        or pad_packed_seq_to_multiple_of > 1
-        or pad_packed_seq_to is not None
-    )
-
-    cu_seqlens = [0]
-    cu_seqlens_padded = [0] if needs_padding else None
-    valid_tokens = []
-
-    # Round up the pad_packed_seq_to to the nearest multiple of pad_packed_seq_to_multiple_of
-    if pad_packed_seq_to is not None:
-        pad_packed_seq_to = _round_up_to_multiple(
-            pad_packed_seq_to, pad_packed_seq_to_multiple_of
-        )
-
-    pad_factor = pad_individual_seqs_to_multiple_of
-
-    for b in range(batch_size):
-        seq_len = (
-            seq_lengths[b].item() if torch.is_tensor(seq_lengths[b]) else seq_lengths[b]
-        )
-
-        # Extract valid tokens for this sequence
-        valid_tokens.append(input_ids[b, :seq_len])
-
-        # Update cumulative sequence lengths
-        cu_seqlens.append(cu_seqlens[-1] + seq_len)
-
-        # For context parallelism, track padded sequence lengths
-        if needs_padding:
-            # Pad sequence length to multiple of (cp_size * 2)
-            padded_seq_len = _round_up_to_multiple(seq_len, pad_factor)
-            cu_seqlens_padded.append(cu_seqlens_padded[-1] + padded_seq_len)
-
-    # Convert to tensors
-    cu_seqlens = torch.tensor(cu_seqlens, dtype=torch.int32, device=input_ids.device)
-    if needs_padding:
-        cu_seqlens_padded = torch.tensor(
-            cu_seqlens_padded, dtype=torch.int32, device=input_ids.device
-        )
-        if pad_packed_seq_to is not None:
-            cu_seqlens_padded[-1] = pad_packed_seq_to
-        elif pad_packed_seq_to_multiple_of > 1:
-            cu_seqlens_padded[-1] = _round_up_to_multiple(
-                cu_seqlens_padded[-1], pad_packed_seq_to_multiple_of
-            )
-
-    # Calculate max sequence length (padded if using CP)
-    if needs_padding:
-        seq_lens_padded = cu_seqlens_padded[1:] - cu_seqlens_padded[:-1]
-        max_seqlen = seq_lens_padded.max().item()
-    else:
-        seq_lens = cu_seqlens[1:] - cu_seqlens[:-1]
-        max_seqlen = seq_lens.max().item()
-
-    # Concatenate all valid tokens
-    # If using individual padding, we need to pad individual sequences
-    # CP will always need padding (of at least cp_size * 2)
-    running_seq_len = 0
-    if pad_factor > 1:
-        all_input_ids = []
-        padded_tokens = []
-        for b in range(batch_size):
-            seq_len = (
-                seq_lengths[b].item()
-                if torch.is_tensor(seq_lengths[b])
-                else seq_lengths[b]
-            )
-            # if last element, pad to the max sequence length
-            if b == batch_size - 1 and needs_padding:
-                if pad_packed_seq_to is not None:
-                    padded_seq_len = pad_packed_seq_to - running_seq_len
-                elif pad_packed_seq_to_multiple_of > 1:
-                    padded_seq_len = _round_up_to_multiple(seq_len, pad_factor)
-                    padded_seq_len = (
-                        _round_up_to_multiple(
-                            running_seq_len + padded_seq_len,
-                            pad_packed_seq_to_multiple_of,
-                        )
-                        - running_seq_len
-                    )
-                else:
-                    padded_seq_len = _round_up_to_multiple(seq_len, pad_factor)
-            else:
-                padded_seq_len = _round_up_to_multiple(seq_len, pad_factor)
-
-            running_seq_len += padded_seq_len
-
-            # Pad this sequence to the required length
-            seq_tokens = input_ids[b, :seq_len]
-            if padded_seq_len > seq_len:
-                # Pad with zeros (or use a padding token if available)
-                seq_tokens = torch.nn.functional.pad(
-                    seq_tokens, (0, padded_seq_len - seq_len), value=0
-                )
-            all_input_ids.append(seq_tokens)
-
-            if cp_size > 1:
-                seq_tokens = _get_tokens_on_this_cp_rank(
-                    seq_tokens, cp_rank, cp_size, seq_dim=0
-                )
-
-            padded_tokens.append(seq_tokens)
-
-        # Concatenate all padded tokens
-        # For 'thd' format, the shape should be [1, T] where T is total tokens
-        packed_input_ids = torch.cat(padded_tokens, dim=0).unsqueeze(0)
-        all_input_ids = torch.cat(all_input_ids, dim=0).unsqueeze(0)
-    else:
-        # No individual padding, just concatenate valid tokens
-        # For 'thd' format, the shape should be [1, T] where T is total tokens
-        packed_input_ids = torch.cat(valid_tokens, dim=0).unsqueeze(0)
-        all_input_ids = packed_input_ids
-        if needs_padding:
-            if pad_packed_seq_to is not None:
-                pad_len = pad_packed_seq_to - packed_input_ids.shape[1]
-            elif pad_packed_seq_to_multiple_of > 1:
-                current_seq_len = packed_input_ids.shape[1]
-                pad_this_seq_to = _round_up_to_multiple(
-                    current_seq_len, pad_packed_seq_to_multiple_of
-                )
-                pad_len = pad_this_seq_to - current_seq_len
-            else:
-                pad_len = 0
-            if pad_len > 0:
-                packed_input_ids = torch.nn.functional.pad(
-                    packed_input_ids, (0, pad_len), value=0
-                )
-                all_input_ids = torch.nn.functional.pad(
-                    all_input_ids, (0, pad_len), value=0
-                )
-
-    if cu_seqlens_padded is None:
-        cu_seqlens_padded = cu_seqlens.clone()
-
-    packed_seq_params = PackedSeqParams(
-        cu_seqlens_q=cu_seqlens_padded,
-        cu_seqlens_kv=cu_seqlens_padded,
-        cu_seqlens_q_padded=cu_seqlens_padded,
-        cu_seqlens_kv_padded=cu_seqlens_padded,
-        max_seqlen_q=int(max_seqlen),
-        max_seqlen_kv=int(max_seqlen),
-        qkv_format="thd",
-    )
-
-    return (
-        all_input_ids.contiguous(),
-        packed_input_ids.contiguous(),
-        packed_seq_params,
-        cu_seqlens,
-        cu_seqlens_padded,
-    )
-
-
-def _get_pack_sequence_parameters_for_megatron(
-    megatron_cfg: dict,
-    max_seq_len_in_batch: int,
-):
-    """Get pack sequence parameters for Megatron model processing with optional context parallelism.
-
-    Args:
-        megatron_cfg: Megatron configuration
-        max_seq_len_in_batch: Maximum sequence length in batch
-
-    Returns:
-        Tuple of:
-        - pad_individual_seqs_to_multiple_of: Pad individual sequences to a multiple of this value
-        - pad_packed_seq_to_multiple_of: Pad packed sequences to a multiple of this value
-        - pad_packed_seq_to: Pad packed sequences to this value (before CP)
-    """
-    tp_size = megatron_cfg["tensor_model_parallel_size"]
-    sp = megatron_cfg["sequence_parallel"]
-    pp_size = megatron_cfg["pipeline_model_parallel_size"]
-    cp_size = megatron_cfg["context_parallel_size"]
-    fp8_cfg = megatron_cfg.get("fp8_cfg", None) or {}
-    use_fp8 = fp8_cfg.get("enabled", False)
-    use_blockwise_fp8 = fp8_cfg.get("fp8_recipe", None) == "blockwise"
-
-    # individual sequence needs to be splitted to CP domain, and to TP domain when SP is enabled.
-    pad_individual_seqs_to_multiple_of = 1
-    if cp_size > 1:
-        pad_individual_seqs_to_multiple_of *= cp_size * 2
-    if tp_size > 1 and sp:
-        pad_individual_seqs_to_multiple_of *= tp_size
-
-    # packed sequence length, after splitted to TP and CP domains, needs to be divisible by 128 if using blockwise FP8, and divisible by 16 if using other FP8 recipes.
-    if use_fp8:
-        divisor = 128 if use_blockwise_fp8 else 16
-        pad_packed_seq_to_multiple_of = divisor
-        if cp_size > 1:
-            pad_packed_seq_to_multiple_of *= cp_size * 2
-        if tp_size > 1 and sp:
-            pad_packed_seq_to_multiple_of *= tp_size
-    else:
-        pad_packed_seq_to_multiple_of = 1
-
-    # when PP is used, all sequences must have the same length, so we need to pad the packed sequence to the max sequence length in the batch.
-    if pp_size > 1:
-        pad_packed_seq_to = max_seq_len_in_batch
-    else:
-        pad_packed_seq_to = None
-
-    return (
-        pad_individual_seqs_to_multiple_of,
-        pad_packed_seq_to_multiple_of,
-        pad_packed_seq_to,
-    )
-
-
-def _unpack_sequences_from_megatron(
-    output_tensor: torch.Tensor,
-    seq_lengths: torch.Tensor,
-    cu_seqlens: torch.Tensor,
-    cu_seqlens_padded: Optional[torch.Tensor],
-    original_batch_size: int,
-    original_seq_length: int,
-) -> torch.Tensor:
-    """Unpack sequences from Megatron output format.
-
-    Args:
-        output_tensor: Packed output tensor [1, T, vocab_size]
-        seq_lengths: Actual sequence lengths for each sample
-        cu_seqlens: Cumulative sequence lengths
-        cu_seqlens_padded: Padded cumulative sequence lengths (if CP was used)
-        original_batch_size: Original batch size
-        original_seq_length: Original maximum sequence length
-
-    Returns:
-        Unpacked output tensor [batch_size, seq_length, vocab_size]
-    """
-    # Remove the batch dimension to get [T, vocab_size]
-    output_tensor = output_tensor.squeeze(0)
-
-    # Create a padded output tensor with original shape
-    vocab_size = output_tensor.shape[-1]
-    unpacked_output = torch.zeros(
-        (original_batch_size, original_seq_length, vocab_size),
-        dtype=output_tensor.dtype,
-        device=output_tensor.device,
-    )
-
-    # Get context parallel size to determine which cu_seqlens to use
-    cp_size = get_context_parallel_world_size()
-
-    # Fill in the unpacked output tensor with valid tokens
-    for b in range(original_batch_size):
-        # Get actual sequence length for this sample
-        seq_len = (
-            seq_lengths[b].item() if torch.is_tensor(seq_lengths[b]) else seq_lengths[b]
-        )
-
-        if cp_size > 1 and cu_seqlens_padded is not None:
-            # When using CP, we need to account for padding
-            # Calculate the padded sequence boundaries
-            pad_factor = cp_size * 2
-            padded_seq_len = ((seq_len + pad_factor - 1) // pad_factor) * pad_factor
-            start_idx = cu_seqlens_padded[b].item()
-
-            # Only copy the valid tokens (not the padding)
-            unpacked_output[b, :seq_len] = output_tensor[
-                start_idx : start_idx + seq_len
-            ]
-        else:
-            # No CP, use regular cu_seqlens
-            start_idx = cu_seqlens[b].item()
-            end_idx = cu_seqlens[b + 1].item()
-
-            # Copy the valid tokens to the unpacked tensor
-            unpacked_output[b, :seq_len] = output_tensor[start_idx:end_idx]
-
-    return unpacked_output
-
-
-def forward_step_arbitrary_loss(
-    state: GlobalState,
-    global_valid_seqs: torch.Tensor,
-    global_valid_toks: torch.Tensor,
-    data_iterator: Iterator[BatchedDataDict[Any]],
-    model: GPTModel,
-    loss_fn: LossFunction,
-    pack_sequences: bool = False,
-    seq_length_key: Optional[str] = None,
-    pad_individual_seqs_to_multiple_of: int = 1,
-    pad_packed_seq_to_multiple_of: int = 1,
-    pad_full_seq_to: Optional[int] = None,
-    defer_fp32_logits: Optional[bool] = None,
-    cp_normalize: bool = True,
-    policy_cfg: Optional[dict] = None,
-):
-    """Forward training step with support for packed sequences and context parallelism.
-
-    Args:
-        state (GlobalState): Global state for the run
-        global_valid_seqs: Global count of valid sequences
-        global_valid_toks: Global count of valid tokens
-        data_iterator: Input data iterator
-        model (GPTModel): The GPT Model
-        loss_fn (LossFunction): Loss function to apply
-        pack_sequences (bool): Whether to pack sequences for efficiency
-        seq_length_key (Optional[str]): Key in data_dict containing actual sequence lengths
-        pad_individual_seqs_to_multiple_of (int): Pad individual sequences to a multiple of this value
-        pad_full_seq_to (Optional[int]): Pad packed sequences to this value
-        defer_fp32_logits (Optional[bool]): Whether to skip the conversion of logits to fp32
-        cp_normalize (bool): Whether to normalize the loss by the cp_size
-        policy_cfg (Optional[dict]): Policy configuration containing generation parameters
-
-    Notes on packed sequences with context parallelism (CP):
-        - When CP > 1, each sequence is padded to a multiple of (cp_size * 2)
-        - The factor of 2 ensures load balancing for causal attention
-        - cu_seqlens tracks actual sequence boundaries
-        - cu_seqlens_padded tracks padded sequence boundaries for CP
-        - Requires TransformerEngine >= 1.10 for CP support
-    """
-    straggler_timer = state.straggler_timer
-
-    with straggler_timer(bdata=True):
-        data_dict = next(data_iterator).to("cuda")
-        input_ids = data_dict["input_ids"]
-        attention_mask = None
-        position_ids = None
-        packed_seq_params = None
-
-        original_batch_size = input_ids.shape[0]
-        original_seq_length = input_ids.shape[1]
-        seq_lengths = None  # Will be set if using packed sequences
-        cu_seqlens = None
-        cu_seqlens_padded = None
-
-        if pack_sequences:
-            # For packed sequences with padded input, we need sequence lengths
-            assert seq_length_key is not None, (
-                "seq_length_key must be provided for packed sequences"
-            )
-            assert seq_length_key in data_dict, (
-                f"{seq_length_key} not found in data_dict"
-            )
-
-            # Get sequence lengths and context parallel size
-            seq_lengths = data_dict[seq_length_key]
-
-            # Pack sequences
-            (
-                input_ids,
-                input_ids_cp_sharded,
-                packed_seq_params,
-                cu_seqlens,
-                cu_seqlens_padded,
-            ) = _pack_sequences_for_megatron(
-                input_ids,
-                seq_lengths,
-                pad_individual_seqs_to_multiple_of,
-                pad_packed_seq_to_multiple_of,
-                pad_full_seq_to,
-                cp_rank=get_context_parallel_rank(),
-                cp_size=get_context_parallel_world_size(),
-            )
-
-            # For packed sequences, position_ids and attention_mask are typically None
-            # The PackedSeqParams handles all necessary sequence information
-            position_ids = None
-            attention_mask = None
-        else:
-            input_ids_cp_sharded = input_ids
-            attention_mask, _, position_ids = get_ltor_masks_and_position_ids(
-                data=input_ids,
-                eod_token=0,  # used for loss_mask, which we don't use
-                pad_token=0,  # used for loss_mask, which we don't use
-                reset_position_ids=False,
-                reset_attention_mask=False,
-                eod_mask_loss=False,
-                pad_mask_loss=False,
-            )
-
-    multimodal_data = data_dict.get_multimodal_dict(
-        as_tensors=True, device=input_ids_cp_sharded.device
-    )
-    if len(multimodal_data) > 0:
-        position_ids = None
-
-    additional_kwargs = {}
-    # Mamba models currently do not support packed_seq_params
-    if packed_seq_params is not None:
-        additional_kwargs["packed_seq_params"] = packed_seq_params
-
-    if defer_fp32_logits:
-        additional_kwargs["fp32_output"] = False
-
-    with straggler_timer:
-        output_tensor = model(
-            input_ids=input_ids_cp_sharded,
-            position_ids=position_ids,
-            attention_mask=attention_mask,
-            **additional_kwargs,
-            **multimodal_data,
-        )
-
-        # Apply temperature scaling to logits for training
-        # This matches the dtensor worker's _apply_temperature_scaling in the train method
-        if (
-            policy_cfg is not None
-            and "generation" in policy_cfg
-            and policy_cfg["generation"] is not None
-        ):
-            output_tensor.div_(policy_cfg["generation"]["temperature"])
-
-        # Unpack the output tensor if we did packed sequences
-        if pack_sequences and packed_seq_params is not None:
-            # remove padding
-            loss_fn = SequencePackingLossWrapper(
-                loss_fn=loss_fn,
-                cu_seqlens_q=packed_seq_params.cu_seqlens_q,
-                cu_seqlens_q_padded=packed_seq_params.cu_seqlens_q_padded,
-            )
-
-        loss_data = data_dict
-
-    loss_fn_wrapped = partial(
-        loss_fn,
-        data=loss_data,
-        global_valid_seqs=global_valid_seqs,
-        global_valid_toks=global_valid_toks,
-        vocab_parallel_rank=get_tensor_model_parallel_rank(),
-        vocab_parallel_group=get_tensor_model_parallel_group(),
-        context_parallel_group=get_context_parallel_group(),
-    )
-
-    if cp_normalize:
-        cp_size = get_context_parallel_world_size()
-        orig_loss_fn_wrapped = loss_fn_wrapped
-
-        def _div_by_cp_size(*args, **kwargs):
-            loss, metrics = orig_loss_fn_wrapped(*args, **kwargs)
-            return loss / cp_size, metrics
-
-        loss_fn_wrapped = _div_by_cp_size
-
-    return output_tensor, loss_fn_wrapped
-
-
->>>>>>> 140cd97f
 def broadcast_tensor(
     tensor: torch.Tensor | None, src_rank: int, group: dist.ProcessGroup
 ) -> torch.Tensor:
