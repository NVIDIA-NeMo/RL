# Copyright (c) 2025, NVIDIA CORPORATION.  All rights reserved.
#
# Licensed under the Apache License, Version 2.0 (the "License");
# you may not use this file except in compliance with the License.
# You may obtain a copy of the License at
#
#     http://www.apache.org/licenses/LICENSE-2.0
#
# Unless required by applicable law or agreed to in writing, software
# distributed under the License is distributed on an "AS IS" BASIS,
# WITHOUT WARRANTIES OR CONDITIONS OF ANY KIND, either express or implied.
# See the License for the specific language governing permissions and
# limitations under the License.

# Generate rollouts for arbitrary environments
# Supports multi-turn rollouts and many simultaneous environments (E.g. you can train on math, code, multi-turn games and more at once)

import asyncio
import copy
<<<<<<< HEAD
=======
import json
import statistics
from collections import defaultdict
from dataclasses import dataclass
>>>>>>> 5f6cfc7f
from typing import Any, Optional

import ray
import torch
from transformers import PreTrainedTokenizerBase
from wandb import Histogram, Table

from nemo_rl.data.interfaces import (
    DatumSpec,
    FlatMessagesType,
    LLMMessageLogType,
)
from nemo_rl.data.llm_message_utils import (
    batched_message_log_to_flat_message,
    get_keys_from_message_log,
)
from nemo_rl.distributed.batched_data_dict import BatchedDataDict
from nemo_rl.environments.interfaces import (
    EnvironmentInterface,
    EnvironmentReturn,
)
from nemo_rl.models.generation.interfaces import (
    GenerationConfig,
    GenerationDatumSpec,
    GenerationInterface,
    GenerationOutputSpec,
    GuidedDecodingConfig,
)
from nemo_rl.utils.timer import Timer

TokenizerType = PreTrainedTokenizerBase


def generate_responses(
    policy_generation: GenerationInterface,
    generation_input_data: BatchedDataDict[GenerationDatumSpec],
    batch: BatchedDataDict[DatumSpec],
    tokenizer: TokenizerType,
    input_lengths: torch.Tensor,
    include_logprobs: bool = True,
    greedy: bool = False,
    guided_decoding_config: Optional[GuidedDecodingConfig] = None,
) -> tuple[BatchedDataDict[DatumSpec], list[torch.Tensor], dict[str, float | int]]:
    """Generate responses from policy using synchronous generation."""
    # Add stop_strings to generation_input_data if present in the batch
    if "stop_strings" in batch:
        generation_input_data["stop_strings"] = batch["stop_strings"]
    else:
        # Ensure the key exists even if it's None, matching GenerationDatumSpec
        generation_input_data["stop_strings"] = [None] * len(input_lengths)

    # Always use synchronous generation
    generation_outputs = policy_generation.generate(
        generation_input_data,
        greedy=greedy,
        guided_decoding_config=guided_decoding_config,
    )

    # Extract everything we need from the generation outputs
    output_ids = generation_outputs["output_ids"]
    generation_lengths = generation_outputs["generation_lengths"]
    unpadded_sequence_lengths = generation_outputs["unpadded_sequence_lengths"]

    # Extract generated parts
    generated_ids = []
    for i in range(len(input_lengths)):
        input_len = input_lengths[i].item()
        total_length = unpadded_sequence_lengths[i].item()
        full_output = output_ids[i]
        generated_part = full_output[input_len:total_length]
        generated_ids.append(generated_part)

    generated_texts = tokenizer.batch_decode(generated_ids, skip_special_tokens=True)

    # Append to message log
    for i, (text, input_length, total_length) in enumerate(
        zip(generated_texts, input_lengths, unpadded_sequence_lengths)
    ):
        assistant_message = {
            "role": "assistant",
            "content": text,
            "token_ids": output_ids[i, input_length:total_length],
        }

        if include_logprobs and "logprobs" in generation_outputs:
            assistant_message["generation_logprobs"] = generation_outputs["logprobs"][
                i, input_length:total_length
            ]

        batch["message_log"][i].append(assistant_message)

    # Generation metrics
    gen_metrics = {
        "mean_generation_length": generation_lengths.float().mean().item(),
        "total_generated_tokens": generation_lengths.sum().item(),
    }

    return batch, generated_ids, gen_metrics


async def generate_responses_async(
    policy_generation: GenerationInterface,
    generation_input_data: BatchedDataDict[GenerationDatumSpec],
    batch: BatchedDataDict[DatumSpec],
    tokenizer: TokenizerType,
    input_lengths: torch.Tensor,
    include_logprobs: bool = True,
    greedy: bool = False,
    guided_decoding_config: Optional[GuidedDecodingConfig] = None,
) -> tuple[BatchedDataDict[DatumSpec], list[torch.Tensor], dict[str, float | int]]:
    """Async version of generate_responses that properly calls generate_async."""
    # Add stop_strings to generation_input_data if present in the batch
    if "stop_strings" in batch:
        generation_input_data["stop_strings"] = batch["stop_strings"]
    else:
        # Ensure the key exists even if it's None, matching GenerationDatumSpec
        generation_input_data["stop_strings"] = [None] * len(input_lengths)

    # Check if this is vLLM with async_engine enabled
    use_async_generation = (
        hasattr(policy_generation, "cfg")
        and "vllm_cfg" in policy_generation.cfg
        and policy_generation.cfg["vllm_cfg"]["async_engine"]
        and hasattr(policy_generation, "generate_async")
    )

    assert use_async_generation, (
        "Async generation is not enabled. Please enable async generation by setting async_engine=True in the vllm_cfg section of the policy config."
    )

    # Use async generation with per-sample streaming
    collected_indexed_outputs: list[
        tuple[int, BatchedDataDict[GenerationOutputSpec]]
    ] = []
    async for original_idx, single_item_output in policy_generation.generate_async(
        generation_input_data,
        greedy=greedy,
        guided_decoding_config=guided_decoding_config,
    ):
        collected_indexed_outputs.append((original_idx, single_item_output))

    # Sort by original_idx to ensure order matches generation_input_data
    collected_indexed_outputs.sort(key=lambda x: x[0])

    # Extract in correct order
    ordered_batched_data_dicts = [item for _, item in collected_indexed_outputs]

    assert ordered_batched_data_dicts, (
        "Generation returned no outputs for a non-empty batch."
    )

    generation_outputs = BatchedDataDict.from_batches(
        ordered_batched_data_dicts,
        pad_value_dict={"output_ids": tokenizer.pad_token_id, "logprobs": 0.0},
    )

    # Extract everything we need from the generation outputs
    output_ids = generation_outputs["output_ids"]
    generation_lengths = generation_outputs["generation_lengths"]
    unpadded_sequence_lengths = generation_outputs["unpadded_sequence_lengths"]

    # Extract generated parts
    generated_ids = []
    for i in range(len(input_lengths)):
        input_len = input_lengths[i].item()
        total_length = unpadded_sequence_lengths[i].item()
        full_output = output_ids[i]
        generated_part = full_output[input_len:total_length]
        generated_ids.append(generated_part)

    generated_texts = tokenizer.batch_decode(generated_ids, skip_special_tokens=True)

    # Append to message log
    for i, (text, input_length, total_length) in enumerate(
        zip(generated_texts, input_lengths, unpadded_sequence_lengths)
    ):
        assistant_message = {
            "role": "assistant",
            "content": text,
            "token_ids": output_ids[i, input_length:total_length],
        }

        if include_logprobs and "logprobs" in generation_outputs:
            assistant_message["generation_logprobs"] = generation_outputs["logprobs"][
                i, input_length:total_length
            ]

        batch["message_log"][i].append(assistant_message)

    # Generation metrics
    gen_metrics = {
        "mean_generation_length": generation_lengths.float().mean().item(),
        "total_generated_tokens": generation_lengths.sum().item(),
    }
    # Attach worker metadata if present (async vLLM path)
    if "gen_leader_worker_idx" in generation_outputs:
        # generation_outputs carries this as a 1-length list per row; convert to int
        v = generation_outputs["gen_leader_worker_idx"][0]
        try:
            gen_metrics["gen_leader_worker_idx"] = (
                int(v[0]) if isinstance(v, list) else int(v)
            )
        except Exception as e:
            print(f"Error occurred while extracting gen_leader_worker_idx: {e}")

    return batch, generated_ids, gen_metrics


def calculate_rewards(
    batch: BatchedDataDict[DatumSpec],
    task_to_env: dict[str, EnvironmentInterface],
) -> EnvironmentReturn:
    """Calculate rewards for generated responses and get environment feedback.

    Args:
        batch: Batch containing message_log (LLMMessageLogType) with generated responses
        task_to_env: Dictionary mapping task names to their corresponding environments

    Returns:
        EnvironmentReturn namedtuple containing:
            - observations: List of observations from the environment for the next turn.
            - metadata: List of extracted metadata from the environment.
            - next_stop_strings: List of stop strings for the next generation step.
            - rewards: Tensor of rewards for the last turn.
            - terminateds: Tensor of booleans indicating if an episode ended naturally.
    """
    # Extract message logs for environment (most recent interaction)
    to_env = [
        get_keys_from_message_log(batch["message_log"][i], ["role", "content"])
        for i in range(len(batch["message_log"]))
    ]
    task_names = batch["task_name"]

    # Group messages by task type
    task_groups: dict[str, list[tuple[int, LLMMessageLogType]]] = {}
    for i, task_name in enumerate(task_names):
        if task_name not in task_groups:
            task_groups[task_name] = []
        task_groups[task_name].append((i, to_env[i]))

    # Calculate rewards for each task group concurrently
    futures = []
    future_to_indices = {}  # Map future to its corresponding indices
    for task_name, group in task_groups.items():
        if task_name not in task_to_env:
            raise ValueError(f"No environment found for task type: {task_name}")

        # Extract indices and messages for this group
        indices = [idx for idx, _ in group]
        messages = [msg for _, msg in group]

        # Get corresponding environment info
        env_info = [batch["extra_env_info"][i] for i in indices]

        # Submit task to environment and store future
        future = task_to_env[task_name].step.remote(messages, env_info)  # type: ignore # ray actor call
        futures.append(future)
        future_to_indices[future] = indices

    results = ray.get(futures)
    all_rewards = []
    all_env_observations = []
    all_terminateds = []
    all_next_stop_strings = []
    all_metadata = []  # Store extracted metadata
    all_indices_order = []
    all_answers = []

    for future, result in zip(futures, results):
        indices = future_to_indices[future]
        # Environment step returns: EnvironmentReturn
        (
            env_observations,
            metadata,
            next_stop_strings,
            task_rewards,
            terminateds,
            answers,
        ) = result
        if next_stop_strings is None:
            next_stop_strings = [None] * len(task_rewards)
        if answers is None:
            answers = [None] * len(task_rewards)

        # Store results with their original indices
        for i, idx in enumerate(indices):
            all_indices_order.append(idx)
            all_rewards.append(task_rewards[i])
            all_env_observations.append(env_observations[i])
            all_terminateds.append(terminateds[i])
            all_next_stop_strings.append(next_stop_strings[i])
            all_metadata.append(metadata[i])
            all_answers.append(answers[i])

    # Sort results by original index to maintain order
    sorted_indices = sorted(
        range(len(all_indices_order)), key=lambda k: all_indices_order[k]
    )
    rewards = torch.tensor([all_rewards[i] for i in sorted_indices])
    env_observations = [all_env_observations[i] for i in sorted_indices]
    terminateds = torch.tensor([all_terminateds[i] for i in sorted_indices])
    next_stop_strings = [all_next_stop_strings[i] for i in sorted_indices]
    metadata = [all_metadata[i] for i in sorted_indices]  # Sort metadata
    answers = [all_answers[i] for i in sorted_indices]

    return EnvironmentReturn(
        observations=env_observations,
        metadata=metadata,
        next_stop_strings=next_stop_strings,
        rewards=rewards,
        terminateds=terminateds,
        answers=answers,
    )


def run_multi_turn_rollout(
    policy_generation: GenerationInterface,
    input_batch: BatchedDataDict[DatumSpec],
    tokenizer: TokenizerType,
    task_to_env: dict[str, EnvironmentInterface],
    max_seq_len: int,
    max_rollout_turns: int = 999999,
    greedy: bool = False,
    guided_decoding_config: Optional[GuidedDecodingConfig] = None,
) -> tuple[BatchedDataDict[DatumSpec], dict[str, Any]]:
    """Runs a multi-turn rollout loop, interacting with the environment.

    Args:
        policy_generation: The generation interface (policy).
        input_batch: The starting batch containing initial message logs.
        tokenizer: The tokenizer.
        task_to_env: Dictionary mapping task names to environment instances.
        max_rollout_turns: Maximum number of agent-environment interaction turns.
        max_seq_len: Maximum sequence length allowed.
        greedy: Whether to use greedy decoding.
        guided_decoding_config: Configuration for guided decoding, None to disable guided decoding.

    Returns:
        Tuple containing:
            - BatchedDataDict with the full interaction history and accumulated rewards
            - Dictionary of rollout metrics
    """
    current_batch = input_batch.copy()  # Work on a copy
    batch_size = len(current_batch["message_log"])
    active_indices = torch.arange(batch_size)
    total_rewards = torch.zeros(batch_size, dtype=torch.float32)

    # Initialize stop_strings from the initial batch if present
    current_stop_strings = current_batch.get("stop_strings", [None] * batch_size)

    # Tracking metrics for each sample
    sample_turn_counts = torch.zeros(batch_size, dtype=torch.int32)
    sample_token_counts = torch.zeros(batch_size, dtype=torch.int32)
    sample_assistant_token_counts = torch.zeros(batch_size, dtype=torch.int32)
    sample_env_token_counts = torch.zeros(batch_size, dtype=torch.int32)
    sample_terminated = torch.zeros(batch_size, dtype=torch.bool)
    sample_truncated = torch.zeros(batch_size, dtype=torch.bool)
    sample_max_turns_reached = torch.zeros(batch_size, dtype=torch.bool)

    # Tracking per-turn metrics
    total_gen_tokens_per_turn = []
    active_samples_per_turn = []

    for turn in range(max_rollout_turns):
        if len(active_indices) == 0:
            break

        active_samples_per_turn.append(len(active_indices))

        # Convert LLMMessageLogType to FlatMessagesType for generation
        active_batch = current_batch.select_indices(active_indices)
        active_stop_strings = [current_stop_strings[i] for i in active_indices.tolist()]

        active_flat_messages: BatchedDataDict[FlatMessagesType]
        active_flat_messages, active_input_lengths = (
            batched_message_log_to_flat_message(
                active_batch["message_log"],
                pad_value_dict={"token_ids": tokenizer.pad_token_id},
            )
        )

        # Extract input_ids and lengths from the flat messages
        active_input_ids = active_flat_messages["token_ids"]

        # Prepare generation input data
        generation_input_data = BatchedDataDict[GenerationDatumSpec](
            {
                "input_ids": active_input_ids,
                "input_lengths": active_input_lengths,
                "stop_strings": active_stop_strings,
            }
        )
        # add the multimodal data to the generation input data
        multimodal_data = active_flat_messages.get_multimodal_dict(as_tensors=False)
        generation_input_data.update(multimodal_data)

        # keep message log for generation
        if "vllm_content" in active_batch:
            generation_input_data["vllm_content"] = active_batch["vllm_content"]
        if "vllm_images" in active_batch:
            generation_input_data["vllm_images"] = active_batch["vllm_images"]
        if "vllm_videos" in active_batch:
            generation_input_data["vllm_videos"] = active_batch["vllm_videos"]

        # generate_responses updates active_batch["message_log"] in-place
        active_batch, generated_ids, gen_metrics = generate_responses(
            policy_generation,
            generation_input_data,
            active_batch,
            tokenizer,
            input_lengths=active_input_lengths,
            greedy=greedy,
            guided_decoding_config=guided_decoding_config,
        )

        # Record token usage - assistant
        for i, global_idx in enumerate(active_indices.tolist()):
            sample_assistant_token_counts[global_idx] += len(generated_ids[i])
            sample_token_counts[global_idx] += len(generated_ids[i])

        # Track total generated tokens this turn
        total_gen_tokens_per_turn.append(sum(len(ids) for ids in generated_ids))

        # Calculate rewards and get environment feedback
        env_output: EnvironmentReturn = calculate_rewards(active_batch, task_to_env)

        total_rewards[active_indices] += env_output.rewards

        # Update message log for ALL active samples with env observation
        # This must happen BEFORE filtering based on done flags
        truncation_mask = torch.zeros_like(env_output.terminateds, dtype=torch.bool)
        for i, global_idx in enumerate(active_indices.tolist()):
            env_obs_content = env_output.observations[i]["content"]
            # Tokenize the raw content from the environment
            # TODO @sahilj: handle if we want these subsequent messages to have a chat template
            tokenized_obs = tokenizer(
                env_obs_content, return_tensors="pt", add_special_tokens=False
            ).input_ids[0]
            # tokenizer returns torch.float32 when env_obs_content is empty
            tokenized_obs = tokenized_obs.to(dtype=torch.int64)

            # check if new message overflows max_seq_len
            if (
                len(tokenized_obs) + len(generated_ids[i]) + active_input_lengths[i]
                >= max_seq_len
            ):
                tokens_left_for_obs = max_seq_len - (
                    len(generated_ids[i]) + active_input_lengths[i]
                )
                assert tokens_left_for_obs >= 0, (
                    f"tokens_left_for_obs={tokens_left_for_obs} should not be negative. This should not happen if the inference engine respects the max sequence length."
                )
                # truncate
                tokenized_obs = tokenized_obs[:tokens_left_for_obs]
                truncation_mask[i] = True
                # Record truncation
                sample_truncated[active_indices[i]] = True

            tokenized_env_obs_message = {
                "role": env_output.observations[i]["role"],
                "content": env_obs_content,
                "token_ids": tokenized_obs,
            }
            current_batch["message_log"][global_idx].append(tokenized_env_obs_message)

            # Record token usage - environment
            sample_env_token_counts[global_idx] += len(tokenized_obs)
            sample_token_counts[global_idx] += len(tokenized_obs)

            # Increment turn count
            sample_turn_counts[global_idx] += 1

        # Determine done samples and update active set
        terminateds = env_output.terminateds.bool()
        done = truncation_mask | terminateds
        sample_terminated[active_indices] |= done

        # Update active indices for the next iteration
        active_indices_local_next = torch.where(~done)[0]
        active_indices = active_indices[active_indices_local_next]
        continuing_indices_global = active_indices  # Indices relative to original batch
        # Get next stop strings and infos corresponding to the indices that are *continuing*
        continuing_next_stops = [
            env_output.next_stop_strings[i] for i in active_indices_local_next.tolist()
        ]
        # Get metadata corresponding to continuing indices, using the correct field name
        continuing_metadata = [
            env_output.metadata[i] for i in active_indices_local_next.tolist()
        ]

        for i, global_idx in enumerate(continuing_indices_global.tolist()):
            # Update stop strings for the next turn
            current_stop_strings[global_idx] = continuing_next_stops[i]
            # Update metadata (extra_env_info) using info from environment
            if continuing_metadata[i] is not None:
                current_batch["extra_env_info"][global_idx] = continuing_metadata[i]

    # Record samples that reached max turns
    sample_max_turns_reached[active_indices] = True

    # Add total rewards to the final batch
    current_batch["total_reward"] = total_rewards
    current_batch["truncated"] = sample_truncated

    # Calculate aggregate metrics
    rollout_metrics = {
        # Overall metrics
        "total_turns": int(sample_turn_counts.sum().item()),
        "avg_turns_per_sample": float(sample_turn_counts.float().mean().item()),
        "max_turns_per_sample": int(sample_turn_counts.max().item()),
        "natural_termination_rate": float(sample_terminated.float().mean().item()),
        "truncation_rate": float(sample_truncated.float().mean().item()),
        "max_turns_reached_rate": float(sample_max_turns_reached.float().mean().item()),
        # Token usage metrics
        "mean_total_tokens_per_sample": float(
            sample_token_counts.float().mean().item()
        ),
        "mean_gen_tokens_per_sample": float(
            sample_assistant_token_counts.float().mean().item()
        ),
        "max_gen_tokens_per_sample": float(
            sample_assistant_token_counts.float().max().item()
        ),
        "mean_env_tokens_per_sample": float(
            sample_env_token_counts.float().mean().item()
        ),
    }
    return current_batch, rollout_metrics


async def async_generate_response_for_sample_turn(
    policy_generation: GenerationInterface,
    sample_message_log: list[dict],
    sample_stop_strings: list[str] | None,
    tokenizer: TokenizerType,
    max_seq_len: int,
    greedy: bool = False,
    guided_decoding_config: Optional[GuidedDecodingConfig] = None,
) -> tuple[list[dict], torch.Tensor, torch.Tensor, dict[str, float]]:
    """Generate a response for a single sample's turn using async generation.

    Args:
        policy_generation: The generation interface to use
        sample_message_log: Message log for a single sample
        sample_stop_strings: Stop strings for this sample
        tokenizer: Tokenizer to use
        max_seq_len: Maximum sequence length
        greedy: Whether to use greedy decoding
        guided_decoding_config: Configuration for guided decoding, None to disable guided decoding.

    Returns:
        Tuple of (updated_message_log, generated_tokens, input_lengths, generation_metrics)
    """
    from nemo_rl.data.llm_message_utils import batched_message_log_to_flat_message

    # Convert single sample to batch format
    batch_message_logs = [sample_message_log]

    # Convert to flat format for generation
    flat_messages, input_lengths = batched_message_log_to_flat_message(
        batch_message_logs,
        pad_value_dict={"token_ids": tokenizer.pad_token_id},
    )

    # Create generation input
    generation_input_data = BatchedDataDict[GenerationDatumSpec](
        {
            "input_ids": flat_messages["token_ids"],
            "input_lengths": input_lengths,
            "stop_strings": [sample_stop_strings],
        }
    )

    # Create a dummy batch for generate_responses_async
    dummy_batch = BatchedDataDict[DatumSpec](
        {
            "message_log": batch_message_logs,
            "stop_strings": [sample_stop_strings],
        }
    )

    # Generate response using the async version
    updated_batch, generated_ids, gen_metrics = await generate_responses_async(
        policy_generation,
        generation_input_data,
        dummy_batch,
        tokenizer,
        input_lengths=input_lengths,
        include_logprobs=True,
        greedy=greedy,
    )

    # Extract results for the single sample
    updated_message_log = updated_batch["message_log"][0]
    generated_tokens = generated_ids[0] if generated_ids else torch.empty(0)

    return updated_message_log, generated_tokens, input_lengths, gen_metrics


async def run_sample_multi_turn_rollout(
    sample_idx: int,
    initial_sample_state: dict,
    policy_generation: GenerationInterface,
    tokenizer: TokenizerType,
    task_to_env: dict[str, EnvironmentInterface],
    max_seq_len: int,
    max_rollout_turns: int = 999999,
    greedy: bool = False,
    guided_decoding_config: Optional[GuidedDecodingConfig] = None,
) -> tuple[dict, dict[str, Any]]:
    """Run a multi-turn rollout for a single sample.

    This function manages the complete lifecycle of one sample's interaction.
    Async generation is used internally when available.

    Args:
        sample_idx: Index of this sample in the original batch
        initial_sample_state: Initial state containing message_log, extra_env_info, etc.
        policy_generation: The generation interface
        tokenizer: Tokenizer to use
        task_to_env: Environment mapping
        max_seq_len: Maximum sequence length
        max_rollout_turns: Maximum number of turns
        greedy: Whether to use greedy decoding
        guided_decoding_config: Configuration for guided decoding, None to disable guided decoding.

    Returns:
        Tuple of (final_sample_state, sample_metrics)
    """
    # Initialize sample state
    current_message_log = copy.deepcopy(initial_sample_state["message_log"])
    current_extra_env_info = copy.deepcopy(initial_sample_state["extra_env_info"])
    current_stop_strings = initial_sample_state.get("stop_strings", None)
    task_name = initial_sample_state["task_name"]

    # Sample-level metrics
    total_reward = 0.0
    turn_count = 0
    token_count = 0
    assistant_token_count = 0
    env_token_count = 0
    terminated = False
    truncated = False
    max_turns_reached = False

    # Track per-turn metrics
    turn_gen_tokens = []
    # Track per-turn per-worker token accounting if available
    per_worker_token_counts = {}  # worker_idx -> token_count

    for turn in range(max_rollout_turns):
        if terminated or truncated:
            break

        turn_count += 1

        # Generate response for this sample using async generation
        try:
            (
                updated_message_log,
                generated_tokens,
                input_lengths,
                gen_metrics,
            ) = await async_generate_response_for_sample_turn(
                policy_generation,
                current_message_log,
                current_stop_strings,
                tokenizer,
                max_seq_len,
                greedy=greedy,
                guided_decoding_config=guided_decoding_config,
            )
            current_message_log = updated_message_log

            # Update token counts
            gen_token_count = len(generated_tokens)
            assistant_token_count += gen_token_count
            token_count += gen_token_count
            turn_gen_tokens.append(gen_token_count)
            # Per-worker load accounting
            if "gen_leader_worker_idx" in gen_metrics:
                worker_idx = int(gen_metrics["gen_leader_worker_idx"])
                per_worker_token_counts[worker_idx] = (
                    per_worker_token_counts.get(worker_idx, 0) + gen_token_count
                )

        except Exception as e:
            print(f"Error generating response for sample {sample_idx}: {e}")
            break

        # Create single-sample batch for environment interaction
        sample_batch = BatchedDataDict[DatumSpec](
            {
                "message_log": [current_message_log],
                "extra_env_info": [current_extra_env_info],
                "task_name": [task_name],
            }
        )

        # Get environment feedback
        env_output = calculate_rewards(sample_batch, task_to_env)
        # Update total reward
        total_reward += float(env_output.rewards[0].item())
        # Check termination
        terminated = env_output.terminateds[0].item()
        env_obs_content = env_output.observations[0]["content"]
        # Tokenize environment response
        tokenized_obs = tokenizer(
            env_obs_content, return_tensors="pt", add_special_tokens=False
        ).input_ids[0]

        # Check for sequence length overflow
        if input_lengths + gen_token_count + len(tokenized_obs) >= max_seq_len:
            # Truncate environment observation
            max_env_tokens = max_seq_len - input_lengths - gen_token_count
            if max_env_tokens > 0:
                tokenized_obs = tokenized_obs[:max_env_tokens]
            else:
                tokenized_obs = torch.empty(0, dtype=tokenized_obs.dtype)
            truncated = True

        env_message = {
            "role": env_output.observations[0]["role"],
            "content": env_obs_content,
            "token_ids": tokenized_obs,
        }
        current_message_log.append(env_message)

        # Update token counts
        env_token_count += len(tokenized_obs)
        token_count += len(tokenized_obs)

        # Update sample state for next turn
        if not terminated and not truncated:
            if env_output.next_stop_strings[0] is not None:
                current_stop_strings = env_output.next_stop_strings[0]
            if env_output.metadata[0] is not None:
                current_extra_env_info = env_output.metadata[0]

    # Check if max turns reached
    if turn_count >= max_rollout_turns:
        max_turns_reached = True

    # Prepare final sample state
    final_sample_state = {
        "message_log": current_message_log,
        "extra_env_info": current_extra_env_info,
        "task_name": task_name,
        "total_reward": torch.tensor(total_reward),
        "stop_strings": current_stop_strings,
        "idx": sample_idx,
    }

    # Sample metrics
    sample_metrics = {
        "turn_count": turn_count,
        "total_tokens": token_count,
        "assistant_tokens": assistant_token_count,
        "env_tokens": env_token_count,
        "terminated": terminated,
        "truncated": truncated,
        "max_turns_reached": max_turns_reached,
        "total_reward": total_reward,
        "turn_gen_tokens": turn_gen_tokens,
        # Pass-through per-worker per-turn accounting for aggregation at batch level
        "per_worker_token_counts": per_worker_token_counts,
    }

    return final_sample_state, sample_metrics


def run_async_multi_turn_rollout(
    policy_generation: GenerationInterface,
    input_batch: BatchedDataDict[DatumSpec],
    tokenizer: TokenizerType,
    task_to_env: dict[str, EnvironmentInterface],
    max_seq_len: int,
    max_rollout_turns: int = 999999,
    greedy: bool = False,
    guided_decoding_config: Optional[GuidedDecodingConfig] = None,
) -> tuple[BatchedDataDict[DatumSpec], dict[str, Any]]:
    """Run multi-turn rollouts with sample-level processing.

    Each sample in the batch proceeds through its interaction independently.
    Async generation is used internally when available but the function is synchronous.

    Args:
        policy_generation: The generation interface (policy)
        input_batch: The starting batch containing initial message logs
        tokenizer: The tokenizer
        task_to_env: Dictionary mapping task names to environment instances
        max_seq_len: Maximum sequence length allowed
        max_rollout_turns: Maximum number of agent-environment interaction turns
        greedy: Whether to use greedy decoding
        guided_decoding_config: Configuration for guided decoding, None to disable guided decoding.

    Returns:
        Tuple containing:
            - BatchedDataDict with the full interaction history and accumulated rewards
            - Dictionary of rollout metrics
    """

    async def _async_rollout_implementation():
        """Internal async implementation."""
        batch_size = len(input_batch["message_log"])

        # Prepare initial states for each sample
        sample_initial_states = []
        for i in range(batch_size):
            sample_state = {
                "message_log": input_batch["message_log"][i],
                "extra_env_info": input_batch["extra_env_info"][i],
                "task_name": input_batch["task_name"][i],
                "stop_strings": input_batch.get("stop_strings", [None] * batch_size)[i],
                "idx": input_batch.get("idx", list(range(batch_size)))[i],
            }
            sample_initial_states.append(sample_state)

        # Run all samples concurrently
        async def run_single_sample_with_error_handling(i, sample_state):
            """Wrapper to handle errors for individual sample rollouts."""
            try:
                result = await run_sample_multi_turn_rollout(
                    sample_idx=i,
                    initial_sample_state=sample_state,
                    policy_generation=policy_generation,
                    tokenizer=tokenizer,
                    task_to_env=task_to_env,
                    max_seq_len=max_seq_len,
                    max_rollout_turns=max_rollout_turns,
                    greedy=greedy,
                    guided_decoding_config=guided_decoding_config,
                )
                return result
            except Exception as e:
                raise RuntimeError(f"Error in sample {i} rollout: {e}") from e

        # Create tasks for all samples and run them concurrently
        sample_tasks = [
            run_single_sample_with_error_handling(i, sample_state)
            for i, sample_state in enumerate(sample_initial_states)
        ]

        # Execute all sample rollouts concurrently
        sample_results = await asyncio.gather(*sample_tasks, return_exceptions=False)

        # Process results
        final_sample_states = []
        all_sample_metrics = []

        for final_state, sample_metrics in sample_results:
            final_sample_states.append(final_state)
            all_sample_metrics.append(sample_metrics)

        # Reconstruct batch from sample results
        batch_size = len(final_sample_states)
        final_batch = BatchedDataDict[DatumSpec](
            {
                "message_log": [state["message_log"] for state in final_sample_states],
                "extra_env_info": [
                    state["extra_env_info"] for state in final_sample_states
                ],
                "task_name": [state["task_name"] for state in final_sample_states],
                "total_reward": torch.stack(
                    [state["total_reward"] for state in final_sample_states]
                ),
                "idx": [
                    state.get("idx", i) for i, state in enumerate(final_sample_states)
                ],
                "truncated": torch.tensor(
                    [metrics["truncated"] for metrics in all_sample_metrics],
                    dtype=torch.bool,
                ),
            }
        )

        # Preserve additional fields from the original input_batch
        for key in input_batch.keys():
            if key not in final_batch:
                final_batch[key] = input_batch[key]

        # Aggregate metrics across all samples
        rollout_metrics = {
            # Overall metrics
            "total_turns": sum(m["turn_count"] for m in all_sample_metrics),
            "avg_turns_per_sample": sum(m["turn_count"] for m in all_sample_metrics)
            / batch_size,
            "max_turns_per_sample": max(m["turn_count"] for m in all_sample_metrics),
            "natural_termination_rate": sum(m["terminated"] for m in all_sample_metrics)
            / batch_size,
            "truncation_rate": sum(m["truncated"] for m in all_sample_metrics)
            / batch_size,
            "max_turns_reached_rate": sum(
                m["max_turns_reached"] for m in all_sample_metrics
            )
            / batch_size,
            # Token usage metrics
            "mean_total_tokens_per_sample": sum(
                m["total_tokens"] for m in all_sample_metrics
            )
            / batch_size,
            "mean_gen_tokens_per_sample": sum(
                m["assistant_tokens"] for m in all_sample_metrics
            )
            / batch_size,
            "max_gen_tokens_per_sample": max(
                m["assistant_tokens"] for m in all_sample_metrics
            ),
            "mean_env_tokens_per_sample": sum(
                m["env_tokens"] for m in all_sample_metrics
            )
            / batch_size,
            # Reward metrics
            "mean_total_reward": sum(m["total_reward"] for m in all_sample_metrics)
            / batch_size,
            "max_total_reward": max(m["total_reward"] for m in all_sample_metrics),
            "min_total_reward": min(m["total_reward"] for m in all_sample_metrics),
        }

        # Calculate per-worker token counts
        if "per_worker_token_counts" in all_sample_metrics[0]:
            per_worker_token_counts = {}
            for m in all_sample_metrics:
                for k, v in m["per_worker_token_counts"].items():
                    per_worker_token_counts[k] = per_worker_token_counts.get(k, 0) + v
            rollout_metrics["per_worker_token_counts"] = per_worker_token_counts

        return final_batch, rollout_metrics

    return asyncio.run(_async_rollout_implementation())


@dataclass
class AsyncPenguinRolloutResult:
    input_ids: torch.Tensor
    final_batch: BatchedDataDict[DatumSpec]
    rollout_metrics: dict[str, Any]


def _calculate_single_metric(
    values: list[float], batch_size: int, key_name: str
) -> dict:
    return {
        f"{key_name}/mean": sum(values) / batch_size,
        f"{key_name}/max": max(values),
        f"{key_name}/min": min(values),
        f"{key_name}/median": statistics.median(values),
        f"{key_name}/stddev": statistics.stdev(values),
        f"{key_name}/histogram": Histogram(values),
    }


def run_async_penguin_rollout(
    policy_generation: GenerationInterface,
    input_batch: BatchedDataDict[DatumSpec],
    tokenizer: TokenizerType,
    task_to_env: dict[str, EnvironmentInterface],
    generation_config: GenerationConfig,
    max_seq_len: Optional[int] = None,
    max_rollout_turns: Optional[int] = None,
    greedy: bool = False,
) -> AsyncPenguinRolloutResult:
    """Run multi-turn rollouts with Penguin. Please refer to the `run_async_multi_turn_rollout` docs for more information on the parameters."""
    # We leverage the same `extra_env_info` key as `run_async_multi_turn_rollout`.
    penguin_rows = input_batch["extra_env_info"]

    # Handle generation parameters up front so we don't hide anything inside here to avoid being unintuitive to the user.
    # Penguin policy is "What you see is what you get".
    assert not greedy, "`greedy` is not supported in Penguin path!"
    assert max_rollout_turns is None, (
        "`max_rollout_turns` is not supported in Penguin path!"
    )
    assert max_seq_len is None, "`max_seq_len` is not supported in Penguin path!"
    # We don't use these stop criteria
    assert not generation_config["stop_strings"], (
        "Stop strings is not supported in the generation config in Penguin path!"
    )
    assert not generation_config["stop_token_ids"], (
        "Stop strings is not supported in the generation config in Penguin path!"
    )
    # Top k is not OpenAI compatible, so Penguin does not guarantee support over it.
    assert not generation_config["top_k"], (
        "Top k is not supported in the generation config in Penguin path!"
    )

    timer = Timer()
    timer_prefix = "timing/rollout"
    timer.start(f"{timer_prefix}/total")

    for row in penguin_rows:
        # We may need better handling here. The max tokens set here would be the max new generated tokens, not the total max tokens.
        # Currently, we just rely on the underlying vLLM engine to do the truncation for us using the max model seq len set in the config.
        # row["max_tokens"] = max_seq_len

        responses_create_params = row["responses_create_params"]
        responses_create_params["temperature"] = generation_config["temperature"]
        responses_create_params["top_p"] = generation_config["top_p"]

        # Max new tokens, just like max_seq_len above is ignored and we rely on the underlying vLLM engine for truncation.
        # generation_config["max_new_tokens"]

    with timer.time(f"{timer_prefix}/run_rollouts"):
        penguin_environment = task_to_env["penguin"]
        results, rollout_loop_timing_metrics = ray.get(
            penguin_environment.run_rollouts.remote(
                penguin_rows, tokenizer, timer_prefix
            )
        )

    # Prepare for the rollout metrics calculation below. Not strictly necessary here, but good to have parity with `run_async_multi_turn_rollout`
    with timer.time(f"{timer_prefix}/prepare_for_metrics_calculation"):
        batch_size = len(penguin_rows)
        max_total_tokens_per_sample = policy_generation.cfg["vllm_cfg"]["max_model_len"]
        all_sample_metrics = [
            {
                "total_reward": r["full_result"]["reward"],
                "assistant_tokens": sum(
                    len(m["token_ids"])
                    for m in r["message_log"]
                    if m["role"] == "assistant"
                ),
                "total_tokens": sum(len(m["token_ids"]) for m in r["message_log"]),
                "turn_count": sum(1 for m in r["message_log"] if m["role"] == "user"),
                "hit_max_tokens": sum(len(m["token_ids"]) for m in r["message_log"])
                == max_total_tokens_per_sample,
            }
            for r in results
        ]

    # Aggregate metrics across all samples
    with timer.time(f"{timer_prefix}/aggregate_metrics"):
        rollout_metrics = {
            **rollout_loop_timing_metrics,
            **_calculate_single_metric(
                [m["turn_count"] for m in all_sample_metrics],
                batch_size,
                "turns_per_sample",
            ),
            **_calculate_single_metric(
                [m["total_tokens"] for m in all_sample_metrics],
                batch_size,
                "total_tokens_per_sample",
            ),
            **_calculate_single_metric(
                [m["assistant_tokens"] for m in all_sample_metrics],
                batch_size,
                "gen_tokens_per_sample",
            ),
            **_calculate_single_metric(
                [m["total_reward"] for m in all_sample_metrics],
                batch_size,
                "total_reward",
            ),
            "natural_termination_rate": sum(
                not m["hit_max_tokens"] for m in all_sample_metrics
            )
            / batch_size,
            "truncation_rate": sum(m["hit_max_tokens"] for m in all_sample_metrics)
            / batch_size,
            # TODO enable this metric. We don't have a clear handle on which tokens are user or tool role.
            # We would probably need to re-tokenize the messages post-hoc to kind of figure this out.
            # "mean_env_tokens_per_sample": sum(
            #     m["env_tokens"] for m in all_sample_metrics
            # )
            # / batch_size,
        }

    # Per-agent misc metrics
    with timer.time(f"{timer_prefix}/per_agent_misc_metrics"):
        agent_to_results: dict[str, list[dict]] = defaultdict(list)
        for penguin_row, result in zip(penguin_rows, results):
            agent_name = penguin_row["agent_ref"]["name"]
            agent_to_results[agent_name].append(result["full_result"])

        per_agent_metrics = {}
        for agent_name, agent_results in agent_to_results.items():
            keys = agent_results[0].keys()
            for key in keys:
                values = [
                    float(r[key])
                    for r in agent_results
                    if isinstance(r.get(key), (bool, int, float))
                ]
                if values:
                    per_agent_metrics.update(
                        _calculate_single_metric(
                            values, len(agent_results), f"{agent_name}/{key}"
                        )
                    )

            # Log the full result
            to_log = [[json.dumps(r, separators=((",", ":")))] for r in agent_results]
            per_agent_metrics[f"{agent_name}/full_result"] = Table(
                data=to_log, columns=["Full result"]
            )

        rollout_metrics.update(per_agent_metrics)

    # Necessary for downstream nemo rl logging/printing.
    rollout_metrics["mean_gen_tokens_per_sample"] = rollout_metrics[
        "gen_tokens_per_sample/mean"
    ]
    timer.stop(f"{timer_prefix}/total")
    rollout_metrics.update(timer.get_timing_metrics("sum"))

    # Convert LLMMessageLogType to FlatMessagesType for generation
    input_batch_for_input_ids = BatchedDataDict[DatumSpec](
        {
            "message_log": [r["input_message_log"] for r in results],
        }
    )
    batched_flat, _ = batched_message_log_to_flat_message(
        input_batch_for_input_ids["message_log"],
        pad_value_dict={"token_ids": tokenizer.pad_token_id},
    )
    input_ids = batched_flat["token_ids"]

    final_batch = BatchedDataDict[DatumSpec](
        {
            "message_log": [r["message_log"] for r in results],
            # length is used downstream for mean_prompt_length
            "length": torch.tensor(
                [len(r["input_message_log"][0]["token_ids"]) for r in results]
            ),
            "loss_multiplier": input_batch["loss_multiplier"],
            # Unnecessary parts of the DatumSpec unused by the GRPO algorithm
            # extra_env_info: dict[str, Any]
            # idx: int
            # task_name: NotRequired[str]
            # stop_strings: NotRequired[list[str]]  # Optional stop strings for generation
            # Extra information not in the DatumSpec used by the GRPO algorithm
            "total_reward": torch.tensor([r["full_result"]["reward"] for r in results]),
        }
    )

    return AsyncPenguinRolloutResult(
        input_ids=input_ids,
        final_batch=final_batch,
        rollout_metrics=rollout_metrics,
    )<|MERGE_RESOLUTION|>--- conflicted
+++ resolved
@@ -17,13 +17,10 @@
 
 import asyncio
 import copy
-<<<<<<< HEAD
-=======
 import json
 import statistics
 from collections import defaultdict
 from dataclasses import dataclass
->>>>>>> 5f6cfc7f
 from typing import Any, Optional
 
 import ray
