# Copyright (c) 2025, NVIDIA CORPORATION.  All rights reserved.
#
# Licensed under the Apache License, Version 2.0 (the "License");
# you may not use this file except in compliance with the License.
# You may obtain a copy of the License at
#
#     http://www.apache.org/licenses/LICENSE-2.0
#
# Unless required by applicable law or agreed to in writing, software
# distributed under the License is distributed on an "AS IS" BASIS,
# WITHOUT WARRANTIES OR CONDITIONS OF ANY KIND, either express or implied.
# See the License for the specific language governing permissions and
# limitations under the License.

# Generate rollouts for arbitrary environments
# Supports multi-turn rollouts and many simultaneous environments (E.g. you can train on math, code, multi-turn games and more at once)

import asyncio
import copy
from typing import Any

import ray
import torch
from transformers import PreTrainedTokenizerBase

from nemo_rl.data.interfaces import (
    DatumSpec,
    FlatMessagesType,
    LLMMessageLogType,
)
from nemo_rl.data.llm_message_utils import (
    batched_message_log_to_flat_message,
    get_keys_from_message_log,
)
from nemo_rl.distributed.batched_data_dict import BatchedDataDict
from nemo_rl.environments.interfaces import (
    EnvironmentInterface,
    EnvironmentReturn,
)
from nemo_rl.models.generation.interfaces import (
    GenerationDatumSpec,
    GenerationInterface,
    GenerationOutputSpec,
)

TokenizerType = PreTrainedTokenizerBase


def generate_responses(
    policy_generation: GenerationInterface,
    generation_input_data: BatchedDataDict[GenerationDatumSpec],
    batch: BatchedDataDict[DatumSpec],
    tokenizer: TokenizerType,
    input_lengths: torch.Tensor,
    include_logprobs: bool = True,
    greedy: bool = False,
) -> tuple[BatchedDataDict[DatumSpec], list[torch.Tensor], dict[str, float | int]]:
    """Generate responses from policy using synchronous generation."""
    # Add stop_strings to generation_input_data if present in the batch
    if "stop_strings" in batch:
        generation_input_data["stop_strings"] = batch["stop_strings"]
    else:
        # Ensure the key exists even if it's None, matching GenerationDatumSpec
        generation_input_data["stop_strings"] = [None] * len(input_lengths)

    # Always use synchronous generation
    generation_outputs = policy_generation.generate(
        generation_input_data, greedy=greedy
    )

    # Extract everything we need from the generation outputs
    output_ids = generation_outputs["output_ids"]
    generation_lengths = generation_outputs["generation_lengths"]
    unpadded_sequence_lengths = generation_outputs["unpadded_sequence_lengths"]

    # Extract generated parts
    generated_ids = []
    for i in range(len(input_lengths)):
        input_len = input_lengths[i].item()
        total_length = unpadded_sequence_lengths[i].item()
        full_output = output_ids[i]
        generated_part = full_output[input_len:total_length]
        generated_ids.append(generated_part)

    generated_texts = tokenizer.batch_decode(generated_ids, skip_special_tokens=True)

    # Append to message log
    for i, (text, input_length, total_length) in enumerate(
        zip(generated_texts, input_lengths, unpadded_sequence_lengths)
    ):
        assistant_message = {
            "role": "assistant",
            "content": text,
            "token_ids": output_ids[i, input_length:total_length],
        }

        if include_logprobs and "logprobs" in generation_outputs:
            assistant_message["generation_logprobs"] = generation_outputs["logprobs"][
                i, input_length:total_length
            ]

        batch["message_log"][i].append(assistant_message)

    # Generation metrics
    gen_metrics = {
        "mean_generation_length": generation_lengths.float().mean().item(),
        "total_generated_tokens": generation_lengths.sum().item(),
    }

    return batch, generated_ids, gen_metrics


async def generate_responses_async(
    policy_generation: GenerationInterface,
    generation_input_data: BatchedDataDict[GenerationDatumSpec],
    batch: BatchedDataDict[DatumSpec],
    tokenizer: TokenizerType,
    input_lengths: torch.Tensor,
    include_logprobs: bool = True,
    greedy: bool = False,
) -> tuple[BatchedDataDict[DatumSpec], list[torch.Tensor], dict[str, float | int]]:
    """Async version of generate_responses that properly calls generate_async."""
    # Add stop_strings to generation_input_data if present in the batch
    if "stop_strings" in batch:
        generation_input_data["stop_strings"] = batch["stop_strings"]
    else:
        # Ensure the key exists even if it's None, matching GenerationDatumSpec
        generation_input_data["stop_strings"] = [None] * len(input_lengths)

    # Check if this is vLLM with async_engine enabled
    use_async_generation = (
        hasattr(policy_generation, "cfg")
        and "vllm_cfg" in policy_generation.cfg
        and policy_generation.cfg["vllm_cfg"]["async_engine"]
        and hasattr(policy_generation, "generate_async")
    )

    assert use_async_generation, (
        "Async generation is not enabled. Please enable async generation by setting async_engine=True in the vllm_cfg section of the policy config."
    )

    # Use async generation with per-sample streaming
    collected_indexed_outputs: list[
        tuple[int, BatchedDataDict[GenerationOutputSpec]]
    ] = []
    async for original_idx, single_item_output in policy_generation.generate_async(
        generation_input_data, greedy=greedy
    ):
        collected_indexed_outputs.append((original_idx, single_item_output))

    # Sort by original_idx to ensure order matches generation_input_data
    collected_indexed_outputs.sort(key=lambda x: x[0])

    # Extract in correct order
    ordered_batched_data_dicts = [item for _, item in collected_indexed_outputs]

    assert ordered_batched_data_dicts, (
        "Generation returned no outputs for a non-empty batch."
    )

    pad_token_id = policy_generation.cfg.get("pad_token_id", tokenizer.pad_token_id)
    generation_outputs = BatchedDataDict.from_batches(
        ordered_batched_data_dicts,
        pad_value_dict={"output_ids": pad_token_id, "logprobs": 0.0},
    )

    # Extract everything we need from the generation outputs
    output_ids = generation_outputs["output_ids"]
    generation_lengths = generation_outputs["generation_lengths"]
    unpadded_sequence_lengths = generation_outputs["unpadded_sequence_lengths"]

    # Extract generated parts
    generated_ids = []
    for i in range(len(input_lengths)):
        input_len = input_lengths[i].item()
        total_length = unpadded_sequence_lengths[i].item()
        full_output = output_ids[i]
        generated_part = full_output[input_len:total_length]
        generated_ids.append(generated_part)

    generated_texts = tokenizer.batch_decode(generated_ids, skip_special_tokens=True)

    # Append to message log
    for i, (text, input_length, total_length) in enumerate(
        zip(generated_texts, input_lengths, unpadded_sequence_lengths)
    ):
        assistant_message = {
            "role": "assistant",
            "content": text,
            "token_ids": output_ids[i, input_length:total_length],
        }

        if include_logprobs and "logprobs" in generation_outputs:
            assistant_message["generation_logprobs"] = generation_outputs["logprobs"][
                i, input_length:total_length
            ]

        batch["message_log"][i].append(assistant_message)

    # Generation metrics
    gen_metrics = {
        "mean_generation_length": generation_lengths.float().mean().item(),
        "total_generated_tokens": generation_lengths.sum().item(),
    }

    return batch, generated_ids, gen_metrics


def calculate_rewards(
    batch: BatchedDataDict[DatumSpec],
    task_to_env: dict[str, EnvironmentInterface],
) -> EnvironmentReturn:
    """Calculate rewards for generated responses and get environment feedback.

    Args:
        batch: Batch containing message_log (LLMMessageLogType) with generated responses
        task_to_env: Dictionary mapping task names to their corresponding environments

    Returns:
        EnvironmentReturn namedtuple containing:
            - observations: List of observations from the environment for the next turn.
            - metadata: List of extracted metadata from the environment.
            - next_stop_strings: List of stop strings for the next generation step.
            - rewards: Tensor of rewards for the last turn.
            - terminateds: Tensor of booleans indicating if an episode ended naturally.
    """
    # Extract message logs for environment (most recent interaction)
    to_env = [
        get_keys_from_message_log(batch["message_log"][i], ["role", "content"])
        for i in range(len(batch["message_log"]))
    ]
    task_names = batch["task_name"]

    # Group messages by task type
    task_groups: dict[str, list[tuple[int, LLMMessageLogType]]] = {}
    for i, task_name in enumerate(task_names):
        if task_name not in task_groups:
            task_groups[task_name] = []
        task_groups[task_name].append((i, to_env[i]))

    # Calculate rewards for each task group concurrently
    futures = []
    future_to_indices = {}  # Map future to its corresponding indices
    for task_name, group in task_groups.items():
        if task_name not in task_to_env:
            raise ValueError(f"No environment found for task type: {task_name}")

        # Extract indices and messages for this group
        indices = [idx for idx, _ in group]
        messages = [msg for _, msg in group]

        # Get corresponding environment info
        env_info = [batch["extra_env_info"][i] for i in indices]

        # Submit task to environment and store future
        future = task_to_env[task_name].step.remote(messages, env_info)  # type: ignore # ray actor call
        futures.append(future)
        future_to_indices[future] = indices

    results = ray.get(futures)
    all_rewards = []
    all_env_observations = []
    all_terminateds = []
    all_next_stop_strings = []
    all_metadata = []  # Store extracted metadata
    all_indices_order = []
    all_answers = []

    for future, result in zip(futures, results):
        indices = future_to_indices[future]
        # Environment step returns: EnvironmentReturn
        (
            env_observations,
            metadata,
            next_stop_strings,
            task_rewards,
            terminateds,
            answers,
        ) = result
        if next_stop_strings is None:
            next_stop_strings = [None] * len(task_rewards)
        if answers is None:
            answers = [None] * len(task_rewards)

        # Store results with their original indices
        for i, idx in enumerate(indices):
            all_indices_order.append(idx)
            all_rewards.append(task_rewards[i])
            all_env_observations.append(env_observations[i])
            all_terminateds.append(terminateds[i])
            all_next_stop_strings.append(next_stop_strings[i])
            all_metadata.append(metadata[i])
            all_answers.append(answers[i])

    # Sort results by original index to maintain order
    sorted_indices = sorted(
        range(len(all_indices_order)), key=lambda k: all_indices_order[k]
    )
    rewards = torch.tensor([all_rewards[i] for i in sorted_indices])
    env_observations = [all_env_observations[i] for i in sorted_indices]
    terminateds = torch.tensor([all_terminateds[i] for i in sorted_indices])
    next_stop_strings = [all_next_stop_strings[i] for i in sorted_indices]
    metadata = [all_metadata[i] for i in sorted_indices]  # Sort metadata
    answers = [all_answers[i] for i in sorted_indices]

    return EnvironmentReturn(
        observations=env_observations,
        metadata=metadata,
        next_stop_strings=next_stop_strings,
        rewards=rewards,
        terminateds=terminateds,
        answers=answers,
    )


def run_multi_turn_rollout(
    policy_generation: GenerationInterface,
    input_batch: BatchedDataDict[DatumSpec],
    tokenizer: TokenizerType,
    task_to_env: dict[str, EnvironmentInterface],
    max_seq_len: int,
    max_rollout_turns: int = 999999,
    greedy: bool = False,
) -> tuple[BatchedDataDict[DatumSpec], dict[str, Any]]:
    """Runs a multi-turn rollout loop, interacting with the environment.

    Args:
        policy_generation: The generation interface (policy).
        input_batch: The starting batch containing initial message logs.
        tokenizer: The tokenizer.
        task_to_env: Dictionary mapping task names to environment instances.
        max_rollout_turns: Maximum number of agent-environment interaction turns.
        max_seq_len: Maximum sequence length allowed.
        greedy: Whether to use greedy decoding.

    Returns:
        Tuple containing:
            - BatchedDataDict with the full interaction history and accumulated rewards
            - Dictionary of rollout metrics
    """
    current_batch = input_batch.copy()  # Work on a copy
    batch_size = len(current_batch["message_log"])
    active_indices = torch.arange(batch_size)
    total_rewards = torch.zeros(batch_size, dtype=torch.float32)

    # Initialize stop_strings from the initial batch if present
    current_stop_strings = current_batch.get("stop_strings", [None] * batch_size)

    # Tracking metrics for each sample
    sample_turn_counts = torch.zeros(batch_size, dtype=torch.int32)
    sample_token_counts = torch.zeros(batch_size, dtype=torch.int32)
    sample_assistant_token_counts = torch.zeros(batch_size, dtype=torch.int32)
    sample_env_token_counts = torch.zeros(batch_size, dtype=torch.int32)
    sample_terminated = torch.zeros(batch_size, dtype=torch.bool)
    sample_truncated = torch.zeros(batch_size, dtype=torch.bool)
    sample_max_turns_reached = torch.zeros(batch_size, dtype=torch.bool)

    # Tracking per-turn metrics
    total_gen_tokens_per_turn = []
    active_samples_per_turn = []

    for turn in range(max_rollout_turns):
        if len(active_indices) == 0:
            break

        if max_rollout_turns > 1:
            print(
                f"▶ ▶ ▶ Running rollout turn {turn + 1} / {max_rollout_turns} with {len(active_indices)} active samples..."
            )

        active_samples_per_turn.append(len(active_indices))

        # Convert LLMMessageLogType to FlatMessagesType for generation
        active_batch = current_batch.select_indices(active_indices)
        active_stop_strings = [current_stop_strings[i] for i in active_indices.tolist()]

        active_flat_messages: BatchedDataDict[FlatMessagesType]
        active_flat_messages, active_input_lengths = (
            batched_message_log_to_flat_message(
                active_batch["message_log"],
                pad_value_dict={"token_ids": tokenizer.pad_token_id},
            )
        )

        # Extract input_ids and lengths from the flat messages
        active_input_ids = active_flat_messages["token_ids"]

        # Prepare generation input data
        generation_input_data = BatchedDataDict[GenerationDatumSpec](
            {
                "input_ids": active_input_ids,
                "input_lengths": active_input_lengths,
                "stop_strings": active_stop_strings,
            }
        )
<<<<<<< HEAD
=======
        # add the multimodal data to the generation input data
        multimodal_data = active_flat_messages.get_multimodal_dict(as_tensors=False)
        generation_input_data.update(multimodal_data)

        # keep message log for generation
        if "vllm_content" in active_batch:
            generation_input_data["vllm_content"] = active_batch["vllm_content"]
        if "vllm_images" in active_batch:
            generation_input_data["vllm_images"] = active_batch["vllm_images"]
        if "vllm_videos" in active_batch:
            generation_input_data["vllm_videos"] = active_batch["vllm_videos"]

>>>>>>> 5355a3d4
        # generate_responses updates active_batch["message_log"] in-place
        active_batch, generated_ids, gen_metrics = generate_responses(
            policy_generation,
            generation_input_data,
            active_batch,
            tokenizer,
            input_lengths=active_input_lengths,
            greedy=greedy,
        )

        # Record token usage - assistant
        for i, global_idx in enumerate(active_indices.tolist()):
            sample_assistant_token_counts[global_idx] += len(generated_ids[i])
            sample_token_counts[global_idx] += len(generated_ids[i])

        # Track total generated tokens this turn
        total_gen_tokens_per_turn.append(sum(len(ids) for ids in generated_ids))

        # Calculate rewards and get environment feedback
        env_output: EnvironmentReturn = calculate_rewards(active_batch, task_to_env)

        total_rewards[active_indices] += env_output.rewards

        # Update message log for ALL active samples with env observation
        # This must happen BEFORE filtering based on done flags
        truncation_mask = torch.zeros_like(env_output.terminateds, dtype=torch.bool)
        for i, global_idx in enumerate(active_indices.tolist()):
            env_obs_content = env_output.observations[i]["content"]
            # Tokenize the raw content from the environment into chat format if needed
            env_role = env_output.observations[i]["role"].lower()
            if env_role in {"user", "assistant", "system"}:
                formatted_obs = tokenizer.apply_chat_template(
                    [{"role": env_role, "content": env_obs_content.strip()}],
                    tokenize=False,
                    add_generation_prompt=True,
                )
                tokenized_obs = tokenizer(
                    formatted_obs, return_tensors="pt", add_special_tokens=False
                ).input_ids[0]
                # remove the bos token if added after `apply_chat_template`
                if len(formatted_obs) > 0 and hasattr(tokenizer, "bos_token_id") and formatted_obs[0] == tokenizer.bos_token_id:
                    formatted_obs = formatted_obs[1:]
            else:
                formatted_obs = env_obs_content.strip()
                tokenized_obs = tokenizer(
                    formatted_obs, return_tensors="pt", add_special_tokens=False
                ).input_ids[0]

            # tokenizer returns torch.float32 when env_obs_content is empty
            tokenized_obs = tokenized_obs.to(dtype=torch.int64)

            # check if new message overflows max_seq_len
            if (
                len(tokenized_obs) + len(generated_ids[i]) + active_input_lengths[i]
                >= max_seq_len
            ):
                tokens_left_for_obs = max_seq_len - (
                    len(generated_ids[i]) + active_input_lengths[i]
                )
                assert tokens_left_for_obs >= 0, (
                    f"tokens_left_for_obs={tokens_left_for_obs} should not be negative. This should not happen if the inference engine respects the max sequence length."
                )
                # truncate
                tokenized_obs = tokenized_obs[:tokens_left_for_obs]
                truncation_mask[i] = True
                # Record truncation
                sample_truncated[active_indices[i]] = True

            tokenized_env_obs_message = {
                "role": env_output.observations[i]["role"],
                "content": formatted_obs,
                "token_ids": tokenized_obs,
            }
            current_batch["message_log"][global_idx].append(tokenized_env_obs_message)

            # Record token usage - environment
            sample_env_token_counts[global_idx] += len(tokenized_obs)
            sample_token_counts[global_idx] += len(tokenized_obs)

            # Increment turn count
            sample_turn_counts[global_idx] += 1

        # Determine done samples and update active set
        terminateds = env_output.terminateds.bool()
        done = truncation_mask | terminateds
        sample_terminated[active_indices] |= done

        # Update active indices for the next iteration
        active_indices_local_next = torch.where(~done)[0]
        active_indices = active_indices[active_indices_local_next]
        continuing_indices_global = active_indices  # Indices relative to original batch
        # Get next stop strings and infos corresponding to the indices that are *continuing*
        continuing_next_stops = [
            env_output.next_stop_strings[i] for i in active_indices_local_next.tolist()
        ]
        # Get metadata corresponding to continuing indices, using the correct field name
        continuing_metadata = [
            env_output.metadata[i] for i in active_indices_local_next.tolist()
        ]

        for i, global_idx in enumerate(continuing_indices_global.tolist()):
            # Update stop strings for the next turn
            current_stop_strings[global_idx] = continuing_next_stops[i]
            # Update metadata (extra_env_info) using info from environment
            if continuing_metadata[i] is not None:
                current_batch["extra_env_info"][global_idx] = continuing_metadata[i]

    # Record samples that reached max turns
    sample_max_turns_reached[active_indices] = True

    # Add total rewards to the final batch
    current_batch["total_reward"] = total_rewards
    current_batch["truncated"] = sample_truncated

    # Calculate aggregate metrics
    rollout_metrics = {
        # Overall metrics
        "total_turns": int(sample_turn_counts.sum().item()),
        "avg_turns_per_sample": float(sample_turn_counts.float().mean().item()),
        "max_turns_per_sample": int(sample_turn_counts.max().item()),
        "natural_termination_rate": float(sample_terminated.float().mean().item()),
        "truncation_rate": float(sample_truncated.float().mean().item()),
        "max_turns_reached_rate": float(sample_max_turns_reached.float().mean().item()),
        # Token usage metrics
        "mean_total_tokens_per_sample": float(
            sample_token_counts.float().mean().item()
        ),
        "mean_gen_tokens_per_sample": float(
            sample_assistant_token_counts.float().mean().item()
        ),
        "mean_env_tokens_per_sample": float(
            sample_env_token_counts.float().mean().item()
        ),
    }
    return current_batch, rollout_metrics


async def async_generate_response_for_sample_turn(
    policy_generation: GenerationInterface,
    sample_message_log: list[dict],
    sample_stop_strings: list[str] | None,
    tokenizer: TokenizerType,
    max_seq_len: int,
    greedy: bool = False,
) -> tuple[list[dict], torch.Tensor, torch.Tensor, dict[str, float]]:
    """Generate a response for a single sample's turn using async generation.

    Args:
        policy_generation: The generation interface to use
        sample_message_log: Message log for a single sample
        sample_stop_strings: Stop strings for this sample
        tokenizer: Tokenizer to use
        max_seq_len: Maximum sequence length
        greedy: Whether to use greedy decoding

    Returns:
        Tuple of (updated_message_log, generated_tokens, input_lengths, generation_metrics)
    """
    from nemo_rl.data.llm_message_utils import batched_message_log_to_flat_message

    # Convert single sample to batch format
    batch_message_logs = [sample_message_log]

    # Convert to flat format for generation
    flat_messages, input_lengths = batched_message_log_to_flat_message(
        batch_message_logs,
        pad_value_dict={"token_ids": tokenizer.pad_token_id},
    )

    # Create generation input
    generation_input_data = BatchedDataDict[GenerationDatumSpec](
        {
            "input_ids": flat_messages["token_ids"],
            "input_lengths": input_lengths,
            "stop_strings": [sample_stop_strings],
        }
    )

    # Create a dummy batch for generate_responses_async
    dummy_batch = BatchedDataDict[DatumSpec](
        {
            "message_log": batch_message_logs,
            "stop_strings": [sample_stop_strings],
        }
    )

    # Generate response using the async version
    updated_batch, generated_ids, gen_metrics = await generate_responses_async(
        policy_generation,
        generation_input_data,
        dummy_batch,
        tokenizer,
        input_lengths=input_lengths,
        include_logprobs=True,
        greedy=greedy,
    )

    # Extract results for the single sample
    updated_message_log = updated_batch["message_log"][0]
    generated_tokens = generated_ids[0] if generated_ids else torch.empty(0)

    return updated_message_log, generated_tokens, input_lengths, gen_metrics


async def run_sample_multi_turn_rollout(
    sample_idx: int,
    initial_sample_state: dict,
    policy_generation: GenerationInterface,
    tokenizer: TokenizerType,
    task_to_env: dict[str, EnvironmentInterface],
    max_seq_len: int,
    max_rollout_turns: int = 999999,
    greedy: bool = False,
) -> tuple[dict, dict[str, Any]]:
    """Run a multi-turn rollout for a single sample.

    This function manages the complete lifecycle of one sample's interaction.
    Async generation is used internally when available.

    Args:
        sample_idx: Index of this sample in the original batch
        initial_sample_state: Initial state containing message_log, extra_env_info, etc.
        policy_generation: The generation interface
        tokenizer: Tokenizer to use
        task_to_env: Environment mapping
        max_seq_len: Maximum sequence length
        max_rollout_turns: Maximum number of turns
        greedy: Whether to use greedy decoding

    Returns:
        Tuple of (final_sample_state, sample_metrics)
    """
    # Initialize sample state
    current_message_log = copy.deepcopy(initial_sample_state["message_log"])
    current_extra_env_info = copy.deepcopy(initial_sample_state["extra_env_info"])
    current_stop_strings = initial_sample_state.get("stop_strings", None)
    task_name = initial_sample_state["task_name"]

    # Sample-level metrics
    total_reward = 0.0
    turn_count = 0
    token_count = 0
    assistant_token_count = 0
    env_token_count = 0
    terminated = False
    truncated = False
    max_turns_reached = False

    # Track per-turn metrics
    turn_gen_tokens = []

    for turn in range(max_rollout_turns):
        if terminated or truncated:
            break

        turn_count += 1

        # Generate response for this sample using async generation
        try:
            (
                updated_message_log,
                generated_tokens,
                input_lengths,
                gen_metrics,
            ) = await async_generate_response_for_sample_turn(
                policy_generation,
                current_message_log,
                current_stop_strings,
                tokenizer,
                max_seq_len,
                greedy=greedy,
            )
            current_message_log = updated_message_log

            # Update token counts
            gen_token_count = len(generated_tokens)
            assistant_token_count += gen_token_count
            token_count += gen_token_count
            turn_gen_tokens.append(gen_token_count)

        except Exception as e:
            print(f"Error generating response for sample {sample_idx}: {e}")
            break

        # Create single-sample batch for environment interaction
        sample_batch = BatchedDataDict[DatumSpec](
            {
                "message_log": [current_message_log],
                "extra_env_info": [current_extra_env_info],
                "task_name": [task_name],
            }
        )

        # Get environment feedback
        env_output = calculate_rewards(sample_batch, task_to_env)
        # Update total reward
        total_reward += float(env_output.rewards[0].item())
        # Check termination
        terminated = env_output.terminateds[0].item()
        env_obs_content = env_output.observations[0]["content"]
        # Tokenize environment response
        env_role = env_output.observations[0]["role"].lower()
        if env_role in {"user", "assistant", "system"}:
            formatted_obs = tokenizer.apply_chat_template(
                [{"role": env_role, "content": env_obs_content.strip()}],
                tokenize=False,
                add_generation_prompt=True,
            )
            tokenized_obs = tokenizer(
                formatted_obs, return_tensors="pt", add_special_tokens=False
            ).input_ids[0]
            # remove the bos token if added after `apply_chat_template`
            if len(formatted_obs) > 0 and hasattr(tokenizer, "bos_token_id") and formatted_obs[0] == tokenizer.bos_token_id:
                formatted_obs = formatted_obs[1:]
        else:
            formatted_obs = env_obs_content.strip()
            tokenized_obs = tokenizer(
                formatted_obs, return_tensors="pt", add_special_tokens=False
            ).input_ids[0]

        # Check for sequence length overflow
        if input_lengths + gen_token_count + len(tokenized_obs) >= max_seq_len:
            # Truncate environment observation
            max_env_tokens = max_seq_len - input_lengths - gen_token_count
            if max_env_tokens > 0:
                tokenized_obs = tokenized_obs[:max_env_tokens]
            else:
                tokenized_obs = torch.empty(0, dtype=tokenized_obs.dtype)
            truncated = True

        env_message = {
            "role": env_output.observations[0]["role"],
            "content": formatted_obs,
            "token_ids": tokenized_obs,
        }
        current_message_log.append(env_message)

        # Update token counts
        env_token_count += len(tokenized_obs)
        token_count += len(tokenized_obs)

        # Update sample state for next turn
        if not terminated and not truncated:
            if env_output.next_stop_strings[0] is not None:
                current_stop_strings = env_output.next_stop_strings[0]
            if env_output.metadata[0] is not None:
                current_extra_env_info = env_output.metadata[0]

    # Check if max turns reached
    if turn_count >= max_rollout_turns:
        max_turns_reached = True

    # Prepare final sample state
    final_sample_state = {
        "message_log": current_message_log,
        "extra_env_info": current_extra_env_info,
        "task_name": task_name,
        "total_reward": torch.tensor(total_reward),
        "stop_strings": current_stop_strings,
        "idx": sample_idx,
    }

    # Sample metrics
    sample_metrics = {
        "turn_count": turn_count,
        "total_tokens": token_count,
        "assistant_tokens": assistant_token_count,
        "env_tokens": env_token_count,
        "terminated": terminated,
        "truncated": truncated,
        "max_turns_reached": max_turns_reached,
        "total_reward": total_reward,
        "turn_gen_tokens": turn_gen_tokens,
    }

    return final_sample_state, sample_metrics


def run_async_multi_turn_rollout(
    policy_generation: GenerationInterface,
    input_batch: BatchedDataDict[DatumSpec],
    tokenizer: TokenizerType,
    task_to_env: dict[str, EnvironmentInterface],
    max_seq_len: int,
    max_rollout_turns: int = 999999,
    greedy: bool = False,
) -> tuple[BatchedDataDict[DatumSpec], dict[str, Any]]:
    """Run multi-turn rollouts with sample-level processing.

    Each sample in the batch proceeds through its interaction independently.
    Async generation is used internally when available but the function is synchronous.

    Args:
        policy_generation: The generation interface (policy)
        input_batch: The starting batch containing initial message logs
        tokenizer: The tokenizer
        task_to_env: Dictionary mapping task names to environment instances
        max_seq_len: Maximum sequence length allowed
        max_rollout_turns: Maximum number of agent-environment interaction turns
        greedy: Whether to use greedy decoding

    Returns:
        Tuple containing:
            - BatchedDataDict with the full interaction history and accumulated rewards
            - Dictionary of rollout metrics
    """

    async def _async_rollout_implementation():
        """Internal async implementation."""
        batch_size = len(input_batch["message_log"])

        # Prepare initial states for each sample
        sample_initial_states = []
        for i in range(batch_size):
            sample_state = {
                "message_log": input_batch["message_log"][i],
                "extra_env_info": input_batch["extra_env_info"][i],
                "task_name": input_batch["task_name"][i],
                "stop_strings": input_batch.get("stop_strings", [None] * batch_size)[i],
                "idx": input_batch.get("idx", list(range(batch_size)))[i],
            }
            sample_initial_states.append(sample_state)

        # Run all samples concurrently
        async def run_single_sample_with_error_handling(i, sample_state):
            """Wrapper to handle errors for individual sample rollouts."""
            try:
                result = await run_sample_multi_turn_rollout(
                    sample_idx=i,
                    initial_sample_state=sample_state,
                    policy_generation=policy_generation,
                    tokenizer=tokenizer,
                    task_to_env=task_to_env,
                    max_seq_len=max_seq_len,
                    max_rollout_turns=max_rollout_turns,
                    greedy=greedy,
                )
                return result
            except Exception as e:
                raise RuntimeError(f"Error in sample {i} rollout: {e}") from e

        # Create tasks for all samples and run them concurrently
        sample_tasks = [
            run_single_sample_with_error_handling(i, sample_state)
            for i, sample_state in enumerate(sample_initial_states)
        ]

        # Execute all sample rollouts concurrently
        sample_results = await asyncio.gather(*sample_tasks, return_exceptions=False)

        # Process results
        final_sample_states = []
        all_sample_metrics = []

        for final_state, sample_metrics in sample_results:
            final_sample_states.append(final_state)
            all_sample_metrics.append(sample_metrics)

        # Reconstruct batch from sample results
        batch_size = len(final_sample_states)
        final_batch = BatchedDataDict[DatumSpec](
            {
                "message_log": [state["message_log"] for state in final_sample_states],
                "extra_env_info": [
                    state["extra_env_info"] for state in final_sample_states
                ],
                "task_name": [state["task_name"] for state in final_sample_states],
                "total_reward": torch.stack(
                    [state["total_reward"] for state in final_sample_states]
                ),
                "idx": [
                    state.get("idx", i) for i, state in enumerate(final_sample_states)
                ],
                "truncated": torch.tensor(
                    [metrics["truncated"] for metrics in all_sample_metrics],
                    dtype=torch.bool,
                ),
            }
        )

        # Preserve additional fields from the original input_batch
        for key in input_batch.keys():
            if key not in final_batch:
                final_batch[key] = input_batch[key]

        # Aggregate metrics across all samples
        rollout_metrics = {
            # Overall metrics
            "total_turns": sum(m["turn_count"] for m in all_sample_metrics),
            "avg_turns_per_sample": sum(m["turn_count"] for m in all_sample_metrics)
            / batch_size,
            "max_turns_per_sample": max(m["turn_count"] for m in all_sample_metrics),
            "natural_termination_rate": sum(m["terminated"] for m in all_sample_metrics)
            / batch_size,
            "truncation_rate": sum(m["truncated"] for m in all_sample_metrics)
            / batch_size,
            "max_turns_reached_rate": sum(
                m["max_turns_reached"] for m in all_sample_metrics
            )
            / batch_size,
            # Token usage metrics
            "mean_total_tokens_per_sample": sum(
                m["total_tokens"] for m in all_sample_metrics
            )
            / batch_size,
            "mean_gen_tokens_per_sample": sum(
                m["assistant_tokens"] for m in all_sample_metrics
            )
            / batch_size,
            "mean_env_tokens_per_sample": sum(
                m["env_tokens"] for m in all_sample_metrics
            )
            / batch_size,
            # Reward metrics
            "mean_total_reward": sum(m["total_reward"] for m in all_sample_metrics)
            / batch_size,
            "max_total_reward": max(m["total_reward"] for m in all_sample_metrics),
            "min_total_reward": min(m["total_reward"] for m in all_sample_metrics),
        }

        return final_batch, rollout_metrics

    return asyncio.run(_async_rollout_implementation())<|MERGE_RESOLUTION|>--- conflicted
+++ resolved
@@ -393,8 +393,7 @@
                 "stop_strings": active_stop_strings,
             }
         )
-<<<<<<< HEAD
-=======
+
         # add the multimodal data to the generation input data
         multimodal_data = active_flat_messages.get_multimodal_dict(as_tensors=False)
         generation_input_data.update(multimodal_data)
@@ -407,7 +406,6 @@
         if "vllm_videos" in active_batch:
             generation_input_data["vllm_videos"] = active_batch["vllm_videos"]
 
->>>>>>> 5355a3d4
         # generate_responses updates active_batch["message_log"] in-place
         active_batch, generated_ids, gen_metrics = generate_responses(
             policy_generation,
