--- conflicted
+++ resolved
@@ -341,7 +341,39 @@
     return output
 
 
-<<<<<<< HEAD
+def random_input_len_processor(
+    datum_dict: dict[str, Any],
+    task_data_spec: TaskDataSpec,
+    tokenizer: TokenizerType,
+    max_seq_length: int,
+    idx: int,
+) -> DatumSpec:
+    """Process a datum dictionary (directly loaded from dataset) into a DatumSpec for random input length."""
+    input_len_or_input_len_generator = task_data_spec.input_len_or_input_len_generator
+    if callable(input_len_or_input_len_generator):
+        input_len = input_len_or_input_len_generator(idx)
+    else:
+        input_len = input_len_or_input_len_generator
+
+    message_log: LLMMessageLogType = []
+    user_message = {
+        "role": "user",
+        "content": "Synthetic random input data",
+        "token_ids": torch.randint(0, tokenizer.vocab_size, (input_len,)),  # type: ignore
+    }
+    message_log.append(user_message)  # type: ignore
+    assert input_len <= max_seq_length  # type: ignore
+    output: DatumSpec = {
+        "message_log": message_log,
+        "length": input_len,  # type: ignore
+        "loss_multiplier": 1.0,
+        "idx": idx,
+        "extra_env_info": {},
+        "task_name": "random",
+    }
+    return output
+
+
 # Processor registry. Key is the processor name, value is the processor function.
 # Note: We cast the literal dict to Dict[str, TaskDataProcessFnCallable] because
 # type checkers see each concrete function's signature as a distinct callable type.
@@ -356,6 +388,7 @@
         "multichoice_qa_processor": multichoice_qa_processor,
         "math_data_processor": math_data_processor,
         "helpsteer3_data_processor": helpsteer3_data_processor,
+        "random_input_len_processor": random_input_len_processor,
     },
 )
 
@@ -367,37 +400,4 @@
         raise ValueError(f"Processor name {processor_name} already registered")
     PROCESSOR_REGISTRY[processor_name] = processor_function
 
-    print(f"[INFO] Dataset processor {processor_name} registered")
-=======
-def random_input_len_processor(
-    datum_dict: dict[str, Any],
-    task_data_spec: TaskDataSpec,
-    tokenizer: TokenizerType,
-    max_seq_length: int,
-    idx: int,
-) -> DatumSpec:
-    """Process a datum dictionary (directly loaded from dataset) into a DatumSpec for random input length."""
-    input_len_or_input_len_generator = task_data_spec.input_len_or_input_len_generator
-    if callable(input_len_or_input_len_generator):
-        input_len = input_len_or_input_len_generator(idx)
-    else:
-        input_len = input_len_or_input_len_generator
-
-    message_log: LLMMessageLogType = []
-    user_message = {
-        "role": "user",
-        "content": "Synthetic random input data",
-        "token_ids": torch.randint(0, tokenizer.vocab_size, (input_len,)),  # type: ignore
-    }
-    message_log.append(user_message)  # type: ignore
-    assert input_len <= max_seq_length  # type: ignore
-    output: DatumSpec = {
-        "message_log": message_log,
-        "length": input_len,  # type: ignore
-        "loss_multiplier": 1.0,
-        "idx": idx,
-        "extra_env_info": {},
-        "task_name": "random",
-    }
-    return output
->>>>>>> 1eb939ae
+    print(f"[INFO] Dataset processor {processor_name} registered")