# Copyright (c) 2025, NVIDIA CORPORATION.  All rights reserved.
#
# Licensed under the Apache License, Version 2.0 (the "License");
# you may not use this file except in compliance with the License.
# You may obtain a copy of the License at
#
#     http://www.apache.org/licenses/LICENSE-2.0
#
# Unless required by applicable law or agreed to in writing, software
# distributed under the License is distributed on an "AS IS" BASIS,
# WITHOUT WARRANTIES OR CONDITIONS OF ANY KIND, either express or implied.
# See the License for the specific language governing permissions and
# limitations under the License.

"""Contains data processors for evaluation."""

from typing import Any, Dict, cast

import torch
from transformers import PreTrainedTokenizerBase

from nemo_rl.data.interfaces import (
    DatumSpec,
    LLMMessageLogType,
    TaskDataProcessFnCallable,
    TaskDataSpec,
)

TokenizerType = PreTrainedTokenizerBase


def helpsteer3_data_processor(
    datum_dict: dict[str, Any],
    task_data_spec: TaskDataSpec,
    tokenizer: TokenizerType,
    max_seq_length: int,
    idx: int,
) -> DatumSpec:
    """Process a HelpSteer3 preference datum into a DatumSpec for GRPO training.

    This function converts HelpSteer3 preference data to work with GRPO by:
    1. Using the context as the prompt
    2. Using the preferred completion as the target response
    3. Creating a reward signal based on preference scores
    """
    # Extract context and completions from HelpSteer3 format
    context = datum_dict["context"]
    preferred_completion = datum_dict["response"]

    # Build the conversation from context
    message_log: LLMMessageLogType = []

    # Add context messages
    if isinstance(context, list):
        for msg in context:
            message_log.append(
                {
                    "role": msg["role"],
                    "content": msg["content"],
                }
            )
    else:
        # If context is a string, treat it as a user message
        message_log.append(
            {
                "role": "user",
                "content": context,
            }
        )

    # Add the preferred completion as the target
    for completion_msg in preferred_completion:
        message_log.append(
            {
                "role": completion_msg["role"],
                "content": completion_msg["content"],
            }
        )

    # Apply chat template and tokenize
    formatted_conversation = tokenizer.apply_chat_template(
        message_log,
        tokenize=False,
        add_generation_prompt=False,
        add_special_tokens=True,
    )

    # Tokenize the entire conversation
    full_tokens = tokenizer(
        formatted_conversation,
        return_tensors="pt",
        add_special_tokens=False,  # Already added by chat template
    )["input_ids"][0]

    # For simplicity, assign all tokens to the first message
    # In a more sophisticated implementation, you might want to split tokens properly
    message_log[0]["token_ids"] = full_tokens
    message_log[0]["content"] = formatted_conversation

    # Clear token_ids for other messages to avoid double counting
    for i in range(1, len(message_log)):
        message_log[i]["token_ids"] = tokenizer("", return_tensors="pt")["input_ids"][
            0
        ]  # Empty tensor

    length = sum(len(m["token_ids"]) for m in message_log)

    # Create ground truth from the preferred completion for environment evaluation
    ground_truth = " ".join([msg["content"] for msg in preferred_completion])
    extra_env_info = {"ground_truth": ground_truth}

    loss_multiplier = 1.0
    if length > max_seq_length:
        # Truncate if too long
        for chat_message in message_log:
            chat_message["token_ids"] = chat_message["token_ids"][
                : min(
                    max_seq_length // len(message_log), len(chat_message["token_ids"])
                )
            ]
        loss_multiplier = 0.0  # Reduce loss for truncated sequences

    output: DatumSpec = {
        "message_log": message_log,
        "length": length,
        "extra_env_info": extra_env_info,
        "loss_multiplier": loss_multiplier,
        "idx": idx,
    }
    if "task_name" in datum_dict:
        output["task_name"] = datum_dict["task_name"]
    return output


# Example of a generic math data processor
def math_data_processor(
    datum_dict: dict[str, Any],
    task_data_spec: TaskDataSpec,
    tokenizer: TokenizerType,
    max_seq_length: int,
    idx: int,
) -> DatumSpec:
    """Process a datum dictionary (directly loaded from dataset) into a DatumSpec for the Math Environment."""
    problem = datum_dict["problem"]
    solution = str(datum_dict["expected_answer"])
    extra_env_info = {"ground_truth": solution}

    message_log: LLMMessageLogType = []

    # system prompt
    if task_data_spec.system_prompt:
        sys_prompt: dict[str, str | torch.Tensor] = {
            "role": "system",
            "content": task_data_spec.system_prompt,
        }
        sys = tokenizer.apply_chat_template(
            [cast(dict[str, str], sys_prompt)],
            tokenize=False,
            add_generation_prompt=False,
            add_special_tokens=False,
        )
        sys_prompt["token_ids"] = tokenizer(
            sys, return_tensors="pt", add_special_tokens=False
        )["input_ids"][0]
        message_log.append(sys_prompt)

    # user prompt
    if task_data_spec.prompt:
        problem = task_data_spec.prompt.format(problem)
    user_message = {"role": "user", "content": problem}
    message = tokenizer.apply_chat_template(
        [user_message],
        tokenize=False,
        add_generation_prompt=True,
        add_special_tokens=False,
    )
    user_message["token_ids"] = tokenizer(
        message, return_tensors="pt", add_special_tokens=False
    )["input_ids"][0]
    user_message["content"] = message
    message_log.append(user_message)

    length = sum(len(m["token_ids"]) for m in message_log)

    loss_multiplier = 1.0
    if length > max_seq_length:
        # make smaller and mask out
        for indiv_message in message_log:
            indiv_message["token_ids"] = indiv_message["token_ids"][
                : min(4, max_seq_length // len(message_log))
            ]
        loss_multiplier = 0.0

    output: DatumSpec = {
        "message_log": message_log,
        "length": length,
        "extra_env_info": extra_env_info,
        "loss_multiplier": loss_multiplier,
        "idx": idx,
    }
    if "task_name" in datum_dict:
        output["task_name"] = datum_dict["task_name"]
    return output


def math_hf_data_processor(
    datum_dict: dict[str, Any],
    task_data_spec: TaskDataSpec,
    tokenizer: TokenizerType,
    max_seq_length: int,
    idx: int,
) -> DatumSpec:
    """Process a datum dictionary (directly loaded from data/hf_datasets/openmathinstruct2.py) into a DatumSpec for the Reward Model Environment."""
    user_message = datum_dict["messages"]
    problem = user_message[0]["content"]
    extra_env_info = {"ground_truth": user_message[1]["content"]}

    message_log: LLMMessageLogType = []
    formatted_content = (
        task_data_spec.prompt.format(problem) if task_data_spec.prompt else problem
    )
    user_message = {
        "role": "user",
        "content": formatted_content,
    }
    message: list[str] = tokenizer.apply_chat_template(  # type: ignore
        [user_message],
        tokenize=False,
        add_generation_prompt=True,
        add_special_tokens=False,
    )

    user_message["token_ids"] = tokenizer(
        message,
        return_tensors="pt",
        add_special_tokens=False,
    )["input_ids"][0]
    user_message["content"] = message
    message_log.append(user_message)

    length = sum(len(m["token_ids"]) for m in message_log)

    loss_multiplier = 1.0
    if length > max_seq_length:
        # make smaller and mask out
        for chat_message in message_log:
            chat_message["token_ids"] = chat_message["token_ids"][
                : min(4, max_seq_length // len(message_log))
            ]
        loss_multiplier = 0.0

    output: DatumSpec = {
        "message_log": message_log,
        "length": length,
        "extra_env_info": extra_env_info,
        "loss_multiplier": loss_multiplier,
        "idx": idx,
        "task_name": datum_dict["task_name"],
    }
    return output


def _construct_multichoice_prompt(
    prompt: str, question: str, options: dict[str, str]
) -> str:
    """Construct prompt from question and options."""
    output = prompt
    output += f"\n\nQuestion: {question}\nOptions:\n"
    output += "\n".join(
        [
            f"{letter}) {option}"
            for letter, option in options.items()
            if option is not None
        ]
    )
    return output


def multichoice_qa_processor(
    datum_dict: dict[str, Any],
    task_data_spec: TaskDataSpec,
    tokenizer: TokenizerType,
    max_seq_length: int,
    idx: int,
) -> DatumSpec:
    """Process a datum dictionary (directly loaded from dataset) into a DatumSpec for multiple-choice problems."""
    question = datum_dict["question"]
    answer = str(datum_dict["answer"])
    options = datum_dict["options"]
    extra_env_info = {"ground_truth": answer}
    if "subject" in datum_dict:
        extra_env_info.update({"subject": datum_dict["subject"]})

    message_log = []

    # system prompt
    if task_data_spec.system_prompt:
        sys_prompt: dict[str, str | torch.Tensor] = {
            "role": "system",
            "content": task_data_spec.system_prompt,
        }
        sys = tokenizer.apply_chat_template(
            [cast(dict[str, str], sys_prompt)],
            tokenize=False,
            add_generation_prompt=False,
            add_special_tokens=False,
        )
        sys_prompt["token_ids"] = tokenizer(
            sys, return_tensors="pt", add_special_tokens=False
        )["input_ids"][0]
        message_log.append(sys_prompt)

    # user prompt
    if task_data_spec.prompt:
        question = _construct_multichoice_prompt(
            task_data_spec.prompt, question, options
        )
    user_message = {"role": "user", "content": question}
    message = tokenizer.apply_chat_template(
        [user_message],
        tokenize=False,
        add_generation_prompt=True,
        add_special_tokens=False,
    )
    user_message["token_ids"] = tokenizer(
        message, return_tensors="pt", add_special_tokens=False
    )["input_ids"][0]
    user_message["content"] = message
    message_log.append(user_message)

    length = sum(len(m["token_ids"]) for m in message_log)
    output: DatumSpec = {
        "message_log": message_log,
        "length": length,
        "extra_env_info": extra_env_info,
        "loss_multiplier": 1.0,
        "idx": idx,
    }
    if "task_name" in datum_dict:
        output["task_name"] = datum_dict["task_name"]
    return output


<<<<<<< HEAD
def random_input_len_processor(
    datum_dict: dict[str, Any],
    task_data_spec: TaskDataSpec,
    tokenizer: TokenizerType,
    max_seq_length: int,
    idx: int,
) -> DatumSpec:
    """Process a datum dictionary (directly loaded from dataset) into a DatumSpec for random input length."""
    input_len_or_input_len_generator = task_data_spec.input_len_or_input_len_generator
    if callable(input_len_or_input_len_generator):
        input_len = input_len_or_input_len_generator(idx)
    else:
        input_len = input_len_or_input_len_generator

    message_log: LLMMessageLogType = []
    user_message = {
        "role": "user",
        "content": "Synthetic random input data",
        "token_ids": torch.randint(0, tokenizer.vocab_size, (input_len,)),  # type: ignore
    }
    message_log.append(user_message)  # type: ignore
    assert input_len <= max_seq_length  # type: ignore
    output: DatumSpec = {
        "message_log": message_log,
        "length": input_len,  # type: ignore
        "loss_multiplier": 1.0,
        "idx": idx,
        "extra_env_info": {},
        "task_name": "random",
    }
    return output
=======
# Processor registry. Key is the processor name, value is the processor function.
# Note: We cast the literal dict to Dict[str, TaskDataProcessFnCallable] because
# type checkers see each concrete function's signature as a distinct callable type.
# Without the cast, the registry's inferred type becomes a union of those specific
# callables, which is not assignable to the uniform TaskDataProcessFnCallable.
# The cast asserts our intent that all entries conform to the common callable protocol.
PROCESSOR_REGISTRY: Dict[str, TaskDataProcessFnCallable] = cast(
    Dict[str, TaskDataProcessFnCallable],
    {
        "default": math_hf_data_processor,
        "math_hf_data_processor": math_hf_data_processor,
        "multichoice_qa_processor": multichoice_qa_processor,
        "math_data_processor": math_data_processor,
        "helpsteer3_data_processor": helpsteer3_data_processor,
    },
)


def register_processor(
    processor_name: str, processor_function: TaskDataProcessFnCallable
) -> None:
    if processor_name in PROCESSOR_REGISTRY:
        raise ValueError(f"Processor name {processor_name} already registered")
    PROCESSOR_REGISTRY[processor_name] = processor_function

    print(f"[INFO] Dataset processor {processor_name} registered")
>>>>>>> f017fd86
<|MERGE_RESOLUTION|>--- conflicted
+++ resolved
@@ -341,7 +341,6 @@
     return output
 
 
-<<<<<<< HEAD
 def random_input_len_processor(
     datum_dict: dict[str, Any],
     task_data_spec: TaskDataSpec,
@@ -373,7 +372,8 @@
         "task_name": "random",
     }
     return output
-=======
+
+
 # Processor registry. Key is the processor name, value is the processor function.
 # Note: We cast the literal dict to Dict[str, TaskDataProcessFnCallable] because
 # type checkers see each concrete function's signature as a distinct callable type.
@@ -399,5 +399,4 @@
         raise ValueError(f"Processor name {processor_name} already registered")
     PROCESSOR_REGISTRY[processor_name] = processor_function
 
-    print(f"[INFO] Dataset processor {processor_name} registered")
->>>>>>> f017fd86
+    print(f"[INFO] Dataset processor {processor_name} registered")