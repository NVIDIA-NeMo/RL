--- conflicted
+++ resolved
@@ -74,11 +74,7 @@
             "Loading agentica-org/DeepScaleR-Preview-Dataset for training and validation"
         )
         base_dataset: Any = DeepScalerDataset(seed=seed)
-<<<<<<< HEAD
-    elif data_config["dataset_name"] == "DAPOMath17K":
-=======
     elif dataset_name == "DAPOMath17K":
->>>>>>> 4db0db28
         print(
             "Loading BytedTsinghua-SIA/DAPO-Math-17k for training and AIME 2024 for validation"
         )
