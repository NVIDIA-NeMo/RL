# Copyright (c) 2025, NVIDIA CORPORATION.  All rights reserved.
#
# Licensed under the Apache License, Version 2.0 (the "License");
# you may not use this file except in compliance with the License.
# You may obtain a copy of the License at
#
#     http://www.apache.org/licenses/LICENSE-2.0
#
# Unless required by applicable law or agreed to in writing, software
# distributed under the License is distributed on an "AS IS" BASIS,
# WITHOUT WARRANTIES OR CONDITIONS OF ANY KIND, either express or implied.
# See the License for the specific language governing permissions and
# limitations under the License.

from typing import NotRequired, TypedDict


class DataConfig(TypedDict):
    max_input_seq_length: int
    prompt_file: NotRequired[str]
    system_prompt_file: NotRequired[str]
    dataset_name: str
    val_dataset_name: NotRequired[str]
    add_bos: NotRequired[bool]
    add_eos: NotRequired[bool]
    input_key: NotRequired[str]
    output_key: NotRequired[str]
    add_generation_prompt: NotRequired[bool]
    add_system_prompt: NotRequired[bool]
    split: NotRequired[str]
    shuffle: NotRequired[bool]
<<<<<<< HEAD
    seed: NotRequired[int]
=======
    download_dir: NotRequired[str]
>>>>>>> f85a4f61


class MathDataConfig(DataConfig):
    problem_key: str
    solution_key: str<|MERGE_RESOLUTION|>--- conflicted
+++ resolved
@@ -29,11 +29,8 @@
     add_system_prompt: NotRequired[bool]
     split: NotRequired[str]
     shuffle: NotRequired[bool]
-<<<<<<< HEAD
     seed: NotRequired[int]
-=======
     download_dir: NotRequired[str]
->>>>>>> f85a4f61
 
 
 class MathDataConfig(DataConfig):
