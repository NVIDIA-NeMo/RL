# Copyright (c) 2025, NVIDIA CORPORATION.  All rights reserved.
#
# Licensed under the Apache License, Version 2.0 (the "License");
# you may not use this file except in compliance with the License.
# You may obtain a copy of the License at
#
#     http://www.apache.org/licenses/LICENSE-2.0
#
# Unless required by applicable law or agreed to in writing, software
# distributed under the License is distributed on an "AS IS" BASIS,
# WITHOUT WARRANTIES OR CONDITIONS OF ANY KIND, either express or implied.
# See the License for the specific language governing permissions and
# limitations under the License.

import asyncio
<<<<<<< HEAD
import collections
=======
>>>>>>> 5680f251
import json
import os
from typing import Optional, TypedDict

import ray
import torch
from torch.utils.data import DataLoader
from transformers import AutoTokenizer

from nemo_rl.algorithms.utils import set_seed
from nemo_rl.data import MathDataConfig
from nemo_rl.data.datasets import AllTaskProcessedDataset, eval_collate_fn
from nemo_rl.data.llm_message_utils import get_keys_from_message_log
from nemo_rl.distributed.batched_data_dict import BatchedDataDict
from nemo_rl.distributed.virtual_cluster import ClusterConfig, RayVirtualCluster
from nemo_rl.environments.code_environment import CodeEnvConfig
from nemo_rl.environments.math_environment import MathEnvConfig
from nemo_rl.evals import visualization as vis_lib
from nemo_rl.models.generation.interfaces import GenerationConfig
from nemo_rl.models.generation.vllm import VllmGeneration
from nemo_rl.models.policy import TokenizerConfig
<<<<<<< HEAD
from nemo_rl.utils.logger import Logger, LoggerConfig
=======
>>>>>>> 5680f251

# ===============================================================================
# Configuration
# ===============================================================================


class EvalConfig(TypedDict):
    metric: str
    num_tests_per_prompt: int
    seed: int
    pass_k_value: int
    save_path: str | None


class MasterConfig(TypedDict):
    eval: EvalConfig
    generation: GenerationConfig  # Fixed: was 'generate'
    tokenizer: TokenizerConfig  # Added missing tokenizer key
    data: MathDataConfig
    env: CodeEnvConfig | MathEnvConfig
    cluster: ClusterConfig
    logger: LoggerConfig


# ===============================================================================
# Setup & Initialization
# ===============================================================================


def setup(
    master_config: MasterConfig,
    tokenizer: AutoTokenizer,
    dataset: AllTaskProcessedDataset,
) -> tuple[
    VllmGeneration,
    DataLoader,
    MasterConfig,
    Logger,
]:
    """Set up components for model evaluation.

    Initializes the VLLM model and data loader.

    Args:
        master_config: Configuration settings.
        dataset: Dataset to evaluate on.

    Returns:
        VLLM model, data loader, config, and logger.
    """
    # Extract individual configs for easier access
    eval_config = master_config["eval"]
    generation_config = master_config["generation"]
    cluster_config = master_config["cluster"]
    logger_config = master_config["logger"]

    # Set seed for reproducibility
    set_seed(eval_config["seed"])

    # Check settings
    metric = eval_config["metric"]
    pass_k_value = eval_config["pass_k_value"]
    num_tests_per_prompt = eval_config["num_tests_per_prompt"]
    temperature = generation_config["temperature"]
    top_k = generation_config["top_k"]

    # TODO @yukih: support cons@k
    # Validate metrics
    assert metric in ["pass@k"], f"Invalid metric: {metric}"
    if num_tests_per_prompt > 1:
        assert temperature > 0 and top_k != 1, (
            "temperature > 0 and top_k != 1 are required for multiple samples"
        )
    # ==========================
    #           Logger
    # ==========================
    logger = Logger(logger_config)
    logger.log_hyperparams(master_config)

    assert pass_k_value >= 1, (
        "pass_k_value must be greater than or equal to 1 for pass@k metric"
    )
    assert num_tests_per_prompt >= pass_k_value, (
        "num_tests_per_prompt must be greater than or equal to pass_k_value for pass@k metric"
    )

    # ==========================
    #           Data
    # ==========================
    if generation_config["num_prompts_per_step"] == -1:
        generation_config["num_prompts_per_step"] = len(dataset)
    dataloader = DataLoader(
        dataset,
        batch_size=generation_config["num_prompts_per_step"],
        shuffle=False,
        collate_fn=eval_collate_fn,
    )
    print(f"  ✓ Evaluation dataset loaded with {len(dataset)} samples")

    # ==========================
    #          Cluster
    # ==========================
    print("\n▶ Setting up compute cluster...")
    cluster = RayVirtualCluster(
        name="eval_cluster",
        bundle_ct_per_node_list=[cluster_config["gpus_per_node"]]
        * cluster_config["num_nodes"],
        use_gpus=True,
        num_gpus_per_node=cluster_config["gpus_per_node"],
        max_colocated_worker_groups=1,
    )
    print(f"  ✓ Ray cluster initialized with {cluster_config['num_nodes']} nodes")

    # ==========================
    #           Model
    # ==========================
    print("\n▶ Setting up model...")
    # check backend
    backend = generation_config["backend"]
    assert backend == "vllm", "Only vLLM backend is supported for evaluation"

    # initialize vllm generation
    vllm_generation = VllmGeneration(cluster=cluster, config=generation_config)
    print(
        f"  ✓ Using vLLM backend for generation with {generation_config['model_name']}"
    )

    print("\n" + "=" * 60)
    print(" " * 18 + "SETUP COMPLETE")
    print("=" * 60 + "\n")

    return (
        vllm_generation,
        dataloader,
        master_config,
        logger,
    )


# ===============================================================================
# Evaluation
# ===============================================================================


def eval_pass_k(
    rewards: torch.Tensor,
    num_tests_per_prompt: int,
    k: int,
    subjects: Optional[list[str]] = None,
    subject_counts: Optional[dict[str, int]] = None,
    subject_scores: Optional[dict[str, float]] = None,
) -> float:
    """Evaluate pass@k score using an unbiased estimator.

    Reference: https://github.com/huggingface/evaluate/blob/32546aafec25cdc2a5d7dd9f941fc5be56ba122f/metrics/code_eval/code_eval.py#L198-L213
    Args:
        rewards: Tensor of shape (batch_size * num_tests_per_prompt)
        k: int (pass@k value)

    Returns:
        pass_k_score: float
    """

    def eval_single_chunk(n: int, c: int, k: int) -> float:
        """Calculates 1 - comb(n - c, k) / comb(n, k)."""
        if n - c < k:
            return 1.0
        return float(1.0 - torch.prod(1.0 - k / torch.arange(n - c + 1, n + 1)).item())

    # rewards is a 1d tensor of size (batch_size * num_tests_per_prompt)
    group_rewards = rewards.split(num_tests_per_prompt)
    if subjects is not None:
        group_subjects = [
            subjects[i : i + num_tests_per_prompt]
            for i in range(0, len(subjects), num_tests_per_prompt)
        ]

    pass_k_score = 0.0
    for group_idx, group_reward in enumerate(group_rewards):
        num_correct = group_reward.sum().item()
        cur_score = eval_single_chunk(num_tests_per_prompt, num_correct, k)
        pass_k_score += cur_score
        if subjects is not None:
            subject = group_subjects[group_idx][0]
            subject_counts[subject] += 1
            subject_scores[subject] += cur_score

    return pass_k_score


def run_env_eval(vllm_generation, dataloader, env, master_config, logger):
    """Main entry point for running evaluation using environment.

    Generates model responses and evaluates them by env.

    Args:
        vllm_generation: Model for generating responses.
        dataloader: Data loader with evaluation samples.
        env: Environment that scores responses.
        master_config: Configuration settings.
        logger: Logger for recording evaluation results.
    """
    # Check if async engine is enabled and run appropriate version
    if master_config["generation"]["vllm_cfg"]["async_engine"]:
        asyncio.run(
            _run_env_eval_impl(
                vllm_generation, dataloader, env, master_config, logger, use_async=True
            )
        )
    else:
        asyncio.run(
            _run_env_eval_impl(
                vllm_generation, dataloader, env, master_config, logger, use_async=False
            )
        )


async def _run_env_eval_impl(
    vllm_generation, dataloader, env, master_config, logger, use_async=False
):
    """Unified implementation for both sync and async evaluation."""
    # Extract for easier access
    generation_config = master_config["generation"]
    eval_config = master_config["eval"]
    env_type = master_config["env"].get("env_type", "math")
    env_config = master_config["env"].get(env_type)
    logger_config = master_config["logger"]
    metric = eval_config["metric"]
    num_tests_per_prompt = eval_config["num_tests_per_prompt"]
    pass_k_value = eval_config["pass_k_value"]

    # List to collect evaluation data for parquet file
    evaluation_data = []
<<<<<<< HEAD
    metric_group_key = env_config.get("metric_group_key", None)
    render_template = {
        "arc_agi": vis_lib.BaseRenderTemplate,
        "math": vis_lib.MathRenderTemplate,
        "mgsm": vis_lib.MathRenderTemplate,
        "python_code_verify": vis_lib.CodeRenderTemplate,
        "english_multichoice": vis_lib.MathRenderTemplate,
        "multilingual_multichoice": vis_lib.MathRenderTemplate,
        "instruction_following": vis_lib.BaseRenderTemplate,
    }[env_config["worker_type"]]()
=======
>>>>>>> 5680f251

    # Run evaluation loop
    score = 0.0
    htmls = []
    generation_lengths = []
    pass_k_value = eval_config["pass_k_value"]
    subject_scores = collections.defaultdict(float)
    subject_counts = collections.defaultdict(int)

    for batch in dataloader:
        # measure multiple samples
        if num_tests_per_prompt > 1:
            batch = batch.repeat_interleave(num_tests_per_prompt)

        # get input prompt from message_log
        prompts = []
        for message_log in batch["message_log"]:
            content = [message["content"] for message in message_log]
            content = "\n".join(content)
            prompts.append(content)

        # generate by vllm
        inputs = BatchedDataDict({"prompts": prompts})
        output_texts, batch_generation_lengths = await _generate_texts(
            vllm_generation, inputs, use_async
        )
        generation_lengths.extend(batch_generation_lengths)

        # append to message_log
        for idx, output in enumerate(output_texts):
            batch["message_log"][idx].append(
                {
                    "role": "assistant",
                    "content": output,
                }
            )

        # evaluate generations with the environment
        to_env = [
            get_keys_from_message_log(batch["message_log"][i], ["role", "content"])
            for i in range(len(batch["message_log"]))
        ]
        env_return = ray.get(env.step.remote(to_env, batch["extra_env_info"]))
        rewards = env_return.rewards

        # Collect data for JSON file
        for i, (prompt, output, message_log, reward, extra_info) in enumerate(
            zip(
                prompts,
<<<<<<< HEAD
                output_texts,
=======
                outputs,
>>>>>>> 5680f251
                batch["message_log"],
                rewards.tolist(),
                batch["extra_env_info"],
            )
        ):
            evaluation_data.append(
                {
                    "prompt": prompt,
                    "response": output,
                    "reward": reward,
                    "message_log": message_log,
                    "extra_env_info": extra_info,
                    "sample_index": len(evaluation_data),
                }
            )

<<<<<<< HEAD
        for prompt, response, reward, observation in zip(
            prompts,
            output_texts,
            rewards,
            env_return.observations,
        ):
            html = render_template.render(
                prompt=prompt,
                response=response,
                score=reward.item(),
                correct_answer=observation.get("correct_answer", None),
                extracted_answer=observation.get("extracted_answer", None),
            )
            htmls.append(html)

=======
>>>>>>> 5680f251
        # update stats
        if metric == "pass@k":
            if metric_group_key is not None:
                subjects = [info[metric_group_key] for info in batch["extra_env_info"]]
            else:
                subjects = None
            cur_score = eval_pass_k(
                rewards,
                num_tests_per_prompt,
                pass_k_value,
                subjects,
                subject_counts,
                subject_scores,
            )
            score += cur_score
        else:
            raise ValueError(f"Invalid metric: {metric}")

    # Cleanup before printing results
    ray.get(env.shutdown.remote())
    vllm_generation.shutdown()

    # Save evaluation data to JSON file if save_path is specified
    save_path = eval_config.get("save_path")
    if evaluation_data and save_path is not None:
        _save_evaluation_data_to_json(evaluation_data, master_config, save_path)

    # Print results
    _print_results(
        master_config,
        generation_config,
        score,
        len(dataloader.dataset),
        metric,
        pass_k_value,
        num_tests_per_prompt,
        logger,
        subject_counts,
        subject_scores,
        htmls,
        generation_lengths,
    )


async def _generate_texts(vllm_generation, inputs, use_async):
    """Generate texts using either sync or async method."""
    if use_async:
        # Use async generation - collect all results
        output_texts, generation_lengths = [], []
        async for idx, result in vllm_generation.generate_text_async(inputs):
            output_texts.append((idx, result["texts"][0]))
            generation_lengths.append((idx, result["generation_lengths"][0]))

        # Sort by index to maintain order
        output_texts.sort(key=lambda x: x[0])
        generation_lengths.sort(key=lambda x: x[0])
        return [text for _, text in output_texts], [l for _, l in generation_lengths]
    else:
        # Use sync generation
        outputs = vllm_generation.generate_text(inputs)
        output_texts = outputs["texts"]
        generation_lengths = outputs["generation_lengths"]
        return output_texts, generation_lengths


def _save_evaluation_data_to_json(evaluation_data, master_config, save_path):
    """Save evaluation data to a JSON file.

    Args:
        evaluation_data: List of evaluation samples
        master_config: Configuration dictionary
        save_path: Path to save evaluation results. Set to null to disable saving.
                  Example: "results/eval_output" or "/path/to/evaluation_results"
    """
    # Extract configuration information
    config_data = {
        "model_name": master_config["generation"]["model_name"],
        "dataset_name": master_config["data"]["dataset_name"],
        "metric": master_config["eval"]["metric"],
        "pass_k_value": master_config["eval"]["pass_k_value"],
        "num_tests_per_prompt": master_config["eval"]["num_tests_per_prompt"],
        "temperature": master_config["generation"]["temperature"],
        "top_p": master_config["generation"]["top_p"],
        "top_k": master_config["generation"]["top_k"],
    }

    # Create directory if it doesn't exist
    save_dir = save_path
    if not os.path.exists(save_dir):
        os.makedirs(save_dir, exist_ok=True)

    # Generate file paths within the directory
    eval_data_path = os.path.join(save_dir, "evaluation_data.json")
    config_path = os.path.join(save_dir, "config.json")

    # Prepare the data to save
    data_to_save = {"evaluation_data": evaluation_data}

    # Save configuration to separate JSON file
    with open(config_path, "w") as f:
        json.dump(config_data, f, indent=2)
    print(f"\n✓ Configuration saved to: {config_path}")

    # Process data to make it JSON serializable
    processed_data = []
    for sample in evaluation_data:
        processed_sample = sample.copy()
        # Convert non-serializable objects to strings
        processed_sample["message_log"] = str(sample["message_log"])
        processed_sample["extra_env_info"] = str(sample["extra_env_info"])
        processed_data.append(processed_sample)

    # Update data to save with processed version
    data_to_save["evaluation_data"] = processed_data

    # Save to JSON file
    with open(eval_data_path, "w") as f:
        json.dump(data_to_save, f, indent=2)

    print(f"\n✓ Evaluation data saved to: {eval_data_path}")
    print(f"  Total samples: {len(evaluation_data)}")
    print(f"  File size: {os.path.getsize(eval_data_path) / 1024 / 1024:.2f} MB")


def _save_evaluation_data_to_json(evaluation_data, master_config, save_path):
    """Save evaluation data to a JSON file.

    Args:
        evaluation_data: List of evaluation samples
        master_config: Configuration dictionary
        save_path: Path to save evaluation results. Set to null to disable saving.
                  Example: "results/eval_output" or "/path/to/evaluation_results"
    """
    # Extract configuration information
    config_data = {
        "model_name": master_config["generation"]["model_name"],
        "dataset_name": master_config["data"]["dataset_name"],
        "metric": master_config["eval"]["metric"],
        "pass_k_value": master_config["eval"]["pass_k_value"],
        "num_tests_per_prompt": master_config["eval"]["num_tests_per_prompt"],
        "temperature": master_config["generation"]["temperature"],
        "top_p": master_config["generation"]["top_p"],
        "top_k": master_config["generation"]["top_k"],
    }

    # Create directory if it doesn't exist
    save_dir = save_path
    if not os.path.exists(save_dir):
        os.makedirs(save_dir, exist_ok=True)

    # Generate file paths within the directory
    eval_data_path = os.path.join(save_dir, "evaluation_data.json")
    config_path = os.path.join(save_dir, "config.json")

    # Prepare the data to save
    data_to_save = {"evaluation_data": evaluation_data}

    # Save configuration to separate JSON file
    with open(config_path, "w") as f:
        json.dump(config_data, f, indent=2)
    print(f"\n✓ Configuration saved to: {config_path}")

    # Process data to make it JSON serializable
    processed_data = []
    for sample in evaluation_data:
        processed_sample = sample.copy()
        # Convert non-serializable objects to strings
        processed_sample["message_log"] = str(sample["message_log"])
        processed_sample["extra_env_info"] = str(sample["extra_env_info"])
        processed_data.append(processed_sample)

    # Update data to save with processed version
    data_to_save["evaluation_data"] = processed_data

    # Save to JSON file
    with open(eval_data_path, "w") as f:
        json.dump(data_to_save, f, indent=2)

    print(f"\n✓ Evaluation data saved to: {eval_data_path}")
    print(f"  Total samples: {len(evaluation_data)}")
    print(f"  File size: {os.path.getsize(eval_data_path) / 1024 / 1024:.2f} MB")


def _print_results(
    master_config,
    generation_config,
    score,
    dataset_size,
    metric,
    pass_k_value,
    num_tests_per_prompt,
    logger,
    subject_counts,
    subject_scores,
    htmls,
    generation_lengths,
):
    """Print evaluation results."""
    dataset_name = os.path.basename(master_config["data"]["dataset_name"])
    model_name = os.path.basename(generation_config["model_name"])
    max_new_tokens = generation_config["vllm_cfg"]["max_model_len"]
    temperature = generation_config["temperature"]
    top_p = generation_config["top_p"]
    top_k = generation_config["top_k"]
    average_score = score / dataset_size

    print("\n" + "=" * 60)
    print(f"{model_name=} {dataset_name=}")
    print(f"{max_new_tokens=} {temperature=} {top_p=} {top_k=}\n")
    print(f"{metric=} {pass_k_value=} {num_tests_per_prompt=}\n")
    print(f"score={average_score:.4f} ({score}/{dataset_size})")
    print("=" * 60 + "\n")
    logger.log_histogram("generation length", generation_lengths, num_bins=10)
    max_samples_to_html = master_config["logger"].get("max_samples_to_html", 30)
    all_htmls = vis_lib.make_report_from_example_htmls(htmls[:max_samples_to_html])
    logger.log_html("Decoding Results", all_htmls)

    if subject_scores:
        columns = ["Subjects", "Scores", "Counts"]
        subject_names = sorted(subject_scores.keys())
        subject_data = [["Overall", average_score, dataset_size]]
        for name in subject_names:
            subject_data.append(
                [
                    name,
                    subject_scores[name] / subject_counts[name],
                    subject_counts[name],
                ]
            )
        logger.log_table("Subject Results", columns, subject_data)
    else:
        columns = ["Name", "Scores", "Counts"]
        logger.log_table(
            "Overall Results", columns, [[dataset_name, average_score, dataset_size]]
        )<|MERGE_RESOLUTION|>--- conflicted
+++ resolved
@@ -13,10 +13,7 @@
 # limitations under the License.
 
 import asyncio
-<<<<<<< HEAD
 import collections
-=======
->>>>>>> 5680f251
 import json
 import os
 from typing import Optional, TypedDict
@@ -38,10 +35,7 @@
 from nemo_rl.models.generation.interfaces import GenerationConfig
 from nemo_rl.models.generation.vllm import VllmGeneration
 from nemo_rl.models.policy import TokenizerConfig
-<<<<<<< HEAD
 from nemo_rl.utils.logger import Logger, LoggerConfig
-=======
->>>>>>> 5680f251
 
 # ===============================================================================
 # Configuration
@@ -275,7 +269,6 @@
 
     # List to collect evaluation data for parquet file
     evaluation_data = []
-<<<<<<< HEAD
     metric_group_key = env_config.get("metric_group_key", None)
     render_template = {
         "arc_agi": vis_lib.BaseRenderTemplate,
@@ -286,8 +279,6 @@
         "multilingual_multichoice": vis_lib.MathRenderTemplate,
         "instruction_following": vis_lib.BaseRenderTemplate,
     }[env_config["worker_type"]]()
-=======
->>>>>>> 5680f251
 
     # Run evaluation loop
     score = 0.0
@@ -337,11 +328,7 @@
         for i, (prompt, output, message_log, reward, extra_info) in enumerate(
             zip(
                 prompts,
-<<<<<<< HEAD
                 output_texts,
-=======
-                outputs,
->>>>>>> 5680f251
                 batch["message_log"],
                 rewards.tolist(),
                 batch["extra_env_info"],
@@ -358,7 +345,6 @@
                 }
             )
 
-<<<<<<< HEAD
         for prompt, response, reward, observation in zip(
             prompts,
             output_texts,
@@ -374,8 +360,6 @@
             )
             htmls.append(html)
 
-=======
->>>>>>> 5680f251
         # update stats
         if metric == "pass@k":
             if metric_group_key is not None:
