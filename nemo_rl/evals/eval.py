--- conflicted
+++ resolved
@@ -105,7 +105,11 @@
     top_k = generation_config["top_k"]
 
     # Validate metrics
-    assert metric in ["pass@k", "cons@k"], f"Invalid metric: {metric}"
+    assert metric in [
+        "pass@k",
+        "cons@k",
+        "length_controlled_winrate",
+    ], f"Invalid metric: {metric}"
     if num_tests_per_prompt > 1:
         assert temperature > 0 and top_k != 1, (
             "temperature > 0 and top_k != 1 are required for multiple samples"
@@ -675,11 +679,7 @@
         average_score = score["length_controlled_winrate"]
         print(f"winrate={winrate:.4f}")
         print(f"length_controlled_winrate={average_score:.4f}")
-<<<<<<< HEAD
     elif metric in ["pass@k", "cons@k"]:
-=======
-    else:
->>>>>>> b4bdae01
         average_score = score / dataset_size
         print(f"score={average_score:.4f} ({score}/{dataset_size})")
     else:
