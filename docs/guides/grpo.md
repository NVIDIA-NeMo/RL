--- conflicted
+++ resolved
@@ -4,11 +4,7 @@
 
 ## Quickstart: Launch a GRPO Run
 
-<<<<<<< HEAD
-To get started quickly, use the script [examples/run_grpo_math.py](../../examples/run_grpo_math.py), which demonstrates how to train a model on math problems using GRPO. You can launch this script locally or via Slurm. For detailed instructions on setting up Ray and launching a job with Slurm, refer to the [cluster documentation](../get-started/cluster.md).
-=======
 To get started quickly, use the script [examples/run_grpo_math.py](../../examples/run_grpo_math.py), which demonstrates how to train a model on math problems using GRPO. You can launch this script locally or through Slurm. For detailed instructions on setting up Ray and launching a job with Slurm, refer to the [cluster documentation](../cluster.md).
->>>>>>> 56e8fcbf
 
 We recommend launching the job using `uv`:
 
