--- conflicted
+++ resolved
@@ -16,12 +16,8 @@
 
 ## Now, for the details:
 
-<<<<<<< HEAD
 In this guide, we'll walk through how we handle
-=======
-In this guide, we'll walk through we handle
 
->>>>>>> d7d4cd63
 * Data
 * Model training
 * Fast generation
