--- conflicted
+++ resolved
@@ -108,20 +108,17 @@
 html_extra_path = ["project.json", "versions1.json"]
 
 
-<<<<<<< HEAD
-def _convert_gh_admonitions(
-    app: Sphinx, relative_path: Path, parent_docname: str, contents: list[str]
-) -> None:
-    """Supporting rendering GitHub alerts correctly.
-=======
 # Github links are now getting rate limited from the Github Actions
 linkcheck_ignore = [
     ".*github\\.com.*",
     ".*githubusercontent\\.com.*",
 ]
 
->>>>>>> 1c852762
 
+def _convert_gh_admonitions(
+    app: Sphinx, relative_path: Path, parent_docname: str, contents: list[str]
+) -> None:
+    """Supporting rendering GitHub alerts correctly.
     # https://github.com/executablebooks/MyST-Parser/issues/845
     """
     _github_admonitions = {
