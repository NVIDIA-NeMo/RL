# LLaDA/Nemotron API - Complete Guide

Complete documentation for the OpenAI-compatible API server for LLaDA and Nemotron diffusion language models.

---

## Table of Contents

1. [Quick Start](#quick-start)
2. [Multi-GPU Setup](#multi-gpu-setup)
3. [API Reference](#api-reference)
4. [Performance & Optimization](#performance--optimization)
5. [Troubleshooting](#troubleshooting)
6. [Advanced Topics](#advanced-topics)

---

## Quick Start

### Supported Models

- **LLaDA** (Large Language Diffusion Models) - Diffusion-based generation with Fast-dLLM/dInfer acceleration
- **Nemotron** - NVIDIA's diffusion language models with native generation

### Installation

```bash
# Minimal setup (HuggingFace models only)
pip install fastapi uvicorn torch transformers

# Full setup (includes DCP checkpoint support)
uv sync --locked --no-install-project
uv pip install fastapi uvicorn
```

### Launch Server

**Local (Single GPU)**:
```bash
# HuggingFace model (easiest)
export HF_TOKEN=your_token_here  # Optional but recommended
./xp/llada_api/scripts/start_llada_batch_server.sh \
  --local \
  --model-path GSAI-ML/LLaDA-8B-Instruct

# Or Nemotron
./xp/llada_api/scripts/start_llada_batch_server.sh \
  --local \
  --model-path nvidia/Nemotron-Diffusion-Research-4B-v0
```

**Local (Multi-GPU)**:
```bash
# Multi-GPU automatically enabled when --gpus > 1
export HF_TOKEN=your_token_here
./xp/llada_api/scripts/start_llada_batch_server.sh \
  --local \
  --gpus 8 \
  --model-path GSAI-ML/LLaDA-8B-Instruct
```

**SLURM**:
```bash
export ACCOUNT=your_account
export HF_TOKEN=your_token_here

# Single GPU
./xp/llada_api/scripts/start_llada_batch_server.sh \
  --model-path GSAI-ML/LLaDA-8B-Instruct

# Multi-GPU (auto-enabled)
./xp/llada_api/scripts/start_llada_batch_server.sh \
  --gpus 8 \
  --model-path GSAI-ML/LLaDA-8B-Instruct
```

### Basic Usage

```python
import openai

client = openai.OpenAI(
    base_url="http://localhost:8000/v1",
    api_key="dummy"
)

response = client.chat.completions.create(
    model="llada-8b-instruct",
    messages=[{"role": "user", "content": "What is AI?"}],
    max_tokens=128,
    extra_body={"steps": 128}  # LLaDA-specific
)

print(response.choices[0].message.content)
```

---

## Multi-GPU Setup

### Architecture

```
Client → Load Balancer (port 8000)
           ↓ Centralized Batching
    ┌──────┼──────┐
    ↓      ↓      ↓
Worker 0  Worker 1  Worker 2
(GPU 0)   (GPU 1)   (GPU 2)
port 8001 port 8002 port 8003
```

**Why load balancing instead of DataParallel?**
- ✅ Avoids left-padding issues
- ✅ Linear scaling
- ✅ Better fault tolerance
- ✅ Simple debugging

### Centralized Batching

The load balancer implements **centralized batching** for optimal GPU utilization:

**How it works**:
1. **Request Accumulation**: Load balancer collects incoming requests
2. **Batch Formation**: Forms batches (default: 8 requests, 20ms timeout)
3. **Parallel Dispatch**: Sends entire batch to least-loaded worker
4. **Round-Robin Distribution**: Batches distributed across all workers
5. **True Parallelization**: Multiple workers process different batches simultaneously

**Benefits**:
- ✅ **Better GPU utilization**: Workers receive full batches instead of single requests
- ✅ **Parallel processing**: All workers active simultaneously
- ✅ **Load balancing**: Batches distributed evenly across workers
- ✅ **Lower latency**: No artificial wait times, immediate dispatch when batch ready

### Quick Start

```bash
# 8 GPUs with automatic load balancing
export HF_TOKEN=your_token_here
./xp/llada_api/scripts/start_llada_batch_server.sh \
  --local \
  --gpus 8 \
  --model-path GSAI-ML/LLaDA-8B-Instruct \
  --batch-size 16
```

### Monitoring

```bash
# Check load balancer stats
curl http://localhost:8000/stats

# Check worker health and activity
curl http://localhost:8000/worker-status

# Use dedicated monitoring tool
python xp/llada_api/check_worker_status.py

# Monitor continuously
python xp/llada_api/check_worker_status.py --monitor

# View logs
tail -f /tmp/llada_load_balancer.log
tail -f /tmp/llada_worker_0.log
```

**Key metrics to monitor**:
- `healthy_workers`: Number of active workers
- `avg_batch_size`: Batching efficiency (should be close to max batch size)
- `batch_size_histogram`: Distribution of batch sizes
- `system_status`: Overall system health ("normal" vs "overloaded")
- `worker_status`: Individual worker states ("busy", "idle", "unhealthy")

### Performance

| GPUs | Throughput | Speedup |
|------|------------|---------|
| 1    | 12 req/s   | 1×      |
| 2    | 22 req/s   | 1.8×    |
| 4    | 44 req/s   | 3.7×    |
| 8    | 86 req/s   | 7.2×    |

---

## API Reference

### POST `/v1/chat/completions`

**Standard OpenAI Parameters**:
- `model`: Model name
- `messages`: Chat messages array
- `temperature`: 0.0-2.0 (default: 0.0)
- `max_tokens`: Max generation length (default: 128)
- `stream`: Enable streaming (default: false)

**LLaDA/Nemotron Parameters**:
- `steps`: Diffusion steps (1-512, default: 128)
  - More steps = higher quality, slower
  - Recommended: 64-256
- `block_length`: Semi-autoregressive block size (default: 32)
  - Recommended: 32-64 for optimal performance with dInfer v0.1
  - Larger values (64) may improve throughput but increase memory usage
- `remasking`: Token selection ("low_confidence" | "random")
- `threshold`: Confidence threshold (0.0-1.0, optional)
- `factor`: Parallel decoding factor (1.0-4.0, optional)

**Fast-dLLM/dInfer Parameters** (LLaDA only):
- Engine selection (auto-detected):
  - `dinfer`: 10x+ faster (default for LLaDA, updated to v0.1)
  - `fast-dllm`: Alternative acceleration
- Algorithm selection via `generation_algorithm`:
  - dInfer algorithms (recommended):
    - `dinfer_blockwise` - Threshold-based parallel decoding (recommended)
    - `dinfer_hierarchy` - Hierarchical parallel decoding
    - `dinfer_credit` - Credit-based parallel decoding with EMA fusion
  - Fast-dLLM algorithms:
    - `basic`, `prefix_cache`, `dual_cache`

### Other Endpoints

- `GET /health` - Health check
- `GET /v1/models` - List models
- `GET /batch/stats` - Batch statistics (batch server)
- `GET /stats` - Load balancer stats (multi-GPU)
- `GET /worker-status` - Worker health and activity status (multi-GPU)
- `GET /generation/algorithms` - Available algorithms

---

## Performance & Optimization

### Speed vs Quality Trade-offs

```python
# Maximum speed (3-5x faster)
fast_config = {
    "steps": 32,
    "max_tokens": 80,
    "temperature": 0.0
}

# Balanced
balanced_config = {
    "steps": 128,
    "max_tokens": 128,
    "temperature": 0.0
}

# High quality
quality_config = {
    "steps": 256,
    "max_tokens": 128,
    "temperature": 0.0
}
```

### Batch Processing

The batch server automatically batches requests:

```bash
# Optimize batch settings
--batch-size 16         # Max requests per batch
--max-wait-time 0.1     # Max wait time (seconds)
```

### Multi-GPU Optimization

```bash
# Increase per-worker batch size
--batch-size 16

# Reduce latency
--max-wait-time 0.05

# Use more workers
--gpus 8
```

### Engine Selection

```bash
# LLaDA: Use dInfer v0.1 (10x+ faster than Fast-dLLM)
--engine dinfer --algorithm dinfer_blockwise

# Or with hierarchical decoding for enhanced parallel strategy
--engine dinfer --algorithm dinfer_hierarchy

# Or Fast-dLLM
--engine fast-dllm --algorithm dual_cache

# Nemotron: Auto-selects nemotron engine
--model-path nvidia/Nemotron-Diffusion-Research-4B-v0
```

**dInfer v0.1 Updates**:
- New credit-based decoding algorithm (`dinfer_credit`)
- Improved hierarchical decoding with segment-based strategies
- Enhanced KV-cache management with vicinity refresh
- Recommended `block_length` values: 32-64 for optimal performance

---

## Troubleshooting

### Common Issues

#### 1. HuggingFace Rate Limiting (429 Error)

**Problem**: `429 Too Many Requests` when starting multi-GPU with HF models

**Solution**: Set HF_TOKEN
```bash
export HF_TOKEN=your_token_here
# Get token from: https://huggingface.co/settings/tokens
```

**How it works**: Scripts now pre-cache model metadata before starting workers to prevent simultaneous API calls.

#### 2. Workers Crash Intermittently

**Problem**: Some workers crash during multi-GPU startup

**Cause**: Race conditions from simultaneous startup (now fixed)

**Solution**: Update to latest scripts (includes automatic fixes):
- 1s staggered worker startup
- 20s initialization wait
- Health verification before load balancer starts

#### 3. Out of Memory

**Problem**: CUDA OOM errors

**Solutions**:
```bash
# Reduce batch size
--batch-size 4

# Or use fewer GPUs
--gpus 4

# Or use smaller model
--model-path GSAI-ML/LLaDA-4B-Instruct  # If available

# For dInfer: Use recommended block_length (32-64)
# Very small block_length values (e.g., 8) can increase memory usage
# due to more diffusion iterations per generation
<<<<<<< HEAD
```

**Note**: With dInfer v0.1, using `block_length` between 32-64 provides optimal memory/performance trade-off. Values too small (<16) or too large (>128) may cause OOM or performance issues.

#### 4. Import Errors
=======
```

**Note**: With dInfer v0.1, using `block_length` between 32-64 provides optimal memory/performance trade-off. Values too small (<16) or too large (>128) may cause OOM or performance issues.

#### 4. "No Healthy Workers Available" (Multi-GPU)

**Problem**: `503: No healthy workers available` error during high load

**Cause**: Workers marked unhealthy when they're just busy processing batches

**Solution**: System now automatically handles busy workers (v2.0+):
- Health checks are more lenient for recently active workers
- Workers stay healthy even during long batch processing
- Automatic recovery when all workers appear unavailable

**Manual check**:
```bash
# Check worker status
python xp/llada_api/check_worker_status.py

# Look for "busy" workers (this is good - means system is working)
curl http://localhost:8000/worker-status
```

#### 5. Import Errors
>>>>>>> 4b11fecf

**Problem**: `ModuleNotFoundError: No module named 'nemo_rl'`

**Solutions**:
```bash
# Use HuggingFace models (no NeMo-RL needed)
--model-path GSAI-ML/LLaDA-8B-Instruct

# Or install full dependencies for DCP support
uv sync --locked --no-install-project
```

#### 6. Connection Issues

**Local**: Check server is running
```bash
curl http://localhost:8000/health
```

**SLURM**: Set up SSH tunnel (instructions shown in job output)
```bash
ssh -N -L 8000:compute-node:8000 user@login-node
```

### Performance Issues

**Slow generation**:
- Reduce `steps` (64 instead of 256)
- Use dInfer v0.1 engine for LLaDA (10x+ faster than Fast-dLLM)
  - Recommended: `--engine dinfer --algorithm dinfer_blockwise`
- Use optimal `block_length` (32-64)
- Enable batch processing
- Use multi-GPU for throughput

**High latency**:
- Reduce `--max-wait-time`
- Use streaming responses
- Reduce batch size

### Quick Diagnostic Commands

```bash
# Check if server is running
ps aux | grep llada_batch_server

# Test health
curl http://localhost:8000/health

# Check load balancer stats (multi-GPU)
curl http://localhost:8000/stats | jq

# Check worker status and activity (multi-GPU)
curl http://localhost:8000/worker-status | jq
python xp/llada_api/check_worker_status.py

# Monitor worker health continuously
python xp/llada_api/check_worker_status.py --monitor

# View logs
tail -f /tmp/llada_worker_0.log
tail -f /tmp/llada_load_balancer.log

# Check GPU usage
nvidia-smi
```

---

## Advanced Topics

### DCP Checkpoint Loading

**What are DCP checkpoints?**
- Distributed Checkpoint format from NeMo-RL training
- Automatically converted to HuggingFace format

**Usage**:
```bash
./xp/llada_api/scripts/start_llada_batch_server.sh \
  --local \
  --dcp-path /path/to/checkpoint.dcp \
  --base-model GSAI-ML/LLaDA-8B-Instruct
```

**Multi-GPU with DCP**:
- Conversion happens ONCE before workers start
- All workers load from shared converted checkpoint
- Prevents race conditions

### Custom Configurations

**Timeout settings** (for long evaluations):
```bash
# Workers
--timeout-keep-alive 9000  # 2.5 hours

# Load balancer
--request-timeout 12000    # 3.3 hours
```

**Specific GPU IDs** (local only):
```bash
--gpu-ids 0,2,4,6  # Use specific GPUs
```

**Custom ports**:
```bash
--port 9000 --worker-base-port 9001
```

### Integration Examples

**OpenAI Python Library**:
```python
import openai

client = openai.OpenAI(
    base_url="http://localhost:8000/v1",
    api_key="dummy"
)

response = client.chat.completions.create(
    model="llada-8b-instruct",
    messages=[{"role": "user", "content": "Hello!"}],
    extra_body={"steps": 128}
)
```

**Direct HTTP**:
```bash
curl -X POST http://localhost:8000/v1/chat/completions \
  -H "Content-Type: application/json" \
  -d '{
    "messages": [{"role": "user", "content": "Hello!"}],
    "max_tokens": 64,
    "steps": 64
  }'
```

### Architecture Deep Dive

**Single GPU Flow**:
```
Client → FastAPI Server → Model → Response
```

**Multi-GPU Flow (Centralized Batching)**:
```
Client → Load Balancer (Batch Formation) → Worker 0 (Full Batch)
       → Load Balancer (Batch Formation) → Worker 1 (Full Batch)  
       → Load Balancer (Batch Formation) → Worker 2 (Full Batch)
```

**Traditional Round-Robin** (legacy):
```
Client → Load Balancer → Worker (Single Request)
                       → Worker (Single Request)
                       → Worker (Single Request)
```

**Batch Processing**:
1. Request arrives at worker
2. Added to batch queue
3. Wait for batch to fill OR timeout
4. Process entire batch on GPU
5. Return individual responses

### Performance Characteristics

**Latency** (single request):
- Single GPU: ~2-5s (128 steps)
- Multi-GPU: ~2-5s (same, distributed)

**Throughput** (concurrent requests):
- Single GPU: ~12 req/s
- 8 GPUs: ~86 req/s (7.2× speedup)

**Memory Usage**:
- Model: ~16GB GPU memory (LLaDA-8B)
- Per request: ~50MB additional
- Batch overhead: Minimal

---

## Summary

### Quick Reference

**Start server**:
```bash
# Local single GPU
export HF_TOKEN=token
./start_llada_batch_server.sh --local --model-path MODEL_NAME

# Local multi-GPU
./start_llada_batch_server.sh --local --gpus 8 --model-path MODEL_NAME

# SLURM
export ACCOUNT=account
./start_llada_batch_server.sh --gpus 8 --model-path MODEL_NAME
```

**Test server**:
```bash
curl http://localhost:8000/health
python xp/llada_api/examples/llada_api_client.py
```

**Monitor**:
```bash
curl http://localhost:8000/stats  # Multi-GPU
tail -f /tmp/llada_worker_0.log
```

### Key Features

- ✅ OpenAI-compatible API
- ✅ Multi-GPU load balancing
- ✅ Automatic batch processing
- ✅ Fast-dLLM/dInfer v0.1 acceleration (LLaDA)
  - 10x+ speedup with dInfer
  - Multiple decoding strategies (threshold, hierarchical, credit-based)
- ✅ DCP checkpoint support
- ✅ HuggingFace model support
- ✅ Streaming responses
- ✅ SLURM integration

### Best Practices

1. **Always set HF_TOKEN** for multi-GPU setups
2. **Start with HuggingFace models** for testing
3. **Use dInfer v0.1 engine** for LLaDA (10x+ faster than Fast-dLLM)
   - Recommended algorithm: `dinfer_blockwise` for general use
   - Use `block_length` 32-64 for optimal performance
4. **Enable batch processing** for throughput
5. **Use multi-GPU** for large-scale evaluations
6. **Monitor logs** during development
7. **Test single GPU** before scaling to multi-GPU

---

For quick commands and links, see [README.md](README.md).

For a 5-minute getting started guide, see [QUICK_START.md](QUICK_START.md).<|MERGE_RESOLUTION|>--- conflicted
+++ resolved
@@ -347,13 +347,6 @@
 # For dInfer: Use recommended block_length (32-64)
 # Very small block_length values (e.g., 8) can increase memory usage
 # due to more diffusion iterations per generation
-<<<<<<< HEAD
-```
-
-**Note**: With dInfer v0.1, using `block_length` between 32-64 provides optimal memory/performance trade-off. Values too small (<16) or too large (>128) may cause OOM or performance issues.
-
-#### 4. Import Errors
-=======
 ```
 
 **Note**: With dInfer v0.1, using `block_length` between 32-64 provides optimal memory/performance trade-off. Values too small (<16) or too large (>128) may cause OOM or performance issues.
@@ -379,7 +372,6 @@
 ```
 
 #### 5. Import Errors
->>>>>>> 4b11fecf
 
 **Problem**: `ModuleNotFoundError: No module named 'nemo_rl'`
 
