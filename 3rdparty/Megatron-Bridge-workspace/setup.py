--- conflicted
+++ resolved
@@ -37,22 +37,12 @@
     "pyyaml>=6.0.2",
     "tqdm>=4.67.1",
     "hydra-core>1.3,<=1.3.2",
-<<<<<<< HEAD
-    "qwen-vl-utils",
-    "causal-conv1d",
-    "mamba-ssm",
-    "megatron-core[dev,mlm]>=0.15.0a0,<0.16.0",
-    "nvidia-resiliency-ext",
-    "transformer-engine[pytorch]>=2.9.0a0,<2.10.0",
-    "transformers>=4.57.1",
-=======
     "megatron-core[dev,mlm]>=0.15.0a0,<0.16.0",
     "qwen-vl-utils",
     "transformer-engine[pytorch]>=2.9.0a0,<2.10.0",
     "mamba-ssm",
     "nvidia-resiliency-ext",
     "causal-conv1d",
->>>>>>> 8762f575
 ]
 
 # If the bridge source exists, compare cached dependencies with the submodule's pyproject
