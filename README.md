--- conflicted
+++ resolved
@@ -526,13 +526,8 @@
   ```sh
   ModuleNotFoundError: No module named 'megatron'
   ```
-<<<<<<< HEAD
-
-  If you see this error, there is likely an issue with your virtual environments. To fix this, first intialize the submodules:
-=======
   
   If you see this error, there is likely an issue with your virtual environments. To fix this, first initialize the submodules:
->>>>>>> 7aa70717
 
   ```sh
   git submodule update --init --recursive
