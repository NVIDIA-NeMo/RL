--- conflicted
+++ resolved
@@ -65,26 +65,11 @@
 Clone **NeMo RL**.
 ```sh
 git clone git@github.com:NVIDIA-NeMo/RL.git nemo-rl
-<<<<<<< HEAD
-cd nemo-rl
-```
-
-<!--
-# TODO: Replace the above instructions once we have a real mcore example
-```sh
-git clone git@github.com:NVIDIA-NeMo/RL.git nemo-rl
-cd nemo-rl
-
-# If you are using the Megatron backend, download the pinned versions of Megatron-LM and NeMo submodules
-# by running:
-# git submodule update --init --recursive
-=======
 cd nemo-rl
 
 # If you are using the Megatron backend, download the pinned versions of Megatron-LM and NeMo submodules 
 # by running (This is not necessary if you are using the pure Pytorch/DTensor path):
 git submodule update --init --recursive
->>>>>>> 0507318a
 
 # Different branches of the repo can have different pinned versions of these third-party submodules. Ensure
 # submodules are automatically updated after switching branches or pulling updates by configuring git with:
