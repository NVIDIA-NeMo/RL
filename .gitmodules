[submodule "3rdparty/Megatron-LM"]
	path = 3rdparty/Megatron-LM-workspace/Megatron-LM
	url = https://github.com/terrykong/Megatron-LM.git
<<<<<<< HEAD
	branch = sahilj/megatron-external-loss-norm
	shallow = true
[submodule "3rdparty/Fast-dLLM"]
	path = 3rdparty/Fast-dLLM
	url = git@github.com:MahanFathi/Fast-dLLM.git
[submodule "3rdparty/dInfer"]
	path = 3rdparty/dInfer
	url = git@github.com:inclusionAI/dInfer.git
	branch = v0.1
=======
	branch = yuya/nemo-rl-use-dev
	shallow = true
[submodule "3rdparty/Megatron-Bridge"]
	path = 3rdparty/Megatron-Bridge-workspace/Megatron-Bridge
	url = https://github.com/NVIDIA-NeMo/Megatron-Bridge.git
	branch = main
	shallow = true
[submodule "3rdparty/Automodel-workspace/Automodel"]
	path = 3rdparty/Automodel-workspace/Automodel
	url = https://github.com/NVIDIA-NeMo/Automodel.git
	branch = nemo-rl-submodule
	shallow = true
>>>>>>> 7124e445
<|MERGE_RESOLUTION|>--- conflicted
+++ resolved
@@ -1,17 +1,6 @@
 [submodule "3rdparty/Megatron-LM"]
 	path = 3rdparty/Megatron-LM-workspace/Megatron-LM
 	url = https://github.com/terrykong/Megatron-LM.git
-<<<<<<< HEAD
-	branch = sahilj/megatron-external-loss-norm
-	shallow = true
-[submodule "3rdparty/Fast-dLLM"]
-	path = 3rdparty/Fast-dLLM
-	url = git@github.com:MahanFathi/Fast-dLLM.git
-[submodule "3rdparty/dInfer"]
-	path = 3rdparty/dInfer
-	url = git@github.com:inclusionAI/dInfer.git
-	branch = v0.1
-=======
 	branch = yuya/nemo-rl-use-dev
 	shallow = true
 [submodule "3rdparty/Megatron-Bridge"]
@@ -24,4 +13,10 @@
 	url = https://github.com/NVIDIA-NeMo/Automodel.git
 	branch = nemo-rl-submodule
 	shallow = true
->>>>>>> 7124e445
+[submodule "3rdparty/Fast-dLLM"]
+	path = 3rdparty/Fast-dLLM
+	url = git@github.com:MahanFathi/Fast-dLLM.git
+[submodule "3rdparty/dInfer"]
+	path = 3rdparty/dInfer
+	url = git@github.com:inclusionAI/dInfer.git
+	branch = v0.1