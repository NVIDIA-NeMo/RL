[submodule "3rdparty/Megatron-LM"]
	path = 3rdparty/Megatron-LM-workspace/Megatron-LM
	url = https://github.com/terrykong/Megatron-LM.git
	branch = yuya/nemo-rl-use-dev
	shallow = true
[submodule "3rdparty/Megatron-Bridge"]
	path = 3rdparty/Megatron-Bridge-workspace/Megatron-Bridge
	url = https://github.com/NVIDIA-NeMo/Megatron-Bridge.git
	branch = main
	shallow = true
[submodule "3rdparty/Automodel-workspace/Automodel"]
	path = 3rdparty/Automodel-workspace/Automodel
	url = https://github.com/NVIDIA-NeMo/Automodel.git
<<<<<<< HEAD
	branch = yifu/bump-torch-and-hf
=======
	branch = nemo-rl-submodule
	shallow = true
[submodule "3rdparty/Gym-workspace/Gym"]
	path = 3rdparty/Gym-workspace/Gym
	url = https://github.com/NVIDIA-NeMo/Gym.git
	branch = main
>>>>>>> 140cd97f
	shallow = true<|MERGE_RESOLUTION|>--- conflicted
+++ resolved
@@ -11,14 +11,10 @@
 [submodule "3rdparty/Automodel-workspace/Automodel"]
 	path = 3rdparty/Automodel-workspace/Automodel
 	url = https://github.com/NVIDIA-NeMo/Automodel.git
-<<<<<<< HEAD
 	branch = yifu/bump-torch-and-hf
-=======
-	branch = nemo-rl-submodule
 	shallow = true
 [submodule "3rdparty/Gym-workspace/Gym"]
 	path = 3rdparty/Gym-workspace/Gym
 	url = https://github.com/NVIDIA-NeMo/Gym.git
 	branch = main
->>>>>>> 140cd97f
 	shallow = true