--- conflicted
+++ resolved
@@ -395,11 +395,7 @@
 
         prev_formatted_message = formatted_message
 
-<<<<<<< HEAD
-    return message_log
-=======
     return new_message_log
->>>>>>> 14e2182c
 
 
 def remap_dataset_keys(
