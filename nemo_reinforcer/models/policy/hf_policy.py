# Copyright (c) 2025, NVIDIA CORPORATION.  All rights reserved.
#
# Licensed under the Apache License, Version 2.0 (the "License");
# you may not use this file except in compliance with the License.
# You may obtain a copy of the License at
#
#     http://www.apache.org/licenses/LICENSE-2.0
#
# Unless required by applicable law or agreed to in writing, software
# distributed under the License is distributed on an "AS IS" BASIS,
# WITHOUT WARRANTIES OR CONDITIONS OF ANY KIND, either express or implied.
# See the License for the specific language governing permissions and
# limitations under the License.
import gc
import warnings
import os
from collections import defaultdict
from contextlib import contextmanager
from typing import Any, Dict, List, Optional, Union

import ray
import torch
from torch.distributed.device_mesh import init_device_mesh
from torch.distributed.fsdp import (
    FullyShardedDataParallel,
    MixedPrecision,
)
from torch.distributed.fsdp.wrap import size_based_auto_wrap_policy
from transformers import AutoModelForCausalLM

from nemo_reinforcer.algorithms.interfaces import LossFunction
from nemo_reinforcer.algorithms.utils import get_tokenizer
from nemo_reinforcer.distributed.batched_data_dict import BatchedDataDict
from nemo_reinforcer.distributed.virtual_cluster import RayVirtualCluster
from nemo_reinforcer.distributed.worker_groups import RayWorkerBuilder, RayWorkerGroup
from nemo_reinforcer.models.generation.interfaces import (
    GenerationInterface,
    GenerationDatumSpec,
    GenerationOutputSpec,
    verify_right_padding,
)
from nemo_reinforcer.models.interfaces import PolicyInterface
from nemo_reinforcer.models.policy import PolicyConfig
from nemo_reinforcer.models.policy.utils import import_class_from_path
from nemo_reinforcer.distributed.virtual_cluster import (
    PY_EXECUTABLES,
)
from nemo_reinforcer.utils.native_checkpoint import (
    save_checkpoint,
    load_checkpoint,
)


@ray.remote
class HfPolicyWorker:
    DEFAULT_PY_EXECUTABLE = PY_EXECUTABLES.BASE

    def __repr__(self):
        """Customizes the actor's prefix in the Ray logs.

        This makes it easier to identify which worker is producing specific log messages.
        """
        if torch.distributed.is_initialized():
            return f"{self.__class__.__name__}[rank={torch.distributed.get_rank()}]"
        else:
            return f"{self.__class__.__name__}"

    def __init__(
        self,
        config: PolicyConfig,
        tokenizer: AutoTokenizer,
        weights_path: Optional[str] = None,
        optimizer_path: Optional[str] = None,
        init_optimizer: bool = True,
        init_reference_model: bool = True,
    ):
        self.cfg = config
        # torch distributed init. Envars for rank, world_size, and master_addr and master_port are set from the ray remote call
        torch.distributed.init_process_group(backend="nccl")
        rank = torch.distributed.get_rank()
        world_size = torch.distributed.get_world_size()
        model_name = self.cfg["model_name"]
        tokenizer_name = self.cfg["tokenizer_name"]
        if self.cfg["precision"] == "float32":
            self.dtype = torch.float32
        elif self.cfg["precision"] == "bfloat16":
            self.dtype = torch.bfloat16
        else:
            raise ValueError(f"Unknown precision: {self.cfg['precision']}")

        print(f"[Rank {rank}] Loading model {model_name} on CPU...")
        self.model = AutoModelForCausalLM.from_pretrained(
            model_name,
            device_map="cpu",  # load weights onto CPU initially
            torch_dtype=torch.float32,  # use full precision in sft until https://github.com/NVIDIA/reinforcer/issues/13 is fixed
        )
        if init_reference_model:
            self.reference_model = AutoModelForCausalLM.from_pretrained(
                model_name,
                device_map="cpu",  # load weights onto CPU initially
                torch_dtype=torch.float32,  # use full precision in sft until https://github.com/NVIDIA/reinforcer/issues/13 is fixed
            )
        else:
            self.reference_model = None
<<<<<<< HEAD

        self.tokenizer = tokenizer
        # If no pad token is defined, you might need:
        if self.tokenizer.pad_token is None:
            self.tokenizer.pad_token = self.tokenizer.eos_token
=======
        self.tokenizer = get_tokenizer(tokenizer_name)
>>>>>>> 5622163f

        # ------------------------------------------------
        # 3) Move to GPU + Composable FSDP
        #    (Initialize device mesh, shard submodules, then shard entire model)
        # ------------------------------------------------

        def do_fsdp(model):
            # Create a device mesh with 'world_size' GPUs in a 1D arrangement.
            mesh = init_device_mesh("cuda", (world_size,))
            mp_policy = MixedPrecision(
                param_dtype=self.dtype,
                reduce_dtype=torch.float32,
                buffer_dtype=torch.float32,
            )

            return FullyShardedDataParallel(
                model,
                device_mesh=mesh,
                auto_wrap_policy=size_based_auto_wrap_policy,
                mixed_precision=mp_policy,
            )

        self.model.to("cuda")
        self.model = do_fsdp(self.model)
        self.model = self.move_to_cpu(self.model)
        if self.reference_model is not None:
            self.reference_model.to("cuda")
            self.reference_model = do_fsdp(self.reference_model)
            self.reference_model = self.move_to_cpu(self.reference_model)
        self.model.to("cuda")
        self._held_reference_model_params = None
        # register_fsdp_forward_method(self.model, "generate")
        if init_optimizer:
            optimizer_cls = import_class_from_path(self.cfg["optimizer"]["name"])
            self.optimizer = optimizer_cls(
                self.model.parameters(), **self.cfg["optimizer"]["kwargs"]
            )
        else:
            self.optimizer = None

        if "scheduler" in self.cfg and self.optimizer is not None:
            if isinstance(self.cfg["scheduler"], dict):
                scheduler_cls = import_class_from_path(self.cfg["scheduler"]["name"])
                self.scheduler = scheduler_cls(
                    self.optimizer, **self.cfg["scheduler"]["kwargs"]
                )
            else:
                schedulers = []
                for scheduler_cfg in self.cfg["scheduler"]:
                    if "name" in scheduler_cfg:
                        schedulers.append(
                            import_class_from_path(scheduler_cfg["name"])(
                                self.optimizer, **scheduler_cfg["kwargs"]
                            )
                        )
                    else:
                        assert "milestones" in scheduler_cfg, (
                            "unknown scheduler config: ",
                            scheduler_cfg,
                        )
                        milestones = scheduler_cfg["milestones"]

                self.scheduler = torch.optim.lr_scheduler.SequentialLR(
                    self.optimizer, schedulers, milestones
                )

        elif self.optimizer is not None:
            ## default to a passthrough LR schedule
            self.scheduler = torch.optim.lr_scheduler.LambdaLR(
                self.optimizer, lr_lambda=lambda epoch: 1
            )

        # restore
        if weights_path:
            self.load_checkpoint(
                weights_path,
                optimizer_path,
            )
        else:
            print(
                "No weights path provided. Starting from scratch (default policy init)"
            )

    def is_alive(self):
        return True

    def get_gpu_info(self):
        """Return information about the GPU being used by this worker."""
        import torch

        # Get distributed training info
        rank = torch.distributed.get_rank()
        world_size = torch.distributed.get_world_size()
        local_rank = int(os.environ.get("LOCAL_RANK", 0))

        # Get device info from CUDA
        device = torch.cuda.current_device()
        device_name = torch.cuda.get_device_name(device)
        device_count = torch.cuda.device_count()
        memory_allocated = torch.cuda.memory_allocated(device) / (1024**2)  # in MB
        memory_reserved = torch.cuda.memory_reserved(device) / (1024**2)  # in MB

        # Try to get the real global device ID (not the local one)
        # In distributed training, each process only sees its assigned GPU as device 0
        local_device_id = device
        global_device_id = local_device_id

        if "CUDA_VISIBLE_DEVICES" in os.environ:
            cuda_visible_devices = os.environ["CUDA_VISIBLE_DEVICES"].split(",")
            if local_rank < len(cuda_visible_devices):
                global_device_id = int(cuda_visible_devices[local_rank])

        # Get a parameter from the model to verify CUDA device placement
        # This confirms tensors are actually on the appropriate device
        param_info = {}
        for module_name, module in self.model.named_modules():
            for param_name, param in module.named_parameters(recurse=False):
                if param is not None and param.requires_grad:
                    full_name = f"{module_name}.{param_name}"
                    param_info[full_name] = {
                        "device": str(param.device),
                        "shape": list(param.shape),
                        "dtype": str(param.dtype),
                    }
                    # Just grab one parameter for verification
                    break
            if param_info:
                break

        return {
            "rank": rank,
            "world_size": world_size,
            "local_rank": local_rank,
            "local_device_id": local_device_id,
            "global_device_id": global_device_id,
            "device_count": device_count,
            "device_name": device_name,
            "memory_allocated_mb": memory_allocated,
            "memory_reserved_mb": memory_reserved,
            "parameter_sample": param_info,
            "env_vars": {
                k: v
                for k, v in os.environ.items()
                if k.startswith("CUDA") or k in ["LOCAL_RANK", "RANK", "WORLD_SIZE"]
            },
        }

    def train(
        self,
        data: BatchedDataDict,
        loss_fn: LossFunction,
        eval_mode: bool = False,
        gbs: Optional[int] = None,
        mbs: Optional[int] = None,
    ) -> Dict[str, Any]:
        """Train the policy on a batch of data with a given loss function."""
        if gbs is None:
            gbs = self.cfg["train_global_batch_size"]
        if mbs is None:
            mbs = self.cfg["train_micro_batch_size"]
        local_gbs = gbs // torch.distributed.get_world_size()
        dataset_size = data.get("input_ids").shape[0]

        # Ensure model is in training mode
        self.model.train()

        # Get data from batch and move to device
        data.to("cuda")

        losses = []
        all_mb_metrics = []
        for gb_start in range(0, dataset_size, local_gbs):
            self.optimizer.zero_grad()
            mb_losses = []

            # Calculate number of microbatches to process
            # make_microbatch_iterator assumes that the batch size is a multiple of the microbatch size
            # so its safe to not check for the case where the last data slice is smaller than mbs
            num_microbatches = min(local_gbs, dataset_size - gb_start) // mbs

            for mb in data.slice(
                gb_start, gb_start + local_gbs
            ).make_microbatch_iterator(mbs):
                input_ids = mb.get("input_ids")

                input_lengths = mb.get("input_lengths")
                batch_size, seq_len = input_ids.shape
                attention_mask = torch.ones(
                    (batch_size, seq_len), dtype=torch.long, device=input_ids.device
                )
                for i, length in enumerate(input_lengths):
                    # For right-padded sequence, set 1s at the beginning of the sequence
                    attention_mask[i, :length] = 1

                with torch.autocast(device_type="cuda", dtype=self.dtype):
                    outputs = self.model(
                        input_ids=input_ids,
                        attention_mask=attention_mask,
                        use_cache=False,
                    )
                    # Get logprobs
                    if not hasattr(outputs, "logits"):
                        logits = self.model.lm_head(outputs.last_hidden_state)
                    else:
                        logits = outputs.logits

                loss, loss_metrics = loss_fn(logits, mb)
                loss_metrics["lr"] = self.optimizer.param_groups[0]["lr"]

                # Backward pass

                # Loss is accumulated across microbatches, so we need to scale by the number of microbatches
                loss = loss / num_microbatches
                if not eval_mode:
                    loss.backward()
                mb_losses.append(loss.item())
                all_mb_metrics.append(loss_metrics)

            # Clip gradients
            if not eval_mode:
                torch.nn.utils.clip_grad_norm_(self.model.parameters(), max_norm=1.0)

                # Update parameters
                self.optimizer.step()
                self.scheduler.step()
            losses.append(torch.tensor(mb_losses).sum().item())

        # Compute global loss across all ranks
        with torch.no_grad():
            local_loss = torch.tensor(losses, device="cuda")
            global_loss = torch.zeros_like(local_loss)
            torch.distributed.all_reduce(local_loss)
            global_loss = local_loss / torch.distributed.get_world_size()

        # Aggregate metrics across all microbatches
        mb_metrics = defaultdict(list)
        for m in all_mb_metrics:
            for k, v in m.items():
                mb_metrics[k].append(v)

        metrics = {
            "global_loss": global_loss.cpu(),
            "local_loss": local_loss.cpu(),
            "rank": torch.distributed.get_rank(),
            "all_mb_metrics": dict(mb_metrics),
        }

        return metrics

    def get_logprobs(self, data: BatchedDataDict) -> BatchedDataDict:
        """Get the logprobs of the model for a batch of data.

        Uses the configured logprob_batch_size to do microbatching.

        Input data is assumed to be right-padded. The method internally converts to
        left-padded format for computation, and returns outputs in right-padded format.

        Returns:
          a BatchedDataDict with key "logprobs" and shape [batch_size, sequence_length].
          We use the convention that the logprob of the first token is 0 so that the sequence length is maintained.
          The logprob of input token i is specified at position i in the output logprobs tensor.
        """
        logprob_batch_size = self.cfg["logprob_batch_size"]
        all_log_probs = []
        self.model.eval()

        # Process in batches
        with torch.no_grad():
            data.to("cuda")
            for lp_batch in data.make_microbatch_iterator(logprob_batch_size):
                input_ids = lp_batch.get("input_ids")
                batch_size, seq_len = input_ids.shape

                # Create attention mask
                input_lengths = lp_batch.get("input_lengths")

                # Create attention mask for right-padded data
                attention_mask = torch.zeros(
                    (batch_size, seq_len), dtype=torch.long, device=input_ids.device
                )
                for i, length in enumerate(input_lengths):
                    # For right-padded sequence, set 1s at the beginning of the sequence
                    attention_mask[i, :length] = 1

                # Process with the model directly using right-padded inputs
                with torch.autocast(device_type="cuda", dtype=self.dtype):
                    outputs = self.model(
                        input_ids=input_ids,
                        attention_mask=attention_mask,
                        use_cache=False,
                    )
                log_probs = torch.nn.functional.log_softmax(
                    outputs.logits.to(torch.float32), dim=-1
                )

                # Extract logprobs for each token in the sequence by gathering the logprob
                # corresponding to the next token at each position
                # Input shapes:
                #   log_probs: [batch_size, sequence_length, vocab_size] - logits for each position
                #   token_ids: [batch_size, sequence_length] - actual tokens
                # Output shape: [batch_size, sequence_length] - logprob of each token given previous
                # We get logprob of token[t+1] from logits[t], prepending 0 to maintain sequence length
                token_ids = input_ids
                next_tokens = token_ids[:, 1:]  # Skip first token
                log_probs = log_probs[:, :-1]  # Remove last position's logits
                token_logprobs = log_probs.gather(
                    dim=-1, index=next_tokens.unsqueeze(-1)
                ).squeeze(-1)

                # Prepend 0 logprob for first token to maintain same sequence length as input
                token_logprobs = torch.cat(
                    [torch.zeros_like(token_logprobs[:, :1]), token_logprobs], dim=1
                )

                # Apply mask to zero out padding tokens logprobs
                token_logprobs = token_logprobs * attention_mask
                all_log_probs.append(token_logprobs)

        # Concatenate all batches
        return_data = BatchedDataDict()
        return_data["logprobs"] = torch.cat(all_log_probs, dim=0).cpu()

        return return_data

    @contextmanager
    def use_reference_model(self):
        """Context manager that temporarily swaps the reference model and active model.

        On entry: Moves model to CPU, moves reference_model to CUDA. Swaps the references
        On exit: Restores original references and re-flips cuda/cpu

        """
        try:
            # Save original references
            original_model = self.model
            original_reference_model = self.reference_model

            self.model = self.move_to_cpu(self.model)
            self.reference_model = self.reference_model.to("cuda")

            # Swap the references
            self.model, self.reference_model = self.reference_model, self.model
            gc.collect()
            torch.cuda.empty_cache()

            # - self.model is the original reference_model, now on CUDA
            # - self.reference_model is the original model, now on CPU
            yield

        finally:
            # Restore original references and device placement
            self.reference_model = self.move_to_cpu(original_reference_model)
            self.model = original_model.to("cuda")
            gc.collect()
            torch.cuda.empty_cache()

    def get_reference_policy_logprobs(self, data: BatchedDataDict) -> BatchedDataDict:
        """Get the logprobs from the reference policy for a batch of data.

        Returns:
          a BatchedDataDict with key "reference_logprobs" and shape [batch_size, sequence_length].
          We use the convention that the logprob of the first token is 0 so that the sequence length is maintained.
          The logprob of input token i is specified at position i in the output logprobs tensor.
        """
        with self.use_reference_model():
            reference_logprobs = self.get_logprobs(data)

        return_data = BatchedDataDict()
        return_data["reference_logprobs"] = reference_logprobs["logprobs"].cpu()
        return return_data

    def generate(
        self, data: BatchedDataDict[GenerationDatumSpec], greedy: bool = False
    ) -> BatchedDataDict[GenerationOutputSpec]:
        """Generate a batch of data using huggingface framework generation.

        Args:
            data: BatchedDataDict containing input_ids and input_lengths tensors

        Returns:
            BatchedDataDict conforming to GenerationOutputSpec:
                - output_ids: input + generated token IDs
                - logprobs: Log probabilities for each token
                - generation_lengths: Lengths of each response
        """
        # Verify input is right padded
        assert isinstance(data, BatchedDataDict), (
            f"data must be a BatchedDataDict, got type: {type(data)}"
        )
        assert "input_ids" in data and "input_lengths" in data, (
            f"input_ids and input_lengths must be present in the BatchedDataDict, got keys: {data.keys()}"
        )
        is_right_padded, error_msg = verify_right_padding(
            data, pad_value=self.tokenizer.pad_token_id
        )
        if not is_right_padded:
            warnings.warn(
                f"Input to vLLM worker is not properly right-padded: {error_msg}"
            )

        self.model.eval()

        # Right padded tokens are converted to left padded tokens for HF generate (https://huggingface.co/docs/transformers/main/en/llm_tutorial?padding=right+pad#padding-side)
        with torch.distributed.fsdp.FullyShardedDataParallel.summon_full_params(
            self.model, recurse=False
        ):
            # Get generation config from self.cfg
            generation_batch_size = self.cfg["generation_batch_size"]
            gen_cfg = self.cfg["generation"]

            micro_batches = []

            # Process in batches
            max_length = 0
            for gen_batch in data.make_microbatch_iterator(generation_batch_size):
                # Create attention mask from input_lengths if needed for the model
                input_ids = gen_batch.get("input_ids").cuda()
                input_lengths = gen_batch.get("input_lengths").cuda()
                batch_size, seq_len = input_ids.shape

                # Convert right padding to left padding
                left_padded_input_ids = torch.full_like(
                    input_ids, gen_cfg["pad_token_id"]
                )
                left_padded_attention_mask = torch.zeros(
                    (batch_size, seq_len), dtype=torch.long, device=input_ids.device
                )

                for i, length in enumerate(input_lengths):
                    # Move tokens to the end of the sequence (left padding)
                    left_padded_input_ids[i, seq_len - length :] = input_ids[i, :length]
                    # Set attention mask for the actual tokens (at the end for left padding)
                    left_padded_attention_mask[i, seq_len - length :] = 1

                outputs = self.model.module.generate(
                    input_ids=left_padded_input_ids,
                    attention_mask=left_padded_attention_mask,
                    max_new_tokens=gen_cfg["max_new_tokens"],
                    do_sample=not greedy,
                    temperature=gen_cfg["temperature"],
                    top_p=gen_cfg["top_p"],
                    top_k=gen_cfg["top_k"],
                    pad_token_id=self.tokenizer.pad_token_id,
                    eos_token_id=self.tokenizer.eos_token_id,
                    return_dict_in_generate=True,
                    output_scores=True,
                    synced_gpus=True,
                )
                # Get the generated sequences
                max_length = max(max_length, outputs.sequences.size(1))

                # Convert scores to log probabilities and extract the logprob of the chosen token
                scores = torch.stack(
                    outputs.scores, dim=1
                )  # [batch_size, seq_len, vocab_size]
                logprobs = torch.nn.functional.log_softmax(scores, dim=-1)

                # Get the logprobs of the actually generated tokens
                # outputs.sequences[:, -scores.size(1):] gives us just the newly generated tokens
                generated_tokens = outputs.sequences[:, -scores.size(1) :]
                token_logprobs = logprobs.gather(
                    dim=-1, index=generated_tokens.unsqueeze(-1)
                ).squeeze(-1)

                # Prepend zeros for input tokens based on original input lengths, not the padded length
                mb = {}
                mb["orig_input_lengths"] = input_lengths.clone()
                mb["generation_logprobs"] = token_logprobs
                mb["left_padded_output_ids"] = outputs.sequences

                micro_batches.append(mb)

            # Get lengths, pad, and concatenate all batches
            return_data = BatchedDataDict.from_batches(
                micro_batches,
                pad_value_dict={
                    "left_padded_output_ids": self.cfg["generation"]["pad_token_id"]
                },
            )

            # Calculate the lengths of generations for each sequence by finding stop tokens
            generation_lengths = []
            unpadded_sequence_lengths = []
            input_length = data.get("input_ids").size(1)

            # Convert left-padded outputs back to right-padded format
            batch_size = len(return_data["left_padded_output_ids"])
            max_seq_len = max(
                [seq.size(0) for seq in return_data["left_padded_output_ids"]]
            )
            right_padded_output_ids = torch.full(
                (batch_size, max_seq_len),
                self.cfg["generation"]["pad_token_id"],
                dtype=return_data["left_padded_output_ids"][0].dtype,
                device=return_data["left_padded_output_ids"][0].device,
            )

            for idx, seq in enumerate(return_data["left_padded_output_ids"]):
                # Get only the generated part (excluding input)
                original_length = return_data["orig_input_lengths"][idx].item()
                seq_len = seq.size(0)

                # The generated content starts after the left-padded input
                generated_part = seq[-(seq_len - input_length) :]

                eos_positions = (generated_part == self.tokenizer.eos_token_id).nonzero(
                    as_tuple=True
                )[0]
                # TODO @sahilj: handle different stopping criteria
                # Calculate generation length
                if len(eos_positions) > 0:
                    gen_length = (
                        eos_positions[0].item() + 1
                    )  # +1 to include the EOS token
                else:
                    gen_length = len(generated_part)

                generation_lengths.append(gen_length)

                valid_length = original_length + gen_length
                unpadded_sequence_lengths.append(valid_length)

                # Extract the original input tokens from the left-padded sequence
                # For left-padded sequences, tokens are at the end of the input section
                valid_input_part = (
                    seq[input_length - original_length : input_length]
                    if original_length > 0
                    else torch.tensor([], device=seq.device, dtype=seq.dtype)
                )

                # Combine with generated part
                valid_generated_part = generated_part[:gen_length]
                valid_tokens = torch.cat([valid_input_part, valid_generated_part])

                # Place at the beginning of the right-padded sequence
                right_padded_output_ids[idx, :valid_length] = valid_tokens

            # Store the right-padded outputs
            return_data["output_ids"] = right_padded_output_ids

            # Align generation_logprobs with right-padded output format
            batch_size = len(return_data["generation_logprobs"])
            right_padded_logprobs = torch.zeros(
                (batch_size, max_seq_len),
                dtype=return_data["generation_logprobs"][0].dtype,
                device=return_data["generation_logprobs"][0].device,
            )

            for idx, logprob_seq in enumerate(return_data["generation_logprobs"]):
                original_length = return_data["orig_input_lengths"][idx].item()
                gen_length = generation_lengths[idx]

                # For right-padded format, we need:
                # 1. Zeros for the original input tokens (at the beginning)
                # 2. Actual logprobs for generated tokens (after the zeros)
                # 3. Zeros padding at the end (if needed)

                right_padded_seq = torch.zeros(
                    max_seq_len, dtype=logprob_seq.dtype, device=logprob_seq.device
                )
                right_padded_seq[original_length : original_length + gen_length] = (
                    logprob_seq[:gen_length]
                )
                right_padded_logprobs[idx] = right_padded_seq
                valid_length = original_length + gen_length

            # Remove the temporary data we added
            if "generation_logprobs" in return_data:
                del return_data["generation_logprobs"]
            if "orig_input_lengths" in return_data:
                del return_data["orig_input_lengths"]
            if "left_padded_output_ids" in return_data:
                del return_data["left_padded_output_ids"]

            # Ensure consistent data types and device placement
            return_data["output_ids"] = right_padded_output_ids
            return_data["logprobs"] = right_padded_logprobs
            return_data["generation_lengths"] = torch.tensor(
                generation_lengths, dtype=torch.long
            )
            return_data["unpadded_sequence_lengths"] = torch.tensor(
                unpadded_sequence_lengths, dtype=torch.long
            )

            # Move everything to CPU before returning
            return_data.to("cpu")

            return return_data

    def _add_noise_to_weights(self):
        """Add small Gaussian noise to the weights of the model. Note that this is used for testing purposes only."""
        # TODO @sahilj: do this without a summon (maybe FSDP2)
        noise_std = 0.01  # Standard deviation for the noise
        with torch.distributed.fsdp.FullyShardedDataParallel.summon_full_params(
            self.model, recurse=True
        ):
            for p in self.model.parameters():
                if p.requires_grad:
                    noise = torch.randn_like(p.data) * noise_std
                    p.data.add_(noise)  # Add noise in-place
        torch.cuda.synchronize()

    def report_device_id(self) -> str:
        """Report the UUID of the current CUDA device using NVML.

        Returns:
            str: UUID of the device in the format "GPU-xxxxx"
        """
        from nemo_reinforcer.utils.nvml import get_device_uuid

        # Get current device index from torch
        device_idx = torch.cuda.current_device()
        # Get device UUID using NVML
        return get_device_uuid(device_idx)

    @torch.no_grad()
    def get_weight_ipc_handles(self, offload_model=True):
        from torch.multiprocessing.reductions import reduce_tensor

        # TODO @sahilj: do this without an allgather (maybe FSDP2)
        params = self.model.state_dict()

        # Create a copy of parameters in the desired dtype (bfloat16 or float32)
        dtype_params = {}
        for name, param in params.items():
            # Convert parameters to the configured dtype
            dtype_params[name] = param.to(self.dtype, non_blocking=True)

        # Replace the original params with the converted ones
        params = dtype_params
        self._held_reference_model_params = params
        data = {}
        device_uuid = self.report_device_id()
        for name, p in params.items():
            data[name] = reduce_tensor(p.detach())

        if offload_model:
            self.model = self.move_to_cpu(self.model)
            gc.collect()
            torch.cuda.empty_cache()
        return {device_uuid: data}

    def prepare_for_lp_inference(self):
        self.model.to("cuda")
        self.model.eval()
        self.offload_before_refit()

    def prepare_for_training(self, *args, **kwargs):
        # onload models and optimizer state to cuda
        self.model.to("cuda")
        self.model.train()

        # Move optimizer state to CUDA if it exists
        if hasattr(self, "optimizer") and self.optimizer is not None:
            for state in self.optimizer.state.values():
                for k, v in state.items():
                    if torch.is_tensor(v) and not v.is_cuda:
                        state[k] = v.to("cuda")

        torch.cuda.empty_cache()

    @torch.no_grad()
    def offload_before_refit(self):
        """Offload the optimizer and buffers to the CPU."""
        torch.randn(1).cuda()  # wake up torch allocator
        if hasattr(self, "optimizer") and self.optimizer is not None:
            for state in self.optimizer.state.values():
                for k, v in state.items():
                    if torch.is_tensor(v):
                        state[k] = v.to("cpu")

        for buffer in self.model.buffers():
            buffer.data = buffer.data.to("cpu")

        gc.collect()
        torch.cuda.empty_cache()

        # Print memory stats after offloading
        allocated = torch.cuda.memory_allocated() / (1024**3)  # Convert to GB
        reserved = torch.cuda.memory_reserved() / (1024**3)  # Convert to GB
        print(
            f"GPU Memory after optimizer offload: {allocated:.2f}GB allocated, {reserved:.2f}GB reserved"
        )

    @torch.no_grad()
    def offload_after_refit(self):
        # Offload as much as possible on the CPU
        self.model = self.move_to_cpu(self.model)
        self.model.eval()
        torch.randn(1).cuda()  # wake up torch allocator
        self.offload_before_refit()  # rerun the old offload function

        if self._held_reference_model_params is not None:
            del self._held_reference_model_params
            self._held_reference_model_params = None

        gc.collect()
        torch.cuda.empty_cache()

        allocated = torch.cuda.memory_allocated() / (1024**3)  # Convert to GB
        reserved = torch.cuda.memory_reserved() / (1024**3)  # Convert to GB
        print(
            f"GPU Memory after refit complete: {allocated:.2f}GB allocated, {reserved:.2f}GB reserved"
        )

    def move_to_cpu(self, model):
        for param in model.parameters():
            param.data = param.data.to("cpu")

        for buffer in model.buffers():
            buffer.data = buffer.data.to("cpu")

        if hasattr(model, "_fsdp_wrapped_module"):
            model._fsdp_wrapped_module.to("cpu")

        return model

    def save_checkpoint(
        self,
        weights_path: str,
        optimizer_path: Optional[str] = None,
        save_torch_dist: bool = True,
        save_hf: bool = False,
    ):
        """Save a checkpoint of the model.

        The checkpoint is saved in the following format:

        weights_path/
            __0_1.distcp
            __1_0.distcp
            ...
        weights_path-hf/
            config.json
            generation_config.json
            model-00001-of-<TOTAL_SHARDS>.safetensors
            ...
            model.safetensors.index.json
        optimizer_path/
            __0_0.distcp
            __1_0.distcp
            ...

        the HuggingFace checkpoint is saved only if `save_hf` is True,
        and the optimizer states are saved only if `optimizer` and `optimizer_path` are provided.
        """
        save_checkpoint(
            model=self.model,
            weights_path=weights_path,
            optimizer=self.optimizer if optimizer_path else None,
            scheduler=self.scheduler if optimizer_path else None,
            optimizer_path=optimizer_path,
            save_torch_dist=save_torch_dist,
            save_hf=save_hf,
        )

    def load_checkpoint(self, weights_path: str, optimizer_path: Optional[str] = None):
        """Load a checkpoint into the model."""
        load_checkpoint(
            model=self.model,
            weights_path=weights_path,
            optimizer=self.optimizer if optimizer_path else None,
            scheduler=self.scheduler if optimizer_path else None,
            optimizer_path=optimizer_path,
        )

    def shutdown(self):
        """Shutdown the policy."""
        #
        pass


class HfPolicy(PolicyInterface, GenerationInterface):
    def __init__(
        self,
        cluster: RayVirtualCluster,
        config: PolicyConfig,
        tokenizer: AutoTokenizer,
        name_prefix: str = "hf_policy",
        workers_per_node: Optional[Union[int, List[int]]] = None,
        init_optimizer: bool = True,
        weights_path: Optional[str] = None,
        optimizer_path: Optional[str] = None,
        init_reference_model: bool = True,
    ):
        if weights_path:
            weights_path = os.path.abspath(weights_path)
        if optimizer_path:
            optimizer_path = os.path.abspath(optimizer_path)

        worker_builder = RayWorkerBuilder(
            HfPolicyWorker,
            config,
            tokenizer=tokenizer,
            init_optimizer=init_optimizer,
            weights_path=weights_path,
            optimizer_path=optimizer_path,
            init_reference_model=init_reference_model,
        )
        self.worker_group = RayWorkerGroup(
            cluster,
            worker_builder,
            name_prefix=name_prefix,
            workers_per_node=workers_per_node,
        )
        self.dp_size = self.worker_group.world_size
        self.cfg = config

    def get_logprobs(
        self, data: BatchedDataDict[GenerationDatumSpec]
    ) -> BatchedDataDict:
        """Get the logprobs of the model for a data dict.

        Returns:
          a BatchedDataDict with key "logprobs" and shape [batch_size, sequence_length].
          We use the convention that the logprob of the first token is 0 so that the sequence length is maintained.
          The logprob of input token i is specified at position i in the output logprobs tensor.
        """
        sharded_data = data.shard_by_batch_size(self.dp_size, batch_size=None)
        futures = self.worker_group.run_all_workers_multiple_data(
            "get_logprobs", sharded_data
        )
        logprobs = BatchedDataDict.from_batches(
            self.worker_group.get_all_worker_results(futures)
        )
        return logprobs

    def get_reference_policy_logprobs(
        self, data: BatchedDataDict[GenerationDatumSpec]
    ) -> BatchedDataDict:
        """Get the logprobs of the reference policy for a data dict.

        Returns: Identical to get_logprobs.
        """
        sharded_data = data.shard_by_batch_size(self.dp_size, batch_size=None)
        futures = self.worker_group.run_all_workers_multiple_data(
            "get_reference_policy_logprobs", sharded_data
        )
        logprobs = BatchedDataDict.from_batches(
            self.worker_group.get_all_worker_results(futures)
        )
        return logprobs

    def train(
        self,
        data: BatchedDataDict,
        loss_fn: LossFunction,
        eval_mode: bool = False,
        gbs: Optional[int] = None,
        mbs: Optional[int] = None,
    ):
        """Train the policy on a batch of data with a given loss function."""
        # Shard and replicate the batch
        shards = self.dp_size
        sharded_data = data.shard_by_batch_size(
            shards, batch_size=self.cfg["train_global_batch_size"]
        )

        # Train each shard in parallel
        futures = self.worker_group.run_all_workers_multiple_data(
            "train",
            sharded_data,
            common_kwargs={
                "loss_fn": loss_fn,
                "eval_mode": eval_mode,
                "gbs": gbs,
                "mbs": mbs,
            },
        )
        results = self.worker_group.get_all_worker_results(futures)

        # Aggregate the results
        aggregated_results = {}
        aggregated_results["loss"] = results[0]["global_loss"]

        # Aggregate metrics across all workers
        all_mb_metrics = defaultdict(list)
        for r in results:
            for k, v in r["all_mb_metrics"].items():
                all_mb_metrics[k].extend(v)
        aggregated_results["all_mb_metrics"] = dict(all_mb_metrics)

        return aggregated_results

    def generate(
        self, data: BatchedDataDict[GenerationDatumSpec], greedy: bool = False
    ) -> BatchedDataDict[GenerationOutputSpec]:
        """Generate a batch of data using the policy."""
        # Verify input data is right-padded
        assert isinstance(data, BatchedDataDict), (
            f"data must be a BatchedDataDict, got type: {type(data)}"
        )
        assert "input_ids" in data and "input_lengths" in data, (
            "Missing required input fields"
        )

        sharded_data = data.shard_by_batch_size(self.dp_size, batch_size=None)
        futures = self.worker_group.run_all_workers_multiple_data(
            "generate", sharded_data, common_kwargs={"greedy": greedy}
        )
        result = BatchedDataDict.from_batches(
            self.worker_group.get_all_worker_results(futures),
            pad_value_dict={"output_ids": self.cfg["generation"]["pad_token_id"]},
        )

        # Verify the output has all required fields
        required_keys = [
            "output_ids",
            "generation_lengths",
            "unpadded_sequence_lengths",
            "logprobs",
        ]
        missing_keys = [key for key in required_keys if key not in result]
        if missing_keys:
            raise ValueError(
                f"Missing required keys for GenerationOutputSpec: {missing_keys}"
            )

        return result

    def prepare_for_generation(self, *args, **kwargs):
        # We don't need to do anything here
        pass

    def prepare_for_training(self, *args, **kwargs):
        # onload everything to the GPU
        futures = self.worker_group.run_all_workers_single_data(
            "prepare_for_training", respect_tied_workers=True
        )
        ray.get(futures)
        pass

    def prepare_for_lp_inference(self, *args, **kwargs):
        futures = self.worker_group.run_all_workers_single_data(
            "prepare_for_lp_inference", respect_tied_workers=True
        )
        ray.get(futures)

    def finish_generation(self, *args, **kwargs):
        # We don't need to do anything here
        pass

    def finish_training(self, *args, **kwargs):
        # Placeholder implementation
        pass

    def get_weights_ipc_handles(self):
        """Fetch weight IPC handles from all workers.

        Returns:
            dict: A dictionary mapping device UUIDs to parameter IPC handles.
        """
        # Collect IPC handles from all workers
        worker_handles = ray.get(
            [
                worker.get_weight_ipc_handles.remote()
                for worker in self.worker_group.workers
            ]
        )

        # Combine all worker handles into a single dictionary
        all_handles = {}
        for handle in worker_handles:
            all_handles.update(handle)

        return all_handles

    def offload_before_refit(self):
        """Offload the optimizer and buffers to the CPU."""
        futures = self.worker_group.run_all_workers_single_data(
            "offload_before_refit", respect_tied_workers=True
        )
        ray.get(futures)

    def offload_after_refit(self):
        """Offload the optimizer and buffers to the CPU."""
        futures = self.worker_group.run_all_workers_single_data(
            "offload_after_refit", respect_tied_workers=True
        )
        ray.get(futures)

    def save_checkpoint(
        self,
        weights_path: str,
        optimizer_path: Optional[str] = None,
        save_torch_dist: bool = True,
        save_hf: bool = False,
    ):
        """Save a checkpoint of the model."""
        futures = self.worker_group.run_all_workers_single_data(
            "save_checkpoint",
            weights_path,
            optimizer_path,
            save_torch_dist,
            save_hf,
            respect_tied_workers=True,
        )
        ray.get(futures)

    def shutdown(self) -> bool:
        """Shut down all HF workers and clean up resources."""
        try:
            # Use the worker group's shutdown method with the worker's cleanup method
            return self.worker_group.shutdown(cleanup_method="shutdown")
        except Exception as e:
            print(f"Error during policy shutdown: {e}")
            return False

    def __del__(self):
        """Shuts down the worker groups when the object is deleted or is garbage collected.

        This is an extra safety net in case the user forgets to call worker_group.shutdown() and the pointer to
        the object is lost due to leaving a function scope. It's always recommended that the
        user calls worker_group.shutdown().
        """
        self.worker_group.shutdown()<|MERGE_RESOLUTION|>--- conflicted
+++ resolved
@@ -102,15 +102,8 @@
             )
         else:
             self.reference_model = None
-<<<<<<< HEAD
 
         self.tokenizer = tokenizer
-        # If no pad token is defined, you might need:
-        if self.tokenizer.pad_token is None:
-            self.tokenizer.pad_token = self.tokenizer.eos_token
-=======
-        self.tokenizer = get_tokenizer(tokenizer_name)
->>>>>>> 5622163f
 
         # ------------------------------------------------
         # 3) Move to GPU + Composable FSDP
