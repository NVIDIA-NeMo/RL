# Copyright (c) 2025, NVIDIA CORPORATION.  All rights reserved.
#
# Licensed under the Apache License, Version 2.0 (the "License");
# you may not use this file except in compliance with the License.
# You may obtain a copy of the License at
#
#     http://www.apache.org/licenses/LICENSE-2.0
#
# Unless required by applicable law or agreed to in writing, software
# distributed under the License is distributed on an "AS IS" BASIS,
# WITHOUT WARRANTIES OR CONDITIONS OF ANY KIND, either express or implied.
# See the License for the specific language governing permissions and
# limitations under the License.
import gc
import warnings
import os
from collections import defaultdict
from contextlib import contextmanager
from typing import Any, Dict, List, Optional, Union

import ray
import torch
from torch.distributed.device_mesh import init_device_mesh
from torch.distributed.fsdp import (
    FullyShardedDataParallel,
    MixedPrecision,
)
from torch.distributed.fsdp.wrap import size_based_auto_wrap_policy
from transformers import AutoModelForCausalLM, AutoTokenizer

from nemo_reinforcer.algorithms.interfaces import LossFunction
from nemo_reinforcer.distributed.batched_data_dict import BatchedDataDict
from nemo_reinforcer.distributed.virtual_cluster import RayVirtualCluster
from nemo_reinforcer.distributed.worker_groups import RayWorkerBuilder, RayWorkerGroup
from nemo_reinforcer.models.generation.interfaces import (
    GenerationInterface,
    GenerationDatumSpec,
    GenerationOutputSpec,
    verify_right_padding,
)
from nemo_reinforcer.models.interfaces import PolicyInterface
from nemo_reinforcer.models.policy import PolicyConfig
from nemo_reinforcer.models.policy.utils import import_class_from_path
from nemo_reinforcer.distributed.virtual_cluster import (
    PY_EXECUTABLES,
)
from nemo_reinforcer.utils.hf_checkpoint import (
    save_checkpoint,
    load_checkpoint,
)


@ray.remote
class HfPolicyWorker:
    DEFAULT_PY_EXECUTABLE = PY_EXECUTABLES.DEFAULT_VENV

    def __repr__(self):
        """Customizes the actor's prefix in the Ray logs.

        This makes it easier to identify which worker is producing specific log messages.
        """
        if torch.distributed.is_initialized():
            return f"{self.__class__.__name__}[rank={torch.distributed.get_rank()}]"
        else:
            return f"{self.__class__.__name__}"

    def __init__(
        self,
        config: PolicyConfig,
        weights_path: Optional[str] = None,
        optimizer_path: Optional[str] = None,
        init_optimizer: bool = True,
        init_reference_model: bool = True,
    ):
        self.cfg = config
        # torch distributed init. Envars for rank, world_size, and master_addr and master_port are set from the ray remote call
        torch.distributed.init_process_group(backend="nccl")
        rank = torch.distributed.get_rank()
        world_size = torch.distributed.get_world_size()
        model_name = self.cfg["model_name"]
        tokenizer_name = self.cfg["tokenizer_name"]
        if self.cfg["precision"] == "float32":
            self.dtype = torch.float32
        elif self.cfg["precision"] == "bfloat16":
            self.dtype = torch.bfloat16
        else:
            raise ValueError(f"Unknown precision: {self.cfg['precision']}")

        print(f"[Rank {rank}] Loading model {model_name} on CPU...")
        self.model = AutoModelForCausalLM.from_pretrained(
            model_name,
            device_map="cpu",  # load weights onto CPU initially
            torch_dtype=torch.float32,  # use full precision in sft until https://github.com/NVIDIA/reinforcer/issues/13 is fixed
        )
<<<<<<< HEAD
        self.reference_model = AutoModelForCausalLM.from_pretrained(
            model_name,
            device_map="cpu",  # load weights onto CPU initially
            torch_dtype=torch.float32,  # use full precision in sft until https://github.com/NVIDIA/reinforcer/issues/13 is fixed
        )

        self.tokenizer = AutoTokenizer.from_pretrained(tokenizer_name)
=======
        if init_reference_model:
            self.reference_model = AutoModelForCausalLM.from_pretrained(
                model_name,
                device_map="cpu",  # load weights onto CPU initially
                torch_dtype=torch.float32,  # use full precision in sft until https://github.com/NVIDIA/reinforcer/issues/13 is fixed
            )
        else:
            self.reference_model = None
        self.tokenizer = AutoTokenizer.from_pretrained(model_name)
>>>>>>> 640297c4
        # If no pad token is defined, you might need:
        if self.tokenizer.pad_token is None:
            self.tokenizer.pad_token = self.tokenizer.eos_token

        # ------------------------------------------------
        # 3) Move to GPU + Composable FSDP
        #    (Initialize device mesh, shard submodules, then shard entire model)
        # ------------------------------------------------

        def do_fsdp(model):
            # Create a device mesh with 'world_size' GPUs in a 1D arrangement.
            mesh = init_device_mesh("cuda", (world_size,))
            mp_policy = MixedPrecision(
                param_dtype=self.dtype,
                reduce_dtype=torch.float32,
                buffer_dtype=torch.float32,
            )

            return FullyShardedDataParallel(
                model,
                device_mesh=mesh,
                auto_wrap_policy=size_based_auto_wrap_policy,
                mixed_precision=mp_policy,
            )

        self.model.to("cuda")
        self.model = do_fsdp(self.model)
        self.model = self.move_to_cpu(self.model)
        if self.reference_model is not None:
            self.reference_model.to("cuda")
            self.reference_model = do_fsdp(self.reference_model)
            self.reference_model = self.move_to_cpu(self.reference_model)
        self.model.to("cuda")
        self._held_reference_model_params = None
        # register_fsdp_forward_method(self.model, "generate")
        if init_optimizer:
            optimizer_cls = import_class_from_path(self.cfg["optimizer"]["name"])
            self.optimizer = optimizer_cls(
                self.model.parameters(), **self.cfg["optimizer"]["kwargs"]
            )
        else:
            self.optimizer = None

        if "scheduler" in self.cfg and self.optimizer is not None:
            if isinstance(self.cfg["scheduler"], dict):
                scheduler_cls = import_class_from_path(self.cfg["scheduler"]["name"])
                self.scheduler = scheduler_cls(
                    self.optimizer, **self.cfg["scheduler"]["kwargs"]
                )
            else:
                schedulers = []
                for scheduler_cfg in self.cfg["scheduler"]:
                    if "name" in scheduler_cfg:
                        schedulers.append(
                            import_class_from_path(scheduler_cfg["name"])(
                                self.optimizer, **scheduler_cfg["kwargs"]
                            )
                        )
                    else:
                        assert "milestones" in scheduler_cfg, (
                            "unknown scheduler config: ",
                            scheduler_cfg,
                        )
                        milestones = scheduler_cfg["milestones"]

                self.scheduler = torch.optim.lr_scheduler.SequentialLR(
                    self.optimizer, schedulers, milestones
                )

        elif self.optimizer is not None:
            ## default to a passthrough LR schedule
            self.scheduler = torch.optim.lr_scheduler.LambdaLR(
                self.optimizer, lr_lambda=lambda epoch: 1
            )

        # restore
        if weights_path:
            self.load_checkpoint(
                weights_path,
                optimizer_path,
            )
        else:
            print(
                "No weights path provided. Starting from scratch (default policy init)"
            )

    def is_alive(self):
        return True

    def get_gpu_info(self):
        """Return information about the GPU being used by this worker."""
        import torch

        # Get distributed training info
        rank = torch.distributed.get_rank()
        world_size = torch.distributed.get_world_size()
        local_rank = int(os.environ.get("LOCAL_RANK", 0))

        # Get device info from CUDA
        device = torch.cuda.current_device()
        device_name = torch.cuda.get_device_name(device)
        device_count = torch.cuda.device_count()
        memory_allocated = torch.cuda.memory_allocated(device) / (1024**2)  # in MB
        memory_reserved = torch.cuda.memory_reserved(device) / (1024**2)  # in MB

        # Try to get the real global device ID (not the local one)
        # In distributed training, each process only sees its assigned GPU as device 0
        local_device_id = device
        global_device_id = local_device_id

        if "CUDA_VISIBLE_DEVICES" in os.environ:
            cuda_visible_devices = os.environ["CUDA_VISIBLE_DEVICES"].split(",")
            if local_rank < len(cuda_visible_devices):
                global_device_id = int(cuda_visible_devices[local_rank])

        # Get a parameter from the model to verify CUDA device placement
        # This confirms tensors are actually on the appropriate device
        param_info = {}
        for module_name, module in self.model.named_modules():
            for param_name, param in module.named_parameters(recurse=False):
                if param is not None and param.requires_grad:
                    full_name = f"{module_name}.{param_name}"
                    param_info[full_name] = {
                        "device": str(param.device),
                        "shape": list(param.shape),
                        "dtype": str(param.dtype),
                    }
                    # Just grab one parameter for verification
                    break
            if param_info:
                break

        return {
            "rank": rank,
            "world_size": world_size,
            "local_rank": local_rank,
            "local_device_id": local_device_id,
            "global_device_id": global_device_id,
            "device_count": device_count,
            "device_name": device_name,
            "memory_allocated_mb": memory_allocated,
            "memory_reserved_mb": memory_reserved,
            "parameter_sample": param_info,
            "env_vars": {
                k: v
                for k, v in os.environ.items()
                if k.startswith("CUDA") or k in ["LOCAL_RANK", "RANK", "WORLD_SIZE"]
            },
        }

    def train(
        self,
        data: BatchedDataDict,
        loss_fn: LossFunction,
        eval_mode: bool = False,
        gbs: Optional[int] = None,
        mbs: Optional[int] = None,
    ) -> Dict[str, Any]:
        """Train the policy on a batch of data with a given loss function."""
        if gbs is None:
            gbs = self.cfg["train_global_batch_size"]
        if mbs is None:
            mbs = self.cfg["train_micro_batch_size"]
        local_gbs = gbs // torch.distributed.get_world_size()
        dataset_size = data.get("input_ids").shape[0]

        # Ensure model is in training mode
        self.model.train()

        # Get data from batch and move to device
        data.to("cuda")

        losses = []
        all_mb_metrics = []
        for gb_start in range(0, dataset_size, local_gbs):
            self.optimizer.zero_grad()
            mb_losses = []

            # Calculate number of microbatches to process
            # make_microbatch_iterator assumes that the batch size is a multiple of the microbatch size
            # so its safe to not check for the case where the last data slice is smaller than mbs
            num_microbatches = min(local_gbs, dataset_size - gb_start) // mbs

            for mb in data.slice(
                gb_start, gb_start + local_gbs
            ).make_microbatch_iterator(mbs):
                input_ids = mb.get("input_ids")

                input_lengths = mb.get("input_lengths")
                batch_size, seq_len = input_ids.shape
                attention_mask = torch.ones(
                    (batch_size, seq_len), dtype=torch.long, device=input_ids.device
                )
                for i, length in enumerate(input_lengths):
                    # For right-padded sequence, set 1s at the beginning of the sequence
                    attention_mask[i, :length] = 1

                with torch.autocast(device_type="cuda", dtype=self.dtype):
                    outputs = self.model(
                        input_ids=input_ids,
                        attention_mask=attention_mask,
                        use_cache=False,
                    )
                    # Get logprobs
                    if not hasattr(outputs, "logits"):
                        logits = self.model.lm_head(outputs.last_hidden_state)
                    else:
                        logits = outputs.logits

                loss, loss_metrics = loss_fn(logits, mb)
                loss_metrics["lr"] = self.optimizer.param_groups[0]["lr"]

                # Backward pass

                # Loss is accumulated across microbatches, so we need to scale by the number of microbatches
                loss = loss / num_microbatches
                if not eval_mode:
                    loss.backward()
                mb_losses.append(loss.item())
                all_mb_metrics.append(loss_metrics)

            # Clip gradients
            if not eval_mode:
                torch.nn.utils.clip_grad_norm_(self.model.parameters(), max_norm=1.0)

                # Update parameters
                self.optimizer.step()
                self.scheduler.step()
            losses.append(torch.tensor(mb_losses).sum().item())

        # Compute global loss across all ranks
        with torch.no_grad():
            local_loss = torch.tensor(losses, device="cuda")
            global_loss = torch.zeros_like(local_loss)
            torch.distributed.all_reduce(local_loss)
            global_loss = local_loss / torch.distributed.get_world_size()

        # Aggregate metrics across all microbatches
        mb_metrics = defaultdict(list)
        for m in all_mb_metrics:
            for k, v in m.items():
                mb_metrics[k].append(v)

        metrics = {
            "global_loss": global_loss.cpu(),
            "local_loss": local_loss.cpu(),
            "rank": torch.distributed.get_rank(),
            "all_mb_metrics": dict(mb_metrics),
        }

        return metrics

    def get_logprobs(self, data: BatchedDataDict) -> BatchedDataDict:
        """Get the logprobs of the model for a batch of data.

        Uses the configured logprob_batch_size to do microbatching.

        Input data is assumed to be right-padded. The method internally converts to
        left-padded format for computation, and returns outputs in right-padded format.

        Returns:
          a BatchedDataDict with key "logprobs" and shape [batch_size, sequence_length].
          We use the convention that the logprob of the first token is 0 so that the sequence length is maintained.
          The logprob of input token i is specified at position i in the output logprobs tensor.
        """
        logprob_batch_size = self.cfg["logprob_batch_size"]
        all_log_probs = []
        self.model.eval()

        # Process in batches
        with torch.no_grad():
            data.to("cuda")
            for lp_batch in data.make_microbatch_iterator(logprob_batch_size):
                input_ids = lp_batch.get("input_ids")
                batch_size, seq_len = input_ids.shape

                # Create attention mask
                input_lengths = lp_batch.get("input_lengths")

                # Create attention mask for right-padded data
                attention_mask = torch.zeros(
                    (batch_size, seq_len), dtype=torch.long, device=input_ids.device
                )
                for i, length in enumerate(input_lengths):
                    # For right-padded sequence, set 1s at the beginning of the sequence
                    attention_mask[i, :length] = 1

                # Process with the model directly using right-padded inputs
                with torch.autocast(device_type="cuda", dtype=self.dtype):
                    outputs = self.model(
                        input_ids=input_ids,
                        attention_mask=attention_mask,
                        use_cache=False,
                    )
                log_probs = torch.nn.functional.log_softmax(
                    outputs.logits.to(torch.float32), dim=-1
                )

                # Extract logprobs for each token in the sequence by gathering the logprob
                # corresponding to the next token at each position
                # Input shapes:
                #   log_probs: [batch_size, sequence_length, vocab_size] - logits for each position
                #   token_ids: [batch_size, sequence_length] - actual tokens
                # Output shape: [batch_size, sequence_length] - logprob of each token given previous
                # We get logprob of token[t+1] from logits[t], prepending 0 to maintain sequence length
                token_ids = input_ids
                next_tokens = token_ids[:, 1:]  # Skip first token
                log_probs = log_probs[:, :-1]  # Remove last position's logits
                token_logprobs = log_probs.gather(
                    dim=-1, index=next_tokens.unsqueeze(-1)
                ).squeeze(-1)

                # Prepend 0 logprob for first token to maintain same sequence length as input
                token_logprobs = torch.cat(
                    [torch.zeros_like(token_logprobs[:, :1]), token_logprobs], dim=1
                )

                # Apply mask to zero out padding tokens logprobs
                token_logprobs = token_logprobs * attention_mask
                all_log_probs.append(token_logprobs)

        # Concatenate all batches
        return_data = BatchedDataDict()
        return_data["logprobs"] = torch.cat(all_log_probs, dim=0).cpu()

        return return_data

    @contextmanager
    def use_reference_model(self):
        """Context manager that temporarily swaps the reference model and active model.

        On entry: Moves model to CPU, moves reference_model to CUDA. Swaps the references
        On exit: Restores original references and re-flips cuda/cpu

        """
        try:
            # Save original references
            original_model = self.model
            original_reference_model = self.reference_model

            self.model = self.move_to_cpu(self.model)
            self.reference_model = self.reference_model.to("cuda")

            # Swap the references
            self.model, self.reference_model = self.reference_model, self.model
            gc.collect()
            torch.cuda.empty_cache()

            # - self.model is the original reference_model, now on CUDA
            # - self.reference_model is the original model, now on CPU
            yield

        finally:
            # Restore original references and device placement
            self.reference_model = self.move_to_cpu(original_reference_model)
            self.model = original_model.to("cuda")
            gc.collect()
            torch.cuda.empty_cache()

    def get_reference_policy_logprobs(self, data: BatchedDataDict) -> BatchedDataDict:
        """Get the logprobs from the reference policy for a batch of data.

        Returns:
          a BatchedDataDict with key "reference_logprobs" and shape [batch_size, sequence_length].
          We use the convention that the logprob of the first token is 0 so that the sequence length is maintained.
          The logprob of input token i is specified at position i in the output logprobs tensor.
        """
        with self.use_reference_model():
            reference_logprobs = self.get_logprobs(data)

        return_data = BatchedDataDict()
        return_data["reference_logprobs"] = reference_logprobs["logprobs"].cpu()
        return return_data

    def generate(
        self, data: BatchedDataDict[GenerationDatumSpec], greedy: bool = False
    ) -> BatchedDataDict[GenerationOutputSpec]:
        """Generate a batch of data using huggingface framework generation.

        Args:
            data: BatchedDataDict containing input_ids and input_lengths tensors

        Returns:
            BatchedDataDict conforming to GenerationOutputSpec:
                - output_ids: input + generated token IDs
                - logprobs: Log probabilities for each token
                - generation_lengths: Lengths of each response
        """
        # Verify input is right padded
        assert isinstance(data, BatchedDataDict), (
            f"data must be a BatchedDataDict, got type: {type(data)}"
        )
        assert "input_ids" in data and "input_lengths" in data, (
            f"input_ids and input_lengths must be present in the BatchedDataDict, got keys: {data.keys()}"
        )
        is_right_padded, error_msg = verify_right_padding(
            data, pad_value=self.tokenizer.pad_token_id
        )
        if not is_right_padded:
            warnings.warn(
                f"Input to vLLM worker is not properly right-padded: {error_msg}"
            )

        self.model.eval()

        # Right padded tokens are converted to left padded tokens for HF generate (https://huggingface.co/docs/transformers/main/en/llm_tutorial?padding=right+pad#padding-side)
        with torch.distributed.fsdp.FullyShardedDataParallel.summon_full_params(
            self.model, recurse=False
        ):
            # Get generation config from self.cfg
            generation_batch_size = self.cfg["generation_batch_size"]
            gen_cfg = self.cfg["generation"]

            micro_batches = []

            # Process in batches
            max_length = 0
            for gen_batch in data.make_microbatch_iterator(generation_batch_size):
                # Create attention mask from input_lengths if needed for the model
                input_ids = gen_batch.get("input_ids").cuda()
                input_lengths = gen_batch.get("input_lengths").cuda()
                batch_size, seq_len = input_ids.shape

                # Convert right padding to left padding
                left_padded_input_ids = torch.zeros_like(input_ids)
                left_padded_attention_mask = torch.zeros(
                    (batch_size, seq_len), dtype=torch.long, device=input_ids.device
                )

                for i, length in enumerate(input_lengths):
                    # Move tokens to the end of the sequence (left padding)
                    left_padded_input_ids[i, seq_len - length :] = input_ids[i, :length]
                    # Set attention mask for the actual tokens (at the end for left padding)
                    left_padded_attention_mask[i, seq_len - length :] = 1

                outputs = self.model.module.generate(
                    input_ids=left_padded_input_ids,
                    attention_mask=left_padded_attention_mask,
                    max_new_tokens=gen_cfg["max_new_tokens"],
                    do_sample=not greedy,
                    temperature=gen_cfg["temperature"],
                    top_p=gen_cfg["top_p"],
                    top_k=gen_cfg["top_k"],
                    pad_token_id=self.tokenizer.pad_token_id,
                    eos_token_id=self.tokenizer.eos_token_id,
                    return_dict_in_generate=True,
                    output_scores=True,
                    synced_gpus=True,
                )
                # Get the generated sequences
                max_length = max(max_length, outputs.sequences.size(1))

                # Convert scores to log probabilities and extract the logprob of the chosen token
                scores = torch.stack(
                    outputs.scores, dim=1
                )  # [batch_size, seq_len, vocab_size]
                logprobs = torch.nn.functional.log_softmax(scores, dim=-1)

                # Get the logprobs of the actually generated tokens
                # outputs.sequences[:, -scores.size(1):] gives us just the newly generated tokens
                generated_tokens = outputs.sequences[:, -scores.size(1) :]
                token_logprobs = logprobs.gather(
                    dim=-1, index=generated_tokens.unsqueeze(-1)
                ).squeeze(-1)

                # Prepend zeros for input tokens based on original input lengths, not the padded length
                mb = {}
                mb["orig_input_lengths"] = input_lengths.clone()
                mb["generation_logprobs"] = token_logprobs
                mb["left_padded_output_ids"] = outputs.sequences

                micro_batches.append(mb)

            # Get lengths, pad, and concatenate all batches
            return_data = BatchedDataDict.from_batches(micro_batches)

            # Calculate the lengths of generations for each sequence by finding stop tokens
            generation_lengths = []
            unpadded_sequence_lengths = []
            input_length = data.get("input_ids").size(1)

            # Convert left-padded outputs back to right-padded format
            batch_size = len(return_data["left_padded_output_ids"])
            max_seq_len = max(
                [seq.size(0) for seq in return_data["left_padded_output_ids"]]
            )
            right_padded_output_ids = torch.zeros(
                (batch_size, max_seq_len),
                dtype=return_data["left_padded_output_ids"][0].dtype,
                device=return_data["left_padded_output_ids"][0].device,
            )

            for idx, seq in enumerate(return_data["left_padded_output_ids"]):
                # Get only the generated part (excluding input)
                original_length = return_data["orig_input_lengths"][idx].item()
                seq_len = seq.size(0)

                # The generated content starts after the left-padded input
                generated_part = seq[-(seq_len - input_length) :]

                eos_positions = (generated_part == self.tokenizer.eos_token_id).nonzero(
                    as_tuple=True
                )[0]
                # TODO @sahilj: handle different stopping criteria
                # Calculate generation length
                if len(eos_positions) > 0:
                    gen_length = (
                        eos_positions[0].item() + 1
                    )  # +1 to include the EOS token
                else:
                    gen_length = len(generated_part)

                generation_lengths.append(gen_length)

                valid_length = original_length + gen_length
                unpadded_sequence_lengths.append(valid_length)

                # Extract the original input tokens from the left-padded sequence
                # For left-padded sequences, tokens are at the end of the input section
                valid_input_part = (
                    seq[input_length - original_length : input_length]
                    if original_length > 0
                    else torch.tensor([], device=seq.device, dtype=seq.dtype)
                )

                # Combine with generated part
                valid_generated_part = generated_part[:gen_length]
                valid_tokens = torch.cat([valid_input_part, valid_generated_part])

                # Place at the beginning of the right-padded sequence
                right_padded_output_ids[idx, :valid_length] = valid_tokens

            # Store the right-padded outputs
            return_data["output_ids"] = right_padded_output_ids

            # Align generation_logprobs with right-padded output format
            batch_size = len(return_data["generation_logprobs"])
            right_padded_logprobs = torch.zeros(
                (batch_size, max_seq_len),
                dtype=return_data["generation_logprobs"][0].dtype,
                device=return_data["generation_logprobs"][0].device,
            )

            for idx, logprob_seq in enumerate(return_data["generation_logprobs"]):
                original_length = return_data["orig_input_lengths"][idx].item()
                gen_length = generation_lengths[idx]

                # For right-padded format, we need:
                # 1. Zeros for the original input tokens (at the beginning)
                # 2. Actual logprobs for generated tokens (after the zeros)
                # 3. Zeros padding at the end (if needed)

                right_padded_seq = torch.zeros(
                    max_seq_len, dtype=logprob_seq.dtype, device=logprob_seq.device
                )
                right_padded_seq[original_length : original_length + gen_length] = (
                    logprob_seq[:gen_length]
                )
                right_padded_logprobs[idx] = right_padded_seq
                valid_length = original_length + gen_length

            # Remove the temporary data we added
            if "generation_logprobs" in return_data:
                del return_data["generation_logprobs"]
            if "orig_input_lengths" in return_data:
                del return_data["orig_input_lengths"]
            if "left_padded_output_ids" in return_data:
                del return_data["left_padded_output_ids"]

            # Ensure consistent data types and device placement
            return_data["output_ids"] = right_padded_output_ids
            return_data["logprobs"] = right_padded_logprobs
            return_data["generation_lengths"] = torch.tensor(
                generation_lengths, dtype=torch.long
            )
            return_data["unpadded_sequence_lengths"] = torch.tensor(
                unpadded_sequence_lengths, dtype=torch.long
            )

            # Move everything to CPU before returning
            return_data.to("cpu")

            return return_data

    def zero_out_weights(self):
        """Zero out the weights of the model."""
        # TODO @sahilj: do this without a summon (maybe FSDP2)
        with torch.distributed.fsdp.FullyShardedDataParallel.summon_full_params(
            self.model, recurse=True
        ):
            for p in self.model.parameters():
                p.data.zero_()
        torch.cuda.synchronize()

    def report_device_id(self) -> str:
        """Report the UUID of the current CUDA device using NVML.

        Returns:
            str: UUID of the device in the format "GPU-xxxxx"
        """
        from nemo_reinforcer.utils.nvml import get_device_uuid

        # Get current device index from torch
        device_idx = torch.cuda.current_device()
        # Get device UUID using NVML
        return get_device_uuid(device_idx)

    @torch.no_grad()
    def get_weight_ipc_handles(self, offload_model=True):
        from torch.multiprocessing.reductions import reduce_tensor

        # TODO @sahilj: do this without an allgather (maybe FSDP2)
        params = self.model.state_dict()

        # Create a copy of parameters in the desired dtype (bfloat16 or float32)
        dtype_params = {}
        for name, param in params.items():
            # Convert parameters to the configured dtype
            dtype_params[name] = param.to(self.dtype, non_blocking=True)

        # Replace the original params with the converted ones
        params = dtype_params
        self._held_reference_model_params = params
        data = {}
        device_uuid = self.report_device_id()
        for name, p in params.items():
            data[name] = reduce_tensor(p.detach())

        if offload_model:
            self.model = self.move_to_cpu(self.model)
            gc.collect()
            torch.cuda.empty_cache()
        return {device_uuid: data}

    def prepare_for_lp_inference(self):
        self.model.to("cuda")
        self.model.eval()
        self.offload_before_refit()

    def prepare_for_training(self, *args, **kwargs):
        # onload models and optimizer state to cuda
        self.model.to("cuda")
        self.model.train()

        # Move optimizer state to CUDA if it exists
        if hasattr(self, "optimizer") and self.optimizer is not None:
            for state in self.optimizer.state.values():
                for k, v in state.items():
                    if torch.is_tensor(v) and not v.is_cuda:
                        state[k] = v.to("cuda")

        torch.cuda.empty_cache()

    @torch.no_grad()
    def offload_before_refit(self):
        """Offload the optimizer and buffers to the CPU."""
        torch.randn(1).cuda()  # wake up torch allocator
        if hasattr(self, "optimizer") and self.optimizer is not None:
            for state in self.optimizer.state.values():
                for k, v in state.items():
                    if torch.is_tensor(v):
                        state[k] = v.to("cpu")

        for buffer in self.model.buffers():
            buffer.data = buffer.data.to("cpu")

        gc.collect()
        torch.cuda.empty_cache()

        # Print memory stats after offloading
        allocated = torch.cuda.memory_allocated() / (1024**3)  # Convert to GB
        reserved = torch.cuda.memory_reserved() / (1024**3)  # Convert to GB
        print(
            f"GPU Memory after optimizer offload: {allocated:.2f}GB allocated, {reserved:.2f}GB reserved"
        )

    @torch.no_grad()
    def offload_after_refit(self):
        # Offload as much as possible on the CPU
        self.model = self.move_to_cpu(self.model)
        self.model.eval()
        torch.randn(1).cuda()  # wake up torch allocator
        self.offload_before_refit()  # rerun the old offload function

        if self._held_reference_model_params is not None:
            del self._held_reference_model_params
            self._held_reference_model_params = None

        gc.collect()
        torch.cuda.empty_cache()

        allocated = torch.cuda.memory_allocated() / (1024**3)  # Convert to GB
        reserved = torch.cuda.memory_reserved() / (1024**3)  # Convert to GB
        print(
            f"GPU Memory after refit complete: {allocated:.2f}GB allocated, {reserved:.2f}GB reserved"
        )

    def move_to_cpu(self, model):
        for param in model.parameters():
            param.data = param.data.to("cpu")

        for buffer in model.buffers():
            buffer.data = buffer.data.to("cpu")

        if hasattr(model, "_fsdp_wrapped_module"):
            model._fsdp_wrapped_module.to("cpu")

        return model

    def save_checkpoint(
        self,
        weights_path: str,
        optimizer_path: Optional[str] = None,
        save_torch_dist: bool = True,
        save_hf: bool = False,
    ):
        """Save a checkpoint of the model."""
        save_checkpoint(
            model=self.model,
            weights_path=weights_path,
            optimizer=self.optimizer if optimizer_path else None,
            scheduler=self.scheduler if optimizer_path else None,
            optimizer_path=optimizer_path,
            save_torch_dist=save_torch_dist,
            save_hf=save_hf,
        )

    def load_checkpoint(self, weights_path: str, optimizer_path: Optional[str] = None):
        """Load a checkpoint into the model."""
        load_checkpoint(
            model=self.model,
            weights_path=weights_path,
            optimizer=self.optimizer if optimizer_path else None,
            scheduler=self.scheduler if optimizer_path else None,
            optimizer_path=optimizer_path,
        )

    def shutdown(self):
        """Shutdown the policy."""
        #
        pass


class HfPolicy(PolicyInterface, GenerationInterface):
    def __init__(
        self,
        cluster: RayVirtualCluster,
        config: PolicyConfig,
        name_prefix: str = "hf_policy",
        workers_per_node: Optional[Union[int, List[int]]] = None,
        init_optimizer: bool = True,
        weights_path: Optional[str] = None,
        optimizer_path: Optional[str] = None,
        init_reference_model: bool = True,
    ):
        if weights_path:
            weights_path = os.path.abspath(weights_path)
        if optimizer_path:
            optimizer_path = os.path.abspath(optimizer_path)

        worker_builder = RayWorkerBuilder(
            HfPolicyWorker,
            config,
            init_optimizer=init_optimizer,
            weights_path=weights_path,
            optimizer_path=optimizer_path,
            init_reference_model=init_reference_model,
        )
        self.worker_group = RayWorkerGroup(
            cluster,
            worker_builder,
            name_prefix=name_prefix,
            workers_per_node=workers_per_node,
        )
        self.dp_size = self.worker_group.world_size
        self.cfg = config

    def get_logprobs(
        self, data: BatchedDataDict[GenerationDatumSpec]
    ) -> BatchedDataDict:
        """Get the logprobs of the model for a data dict.

        Returns:
          a BatchedDataDict with key "logprobs" and shape [batch_size, sequence_length].
          We use the convention that the logprob of the first token is 0 so that the sequence length is maintained.
          The logprob of input token i is specified at position i in the output logprobs tensor.
        """
        sharded_data = data.shard_by_batch_size(self.dp_size, batch_size=None)
        futures = self.worker_group.run_all_workers_multiple_data(
            "get_logprobs", sharded_data
        )
        logprobs = BatchedDataDict.from_batches(
            self.worker_group.get_all_worker_results(futures)
        )
        return logprobs

    def get_reference_policy_logprobs(
        self, data: BatchedDataDict[GenerationDatumSpec]
    ) -> BatchedDataDict:
        """Get the logprobs of the reference policy for a data dict.

        Returns: Identical to get_logprobs.
        """
        sharded_data = data.shard_by_batch_size(self.dp_size, batch_size=None)
        futures = self.worker_group.run_all_workers_multiple_data(
            "get_reference_policy_logprobs", sharded_data
        )
        logprobs = BatchedDataDict.from_batches(
            self.worker_group.get_all_worker_results(futures)
        )
        return logprobs

    def train(
        self,
        data: BatchedDataDict,
        loss_fn: LossFunction,
        eval_mode: bool = False,
        gbs: Optional[int] = None,
        mbs: Optional[int] = None,
    ):
        """Train the policy on a batch of data with a given loss function."""
        # Shard and replicate the batch
        shards = self.dp_size
        sharded_data = data.shard_by_batch_size(
            shards, batch_size=self.cfg["train_global_batch_size"]
        )

        # Train each shard in parallel
        futures = self.worker_group.run_all_workers_multiple_data(
            "train",
            sharded_data,
            common_kwargs={
                "loss_fn": loss_fn,
                "eval_mode": eval_mode,
                "gbs": gbs,
                "mbs": mbs,
            },
        )
        results = self.worker_group.get_all_worker_results(futures)

        # Aggregate the results
        aggregated_results = {}
        aggregated_results["loss"] = results[0]["global_loss"]

        # Aggregate metrics across all workers
        all_mb_metrics = defaultdict(list)
        for r in results:
            for k, v in r["all_mb_metrics"].items():
                all_mb_metrics[k].extend(v)
        aggregated_results["all_mb_metrics"] = dict(all_mb_metrics)

        return aggregated_results

    def generate(
        self, data: BatchedDataDict[GenerationDatumSpec], greedy: bool = False
    ) -> BatchedDataDict[GenerationOutputSpec]:
        """Generate a batch of data using the policy."""
        # Verify input data is right-padded
        assert isinstance(data, BatchedDataDict), (
            f"data must be a BatchedDataDict, got type: {type(data)}"
        )
        assert "input_ids" in data and "input_lengths" in data, (
            "Missing required input fields"
        )

        sharded_data = data.shard_by_batch_size(self.dp_size, batch_size=None)
        futures = self.worker_group.run_all_workers_multiple_data(
            "generate", sharded_data, common_kwargs={"greedy": greedy}
        )
        result = BatchedDataDict.from_batches(
            self.worker_group.get_all_worker_results(futures)
        )

        # Verify the output has all required fields
        required_keys = [
            "output_ids",
            "generation_lengths",
            "unpadded_sequence_lengths",
            "logprobs",
        ]
        missing_keys = [key for key in required_keys if key not in result]
        if missing_keys:
            raise ValueError(
                f"Missing required keys for GenerationOutputSpec: {missing_keys}"
            )

        return result

    def prepare_for_generation(self, *args, **kwargs):
        # We don't need to do anything here
        pass

    def prepare_for_training(self, *args, **kwargs):
        # onload everything to the GPU
        futures = self.worker_group.run_all_workers_single_data(
            "prepare_for_training", respect_tied_workers=True
        )
        ray.get(futures)
        pass

    def prepare_for_lp_inference(self, *args, **kwargs):
        futures = self.worker_group.run_all_workers_single_data(
            "prepare_for_lp_inference", respect_tied_workers=True
        )
        ray.get(futures)

    def finish_generation(self, *args, **kwargs):
        # We don't need to do anything here
        pass

    def finish_training(self, *args, **kwargs):
        # Placeholder implementation
        pass

    def get_weights_ipc_handles(self):
        """Fetch weight IPC handles from all workers.

        Returns:
            dict: A dictionary mapping device UUIDs to parameter IPC handles.
        """
        # Collect IPC handles from all workers
        worker_handles = ray.get(
            [
                worker.get_weight_ipc_handles.remote()
                for worker in self.worker_group.workers
            ]
        )

        # Combine all worker handles into a single dictionary
        all_handles = {}
        for handle in worker_handles:
            all_handles.update(handle)

        return all_handles

    def offload_before_refit(self):
        """Offload the optimizer and buffers to the CPU."""
        futures = self.worker_group.run_all_workers_single_data(
            "offload_before_refit", respect_tied_workers=True
        )
        ray.get(futures)

    def offload_after_refit(self):
        """Offload the optimizer and buffers to the CPU."""
        futures = self.worker_group.run_all_workers_single_data(
            "offload_after_refit", respect_tied_workers=True
        )
        ray.get(futures)

    def save_checkpoint(
        self,
        weights_path: str,
        optimizer_path: Optional[str] = None,
        save_torch_dist: bool = True,
        save_hf: bool = False,
    ):
        """Save a checkpoint of the model."""
        futures = self.worker_group.run_all_workers_single_data(
            "save_checkpoint",
            weights_path,
            optimizer_path,
            save_torch_dist,
            save_hf,
            respect_tied_workers=True,
        )
        ray.get(futures)

    def shutdown(self) -> bool:
        """Shut down all HF workers and clean up resources."""
        try:
            # Use the worker group's shutdown method with the worker's cleanup method
            return self.worker_group.shutdown(cleanup_method="shutdown")
        except Exception as e:
            print(f"Error during policy shutdown: {e}")
            return False

    def __del__(self):
        """Shuts down the worker groups when the object is deleted or is garbage collected.

        This is an extra safety net in case the user forgets to call worker_group.shutdown() and the pointer to
        the object is lost due to leaving a function scope. It's always recommended that the
        user calls worker_group.shutdown().
        """
        self.worker_group.shutdown()<|MERGE_RESOLUTION|>--- conflicted
+++ resolved
@@ -92,15 +92,6 @@
             device_map="cpu",  # load weights onto CPU initially
             torch_dtype=torch.float32,  # use full precision in sft until https://github.com/NVIDIA/reinforcer/issues/13 is fixed
         )
-<<<<<<< HEAD
-        self.reference_model = AutoModelForCausalLM.from_pretrained(
-            model_name,
-            device_map="cpu",  # load weights onto CPU initially
-            torch_dtype=torch.float32,  # use full precision in sft until https://github.com/NVIDIA/reinforcer/issues/13 is fixed
-        )
-
-        self.tokenizer = AutoTokenizer.from_pretrained(tokenizer_name)
-=======
         if init_reference_model:
             self.reference_model = AutoModelForCausalLM.from_pretrained(
                 model_name,
@@ -109,8 +100,7 @@
             )
         else:
             self.reference_model = None
-        self.tokenizer = AutoTokenizer.from_pretrained(model_name)
->>>>>>> 640297c4
+        self.tokenizer = AutoTokenizer.from_pretrained(tokenizer_name)
         # If no pad token is defined, you might need:
         if self.tokenizer.pad_token is None:
             self.tokenizer.pad_token = self.tokenizer.eos_token
