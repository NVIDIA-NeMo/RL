# Copyright (c) 2025, NVIDIA CORPORATION.  All rights reserved.
#
# Licensed under the Apache License, Version 2.0 (the "License");
# you may not use this file except in compliance with the License.
# You may obtain a copy of the License at
#
#     http://www.apache.org/licenses/LICENSE-2.0
#
# Unless required by applicable law or agreed to in writing, software
# distributed under the License is distributed on an "AS IS" BASIS,
# WITHOUT WARRANTIES OR CONDITIONS OF ANY KIND, either express or implied.
# See the License for the specific language governing permissions and
# limitations under the License.

from typing import Optional, Union, List, TypedDict
import gc
import warnings

import ray
import torch

from nemo_reinforcer.models.generation.interfaces import (
    GenerationInterface,
    GenerationDatumSpec,
    GenerationOutputSpec,
    verify_right_padding,
    GenerationConfig,
)
from nemo_reinforcer.distributed.batched_data_dict import BatchedDataDict
from nemo_reinforcer.distributed.virtual_cluster import (
    RayVirtualCluster,
    PY_EXECUTABLES,
)
from nemo_reinforcer.distributed.worker_groups import RayWorkerGroup, RayWorkerBuilder


class VllmSpecificArgs(TypedDict):
    tensor_parallel_size: int
    gpu_memory_utilization: float
    max_model_len: int
    # Additional arguments for vLLM inserted by reinforcer based on the context of when vllm is used
    skip_tokenizer_init: bool
    load_format: str


class VllmConfig(GenerationConfig):
    vllm_cfg: VllmSpecificArgs


@ray.remote
class VllmGenerationWorker:
    DEFAULT_PY_EXECUTABLE = PY_EXECUTABLES.VLLM

    def __repr__(self):
        """Customizes the actor's prefix in the Ray logs.

        This makes it easier to identify which worker is producing specific log messages.
        """
        return f"{self.__class__.__name__}"

    @staticmethod
    def configure_worker(
        num_gpus: int | float, bundle_indices: Optional[tuple] = None
    ) -> tuple[dict, dict, dict]:
        """Provides complete worker configuration for vLLM tensor parallelism.

        This method configures the worker based on its role in tensor parallelism,
        which is determined directly from the bundle_indices parameter.

        Args:
            num_gpus: Original GPU allocation for this worker based on the placement group
            bundle_indices: Tuple of (node_idx, local_bundle_indices) for tensor parallelism (if applicable)

        Returns:
            tuple with complete worker configuration:
              - 'resources': Resource allocation (e.g., num_gpus)
              - 'env_vars': Environment variables for this worker
              - 'init_kwargs': Parameters to pass to __init__ of the worker
        """
        # Initialize configuration
        resources = {"num_gpus": num_gpus}
        init_kwargs = {}
        env_vars = {}

<<<<<<< HEAD
        node_idx = bundle_indices[0]
        bundle_indices = bundle_indices[1]

        init_kwargs["bundle_indices"] = bundle_indices
=======
        local_bundle_indices = None
        if bundle_indices is not None:
            node_idx = bundle_indices[0]
            local_bundle_indices = bundle_indices[1]
            init_kwargs["bundle_indices"] = local_bundle_indices

            """
            compute a unique seed from the node_idx and bundle_indices:
            node_idx = 0, bundle_indices = [0, 1, 2, 3] -> seed = 0*1024 + 0
            node_idx = 0, bundle_indices = [4, 5, 6, 7] -> seed = 0*1024 + 1
            node_idx = 1, bundle_indices = [0, 1, 2, 3] -> seed = 1*1024 + 0
            node_idx = 1, bundle_indices = [4, 5, 6, 7] -> seed = 1*1024 + 1
            """
            bundle_id = local_bundle_indices[0] // len(local_bundle_indices)
            seed = node_idx * 1024 + bundle_id
            init_kwargs["seed"] = seed
>>>>>>> dd7c2d75

        """
        compute a unique seed from the node_idx and bundle_indices:
        node_idx = 0, bundle_indices = [0, 1, 2, 3] -> seed = 0*1024 + 0
        node_idx = 0, bundle_indices = [4, 5, 6, 7] -> seed = 0*1024 + 1
        node_idx = 1, bundle_indices = [0, 1, 2, 3] -> seed = 1*1024 + 0
        node_idx = 1, bundle_indices = [4, 5, 6, 7] -> seed = 1*1024 + 1
        """
        bundle_id = bundle_indices[0] // len(bundle_indices)
        seed = node_idx * 1024 + bundle_id
        init_kwargs["seed"] = seed

        is_part_of_tp_workers = (
            local_bundle_indices is not None and len(local_bundle_indices) > 1
        ) or local_bundle_indices is None
        if is_part_of_tp_workers:
            # Ray + vllm likes to manage GPU assignment internally
            resources["num_gpus"] = 0
            env_vars["RAY_EXPERIMENTAL_NOSET_CUDA_VISIBLE_DEVICES"] = "1"
            init_kwargs["fraction_of_gpus"] = num_gpus

        env_vars["VLLM_ENABLE_V1_MULTIPROCESSING"] = "0"

        return resources, env_vars, init_kwargs

    def __init__(
        self,
        config: VllmConfig,
        bundle_indices: Optional[list] = None,
        fraction_of_gpus: float = 1.0,
        seed: Optional[int] = None,
    ):
        """Initialize a vLLM worker for distributed inference.

        Args:
            config: Configuration dictionary for the policy
            bundle_indices: List of local bundle indices within a node for tensor parallelism.
                          Only needed for the first worker in each tied worker group.
        """
        self.cfg = config

        self.model_name = self.cfg["model_name"]
        self.tensor_parallel_size = self.cfg["vllm_cfg"]["tensor_parallel_size"]
        self.gpu_memory_utilization = self.cfg["vllm_cfg"]["gpu_memory_utilization"]
        self.fraction_of_gpus = fraction_of_gpus
        self.is_model_owner = bundle_indices is not None

        # Skip model loading if we're not the model owner
        if not self.is_model_owner:
            self.llm = None
            self.tokenizer = None
            self.rank = 0
            self.world_size = 1
            return

        # In Ray+vLLM setup, each worker process considers itself rank 0
        # vLLM handles the tensor parallelism internally through Ray
        self.rank = 0
        self.world_size = 1

        try:
            import vllm

            self.SamplingParams = vllm.SamplingParams
        except ImportError:
            raise ImportError(
                "vLLM is not installed. Please install it with `pip install nemo-reinforcer[vllm]` "
                "or `pip install vllm --no-build-isolation` separately."
            )
        vllm_kwargs = self.cfg.get("vllm_kwargs", {}).copy()

        # Special handling for tensor parallel case
        if self.tensor_parallel_size > 1:
            # Configure vLLM for tensor parallelism within Ray
            import os

            # Reset CUDA_VISIBLE_DEVICES to allow vLLM to manage GPU assignment
            os.environ.pop("CUDA_VISIBLE_DEVICES", None)

            os.environ["VLLM_RAY_PER_WORKER_GPUS"] = str(
                self.fraction_of_gpus / self.tensor_parallel_size
            )

            # Set bundle indices for tensor parallelism workers
            os.environ["VLLM_RAY_BUNDLE_INDICES"] = ",".join(map(str, bundle_indices))

            # Use Ray for distributed execution in TP mode
            vllm_kwargs["distributed_executor_backend"] = "ray"
        else:
            # For non-TP mode, explicitly set executor to None to avoid Ray issues
            vllm_kwargs["distributed_executor_backend"] = None

        self.llm = vllm.LLM(
            model=self.model_name,
            # Training pipeline will set this to "dummy" and eval will load real weights using 'auto'
            load_format=self.cfg["vllm_cfg"]["load_format"],
            skip_tokenizer_init=self.cfg["vllm_cfg"]["skip_tokenizer_init"],
            tensor_parallel_size=self.cfg["vllm_cfg"]["tensor_parallel_size"],
            gpu_memory_utilization=self.cfg["vllm_cfg"]["gpu_memory_utilization"],
            enable_prefix_caching=True,
            dtype="auto",
            seed=seed,
<<<<<<< HEAD
            # Use cuda-graph by default for performance, set to True to use eager execution
            enforce_eager=False,
=======
            # Don't use cuda-graph by default as it leads to convergence issue (see https://github.com/NVIDIA/reinforcer/issues/186)
            enforce_eager=True,
>>>>>>> dd7c2d75
            max_model_len=self.cfg["vllm_cfg"]["max_model_len"],
            trust_remote_code=True,
            worker_extension_cls="nemo_reinforcer.models.generation.vllm_backend.VllmInternalWorkerExtension",
            enable_sleep_mode=True,
            disable_log_stats=True,
            **vllm_kwargs,
        )

    def llm(self):
        return self.llm

    def is_alive(self):
        """Check if the worker is alive."""
        return True

    def generate(
        self, data: BatchedDataDict[GenerationDatumSpec], greedy: bool = False
    ) -> BatchedDataDict[GenerationOutputSpec]:
        """Generate a batch of data using vLLM generation.

        Args:
            data: BatchedDataDict containing input_ids and input_lengths tensors
            greedy: Whether to use greedy decoding instead of sampling

        Returns:
            BatchedDataDict conforming to GenerationOutputSpec:
                - output_ids: input + generated token IDs with proper padding
                - logprobs: Log probabilities for tokens
                - generation_lengths: Lengths of each response
                - unpadded_sequence_lengths: Lengths of each input + generated sequence
        """
        # Verify input is right padded
        assert isinstance(data, BatchedDataDict), (
            f"data must be a BatchedDataDict, got type: {type(data)}"
        )
        assert "input_ids" in data and "input_lengths" in data, (
            f"input_ids and input_lengths must be present in the BatchedDataDict, got keys: {data.keys()}"
        )
        is_right_padded, error_msg = verify_right_padding(
            data, pad_value=self.cfg["pad_token_id"]
        )
        if not is_right_padded:
            warnings.warn(
                f"Input to vLLM worker is not properly right-padded: {error_msg}"
            )

        # Convert inputs to vLLM format
        input_ids = data["input_ids"]
        input_lengths = data["input_lengths"]
        batch_size = input_ids.shape[0]
        # Original input length with padding
        padded_input_length = input_ids.size(1)

        # Prepare prompts for vLLM (removing padding)
        prompts = []

        for i in range(batch_size):
            # Use input_lengths to get only valid tokens (not padding)
            valid_length = input_lengths[i].item()
            valid_ids = (
                input_ids[i, :valid_length] if valid_length > 0 else input_ids[i, :0]
            )
            token_ids = valid_ids.tolist()

            prompts.append({"prompt_token_ids": token_ids})

        # Read generation parameters from config
        top_k = self.cfg["top_k"] if self.cfg["top_k"] is not None else -1
        sampling_params = self.SamplingParams(
            temperature=self.cfg["temperature"] if not greedy else 0,
            top_p=self.cfg["top_p"],
            # we use a default of -1 if unset so that 'null'/None is a common disable value
            top_k=top_k if not greedy else 1,
            max_tokens=self.cfg["max_new_tokens"],
            logprobs=0,  # Return logprobs for the generated tokens
            stop_token_ids=self.cfg["stop_token_ids"],
            stop=self.cfg["stop_strings"],
            include_stop_str_in_output=True,  # returning stop strings like hf
        )

        # Generate outputs
        outputs = self.llm.generate(prompts, sampling_params)

        # Process the outputs - but preserve the original input padding structure
        output_ids_list = []
        logprobs_list = []
        generation_lengths = []
        unpadded_sequence_lengths = []
        max_length = 0
        for output in outputs:
            max_length = max(max_length, len(output.outputs[0].token_ids))

        for i, output in enumerate(outputs):
            # Extract generated tokens
            sequence_length = input_lengths[i]
            generation = output.outputs[0]
            generated_tokens = list(generation.token_ids)

            # Calculate total sequence length (original input length + generated tokens)
            total_length = padded_input_length + max_length

            # Create a new tensor with the right size and fill with padding token
            full_output = torch.full(
                (total_length,), self.cfg["pad_token_id"], dtype=input_ids.dtype
            )

            # Copy original input (with padding) into the beginning
            full_output[:sequence_length] = input_ids[i][:sequence_length]

            # Add generated tokens after the original input
            full_output[sequence_length : sequence_length + len(generated_tokens)] = (
                torch.tensor(generated_tokens)
            )

            output_ids_list.append(full_output)
            full_logprobs = torch.zeros(total_length, dtype=torch.float32)
            if hasattr(generation, "logprobs") and generation.logprobs:
                try:
                    for idx, logprob_dict in enumerate(generation.logprobs):
                        if logprob_dict:
                            position = sequence_length + idx
                            full_logprobs[position] = next(iter(logprob_dict.items()))[
                                1
                            ].logprob
                except Exception:
                    import traceback

                    traceback.print_exc()

            logprobs_list.append(full_logprobs)

            response_length = sequence_length + len(generated_tokens)
            generation_lengths.append(len(generated_tokens))
            unpadded_sequence_lengths.append(response_length)
        # Create return data conforming to GenerationOutputSpec
        output_ids = torch.stack(output_ids_list)
        logprobs = torch.stack(logprobs_list)

        return_data = BatchedDataDict[GenerationOutputSpec](
            {
                "output_ids": output_ids,
                "logprobs": logprobs,
                "generation_lengths": torch.tensor(
                    generation_lengths, dtype=torch.long
                ),
                "unpadded_sequence_lengths": torch.tensor(
                    unpadded_sequence_lengths, dtype=torch.long
                ),
            }
        )

        return return_data

    def generate_text(
        self, data: BatchedDataDict[GenerationDatumSpec], greedy: bool = False
    ) -> BatchedDataDict[GenerationOutputSpec]:
        """Generate text responses using vLLM generation.

        Args:
            data: BatchedDataDict containing prompts with text strings
            greedy: Whether to use greedy decoding instead of sampling

        Returns:
            BatchedDataDict containing:
                - texts: List of generated text responses
        """
        # Read generation parameters from config
        top_k = self.cfg["top_k"] if self.cfg["top_k"] is not None else -1
        sampling_params = self.SamplingParams(
            temperature=self.cfg["temperature"] if not greedy else 0,
            top_p=self.cfg["top_p"],
            top_k=top_k if not greedy else 1,
            max_tokens=self.cfg["max_new_tokens"],
            stop_token_ids=self.cfg["stop_token_ids"],
            stop=self.cfg["stop_strings"],
            include_stop_str_in_output=True,  # returning stop strings like hf
        )

        # Generate outputs
        outputs = self.llm.generate(data["prompts"], sampling_params)
        texts = [output.outputs[0].text for output in outputs]

        # Convert to BatchedDataDict
        return_data = BatchedDataDict({"texts": texts})
        return return_data

    def shutdown(self):
        """Clean up vLLM resources."""
        try:
            # Clear caches and free memory
            self.llm = None
            self.tokenizer = None

            # Force garbage collection
            gc.collect()
            torch.cuda.empty_cache()

            return True
        except Exception as e:
            print(f"Error during vLLM shutdown: {e}")
            return False

    def report_device_id(self) -> str:
        return self.llm.collective_rpc("report_device_id", args=tuple())[0]

    def update_weights_from_ipc_handles(self, ipc_handles):
        """Update weights from IPC handles by delegating to the vLLM Worker implementation.

        Args:
            ipc_handles (dict): Dictionary mapping device UUIDs to parameter IPC handles.

        Returns:
            bool: True if weights were successfully updated, False otherwise.
        """
        try:
            # Use collective_rpc to delegate to the UpdatableVllmInternalWorker implementation
            self.llm.collective_rpc(
                "update_weights_from_ipc_handles", args=(ipc_handles,)
            )
            return True
        except Exception as e:
            print(f"Error updating weights: {e}")
            return False

    def sleep(self):
        # Reset the prefix cache to ensure that prefix cache is not reused after weights are updated
        self.llm.llm_engine.reset_prefix_cache()
        self.llm.sleep(level=1)
        gc.collect()
        torch.cuda.empty_cache()

    def wake_up(self):
        self.llm.wake_up()


class VllmGeneration(GenerationInterface):
    def __init__(
        self,
        cluster: RayVirtualCluster,
        config: VllmConfig,
        name_prefix: str = "vllm_policy",
        workers_per_node: Optional[Union[int, List[int]]] = None,
    ):
        """Initialize a vLLM policy with distributed workers."""
        # Store config
        self.cfg = config
        # Ensure all required VllmConfig fields are present
        missing_keys = [
            key for key in VllmConfig.__annotations__ if key not in self.cfg
        ]
        assert not missing_keys, (
            f"VLLM Configuration Error: Missing required keys in VllmConfig.\n"
            f"Missing keys: {', '.join(missing_keys)}\n"
            f"Provided keys: {', '.join(self.cfg.keys())}\n"
            f"Please update your configuration to include all required VLLM parameters."
        )

        self.tensor_parallel_size = self.cfg["vllm_cfg"]["tensor_parallel_size"]

        # Create worker builder for VllmGenerationWorker
        worker_builder = RayWorkerBuilder(VllmGenerationWorker, config)

        if self.tensor_parallel_size > 1:
            # For tensor parallelism, create node-aware worker groups
            node_bundle_indices = self._get_tied_worker_bundle_indices(cluster)

            self.worker_group = RayWorkerGroup(
                cluster,
                worker_builder,
                name_prefix=name_prefix,
                bundle_indices_list=node_bundle_indices,
            )
        else:
            # Use standard worker group creation for non-TP case
            self.worker_group = RayWorkerGroup(
                cluster,
                worker_builder,
                name_prefix=name_prefix,
                workers_per_node=workers_per_node,
            )

        # Number of data parallel groups is the number of tied worker groups
        self.dp_size = self.worker_group.group_count

    def _get_tied_worker_bundle_indices(self, cluster):
        """Calculate bundle indices for tensor parallel workers."""
        # Get the placement groups (nodes) from the cluster
        placement_groups = cluster.get_placement_groups()

        tied_worker_groups = []

        # For each node (placement group), create tied worker groups of size tensor_parallel_size
        for node_idx, pg in enumerate(placement_groups):
            # How many bundles (GPUs) are on this node
            bundles_on_node = pg.bundle_count
            tied_worker_groups_on_node = bundles_on_node // self.tensor_parallel_size

            if tied_worker_groups_on_node > 0:
                for group_idx in range(tied_worker_groups_on_node):
                    # Local bundle indices for this tied worker group (consecutive GPUs on this node)
                    start_idx = group_idx * self.tensor_parallel_size
                    end_idx = start_idx + self.tensor_parallel_size
                    local_bundle_indices = list(range(start_idx, end_idx))
                    tied_worker_groups.append((node_idx, local_bundle_indices))

        if not tied_worker_groups:
            raise ValueError(
                f"Cannot create any tensor parallel tied worker groups with size {self.tensor_parallel_size}. "
                f"Make sure each node has at least {self.tensor_parallel_size} GPUs."
            )

        return tied_worker_groups

    def generate(
        self, data: BatchedDataDict[GenerationDatumSpec], greedy: bool = False
    ) -> BatchedDataDict[GenerationOutputSpec]:
        """Generate a batch of data using vLLM."""
        assert isinstance(data, BatchedDataDict), (
            f"data must be a BatchedDataDict, got type: {type(data)}"
        )
        assert "input_ids" in data and "input_lengths" in data, (
            "input_ids and input_lengths are required in data for vLLM generation"
        )

        batch_size = data["input_ids"].shape[0]

        # Shard the data across the tied worker groups
        sharded_data = data.shard_by_batch_size(self.dp_size, batch_size=batch_size)
        future_bundle = self.worker_group.run_all_workers_multiple_data(
            "generate",
            sharded_data,
            common_kwargs={"greedy": greedy},
            respect_tied_workers=True,
        )

        # Get results from the workers, respecting tied worker groups (only one result per tied worker group)
        results = self.worker_group.get_all_worker_results(future_bundle)

        # Combine results from all tied worker groups
        combined = BatchedDataDict.from_batches(
            results, pad_value_dict={"output_ids": self.cfg["pad_token_id"]}
        )

        # Verify the output has all required fields
        required_keys = [
            "output_ids",
            "generation_lengths",
            "unpadded_sequence_lengths",
            "logprobs",
        ]
        missing_keys = [key for key in required_keys if key not in combined]
        if missing_keys:
            raise ValueError(
                f"Missing required keys for GenerationOutputSpec: {missing_keys}"
            )

        return combined

    def generate_text(
        self, data: BatchedDataDict[GenerationDatumSpec], greedy: bool = False
    ) -> BatchedDataDict[GenerationOutputSpec]:
        """Generate text responses using vLLM."""
        assert isinstance(data, BatchedDataDict), (
            f"data must be a BatchedDataDict, got type: {type(data)}"
        )

        # Get total batch size
        batch_size = len(data["prompts"])

        # Shard the data across the tied worker groups
        sharded_data = data.shard_by_batch_size(self.dp_size, batch_size=batch_size)
        future_bundle = self.worker_group.run_all_workers_multiple_data(
            "generate_text",
            sharded_data,
            common_kwargs={"greedy": greedy},
            respect_tied_workers=True,
        )

        # Get results from the workers, respecting tied worker groups (only one result per tied worker group)
        results = self.worker_group.get_all_worker_results(future_bundle)

        # Combine results from all tied worker groups
        combined = BatchedDataDict.from_batches(
            results, pad_value_dict={"output_ids": self.cfg["pad_token_id"]}
        )

        # Verify the output has all required fields
        required_keys = ["texts"]
        missing_keys = [key for key in required_keys if key not in combined]
        if missing_keys:
            raise ValueError(
                f"Missing required keys for GenerationOutputSpec: {missing_keys}"
            )

        return combined

    def prepare_for_generation(self, *args, **kwargs):
        """Abstract method that must be implemented by subclasses."""
        try:
            # Use run_all_workers_single_data for methods that don't need data
            futures = self.worker_group.run_all_workers_single_data(
                "wake_up", respect_tied_workers=True
            )
            # Wait for all futures to complete
            results = ray.get(futures)
            return all(result for result in results if result is not None)
        except Exception as e:
            print(f"Error during policy preparation: {e}")
            return False

    def finish_generation(self, *args, **kwargs):
        """Abstract method that must be implemented by subclasses."""
        try:
            # Use run_all_workers_single_data for methods that don't need data
            futures = self.worker_group.run_all_workers_single_data(
                "sleep", respect_tied_workers=True
            )
            # Wait for all futures to complete
            results = ray.get(futures)
            return all(result for result in results if result is not None)
        except Exception as e:
            print(f"Error during policy preparation: {e}")
            return False

    def shutdown(self) -> bool:
        """Shut down all vLLM workers and clean up resources."""
        try:
            # Use the worker group's shutdown method with the worker's cleanup method
            return self.worker_group.shutdown(cleanup_method="shutdown")
        except Exception as e:
            print(f"Error during policy shutdown: {e}")
            return False

    def update_weights(self, ipc_handles):
        """Update weights of the policy using IPC handles, considering tensor parallelism.

        For tp > 1, only the leader in each tensor parallel tied worker group will update weights.

        Args:
            ipc_handles (dict): Dictionary mapping device UUIDs to parameter IPC handles.

        Returns:
            bool: True if weights were successfully updated, False otherwise.
        """
        if not self.worker_group or not self.worker_group.workers:
            return False

        try:
            # Directly pass ipc_handles to the method
            futures = self.worker_group.run_all_workers_single_data(
                "update_weights_from_ipc_handles",
                respect_tied_workers=True,
                ipc_handles=ipc_handles,
            )
            # Wait for all futures to complete
            results = ray.get(futures)
            return all(result for result in results if result is not None)
        except Exception as e:
            print(f"Error updating weights: {e}")
            return False

    def __del__(self):
        """Shuts down the worker groups when the object is deleted or is garbage collected.

        This is an extra safety net in case the user forgets to call shutdown() and the pointer to
        the object is lost due to leaving a function scope. It's always recommended that the
        user calls shutdown().
        """
        self.shutdown()<|MERGE_RESOLUTION|>--- conflicted
+++ resolved
@@ -82,12 +82,6 @@
         init_kwargs = {}
         env_vars = {}
 
-<<<<<<< HEAD
-        node_idx = bundle_indices[0]
-        bundle_indices = bundle_indices[1]
-
-        init_kwargs["bundle_indices"] = bundle_indices
-=======
         local_bundle_indices = None
         if bundle_indices is not None:
             node_idx = bundle_indices[0]
@@ -104,18 +98,6 @@
             bundle_id = local_bundle_indices[0] // len(local_bundle_indices)
             seed = node_idx * 1024 + bundle_id
             init_kwargs["seed"] = seed
->>>>>>> dd7c2d75
-
-        """
-        compute a unique seed from the node_idx and bundle_indices:
-        node_idx = 0, bundle_indices = [0, 1, 2, 3] -> seed = 0*1024 + 0
-        node_idx = 0, bundle_indices = [4, 5, 6, 7] -> seed = 0*1024 + 1
-        node_idx = 1, bundle_indices = [0, 1, 2, 3] -> seed = 1*1024 + 0
-        node_idx = 1, bundle_indices = [4, 5, 6, 7] -> seed = 1*1024 + 1
-        """
-        bundle_id = bundle_indices[0] // len(bundle_indices)
-        seed = node_idx * 1024 + bundle_id
-        init_kwargs["seed"] = seed
 
         is_part_of_tp_workers = (
             local_bundle_indices is not None and len(local_bundle_indices) > 1
@@ -207,13 +189,8 @@
             enable_prefix_caching=True,
             dtype="auto",
             seed=seed,
-<<<<<<< HEAD
-            # Use cuda-graph by default for performance, set to True to use eager execution
-            enforce_eager=False,
-=======
             # Don't use cuda-graph by default as it leads to convergence issue (see https://github.com/NVIDIA/reinforcer/issues/186)
             enforce_eager=True,
->>>>>>> dd7c2d75
             max_model_len=self.cfg["vllm_cfg"]["max_model_len"],
             trust_remote_code=True,
             worker_extension_cls="nemo_reinforcer.models.generation.vllm_backend.VllmInternalWorkerExtension",
